extend = [
    { path = "scripts/docker.toml" },
    { path = "scripts/cometbft.toml" },
    { path = "scripts/fendermint.toml" },
    { path = "scripts/ethapi.toml" },
    { path = "scripts/genesis.toml" },
    { path = "scripts/iroh.toml" },
    { path = "scripts/node.toml" },
    { path = "scripts/prometheus.toml" },
    { path = "scripts/promtail.toml" },
    { path = "scripts/objects.toml" },
    { path = "scripts/testnet.toml" },
    { path = "scripts/testnode.toml" },
    { path = "scripts/subnet.toml" },
]

[config]
default_to_workspace = false

[env]
# General network-specific parameters
SUBNET_ID = { value = "/r0", condition = { env_not_set = ["SUBNET_ID"] } }
# The network name is derived from the SUBNET_ID, replacing slashes with dashes, and dropping the first dash if any.
NETWORK_NAME = { script = ["echo $SUBNET_ID | sed -e 's|/|-|g' -e 's|^-||1'"] }
# External P2P address advertised by CometBFT to other peers.
CMT_P2P_EXTERNAL_ADDR = { value = "", condition = { env_not_set = [
    "CMT_P2P_EXTERNAL_ADDR",
] } }
CMT_P2P_HOST_PORT = { value = "26656", condition = { env_not_set = [
    "CMT_P2P_HOST_PORT",
] } }
CMT_RPC_HOST_PORT = { value = "26657", condition = { env_not_set = [
    "CMT_RPC_HOST_PORT",
] } }
ETHAPI_HOST_PORT = { value = "8545", condition = { env_not_set = [
    "ETHAPI_HOST_PORT",
] } }
RESOLVER_HOST_PORT = { value = "26655", condition = { env_not_set = [
    "RESOLVER_HOST_PORT",
] } }
OBJECTS_HOST_PORT = { value = "8001", condition = { env_not_set = [
    "OBJECTS_HOST_PORT",
] } }
IROH_RPC_HOST_PORT = { value = "4919", condition = { env_not_set = [
    "IROH_RPC_HOST_PORT",
] } }
IROH_METRICS_HOST_PORT = { value = "9090", condition = { env_not_set = [
    "IROH_METRICS_HOST_PORT",
] } }
PROMETHEUS_HOST_PORT = { value = "9090", condition = { env_not_set = [
    "PROMETHEUS_HOST_PORT",
] } }

BALANCE = { value = "1000", condition = { env_not_set = ["BALANCE"] } }
BASE_FEE = { value = "1000", condition = { env_not_set = ["BASE_FEE"] } }
TIMESTAMP = { value = "1680101412", condition = { env_not_set = [
    "TIMESTAMP",
] } }
POWER_SCALE = { value = "3", condition = { env_not_set = ["POWER_SCALE"] } }

# ETH related parameters
ETHAPI_ALLOWED_ORIGINS = { value = "*", condition = { env_not_set = [
    "ETHAPI_ALLOWED_ORIGINS",
] } }
ETHAPI_ALLOWED_METHODS = { value = "GET,HEAD,OPTIONS,POST", condition = { env_not_set = [
    "ETHAPI_ALLOWED_METHODS",
] } }
ETHAPI_ALLOWED_HEADERS = { value = "Accept,Authorization,Content-Type,Origin", condition = { env_not_set = [
    "ETHAPI_ALLOWED_HEADERS",
] } }

# IPC subnet related parameters
# Use calibration as default value
NODE_NAME = { value = "ipc-node", condition = { env_not_set = ["NODE_NAME"] } }
PARENT_ENDPOINT = { value = "https://calibration.node.glif.io/archive/lotus/rpc/v1", condition = { env_not_set = [
    "PARENT_ENDPOINT",
] } }
PARENT_GATEWAY = { value = "0x56948d2CFaa2EF355B8C08Ac925202db212146D1", condition = { env_not_set = [
    "PARENT_GATEWAY",
] } }
PARENT_REGISTRY = { value = "0x6A4884D2B6A597792dC68014D4B7C117cca5668e", condition = { env_not_set = [
    "PARENT_REGISTRY",
] } }
FM_NETWORK = { value = "test", condition = { env_not_set = ["FM_NETWORK"] } }
TOPDOWN_CHAIN_HEAD_DELAY = { value = "10", condition = { env_not_set = [
    "TOPDOWN_CHAIN_HEAD_DELAY",
] } }
TOPDOWN_PROPOSAL_DELAY = { value = "2", condition = { env_not_set = [
    "TOPDOWN_PROPOSAL_DELAY",
] } }
TOPDOWN_MAX_PROPOSAL_RANGE = { value = "100", condition = { env_not_set = [
    "TOPDOWN_MAX_PROPOSAL_RANGE",
] } }
TOPDOWN_MAX_CACHE_BLOCKS = { value = "20000", condition = { env_not_set = [
    "TOPDOWN_MAX_CACHE_BLOCKS",
] } }
# Comma-separated list of bootstrap nodes to be used by the CometBFT node.
BOOTSTRAPS = { value = "", condition = { env_not_set = ["BOOTSTRAPS"] } }
# Comma-separate list of addresses that's allowed to deploy contracts to this subnet.
# No restrictions to deploy contracts if not set or empty.
EAM_ALLOWED_ADDR_LIST = { value = "", condition = { env_not_set = [
    "EAM_ALLOWED_ADDR_LIST",
] } }

# Comma-separated list of multiaddresses for the IPLD resolver to connect to.
# This should have the form of "/ip4/198.51.100.2/tcp/26655/p2p/QmbLHAnMoJPWSCR5Zhtx6BHJX9KiKNN6tpvbUcqanj75Nb"
# where the `/p2p/<peer-id>` can for example be obtained by the `fendermint key show-peer-id` command.
RESOLVER_BOOTSTRAPS = { value = "", condition = { env_not_set = [
    "RESOLVER_BOOTSTRAPS",
] } }

PRIVATE_KEY_PATH = { value = "", condition = { env_not_set = [
    "PRIVATE_KEY_PATH",
] } }

# Deployment-related
BASE_DIR = "${HOME}/.ipc/${NETWORK_NAME}/${NODE_NAME}"
FM_DIR = "${BASE_DIR}/${NODE_NAME}/fendermint"
CMT_DIR = "${BASE_DIR}/${NODE_NAME}/cometbft"
<<<<<<< HEAD
IROH_DIR = "${BASE_DIR}/${NODE_NAME}/iroh"
=======
IPFS_DIR = "${BASE_DIR}/${NODE_NAME}/ipfs"
PROMETHEUS_DIR = "${HOME}/.ipc/${NETWORK_NAME}/prometheus"
>>>>>>> 53a0fc28
KEYS_DIR = "${BASE_DIR}/${NODE_NAME}/keys"

# Common env vars
ENV_FILE = "${BASE_DIR}/.env"

GENESIS_FILE = "${BASE_DIR}/genesis.json"
KEYS_SUBDIR = "keys"

VALIDATOR_KEY_NAME = "validator_key"
VALIDATOR_PUB_KEY_PATH = "${KEYS_SUBDIR}/${VALIDATOR_KEY_NAME}.pk"
VALIDATOR_PRIV_KEY_PATH = "${KEYS_SUBDIR}/${VALIDATOR_KEY_NAME}.sk"

NETWORK_KEY_NAME = "network_key"
NETWORK_PUB_KEY_PATH = "${KEYS_SUBDIR}/${NETWORK_KEY_NAME}.pk"
NETWORK_PRIV_KEY_PATH = "${KEYS_SUBDIR}/${NETWORK_KEY_NAME}.sk"

COMETBFT_SUBDIR = "cometbft"

CMT_CONTAINER_NAME = "${NODE_NAME}-cometbft"
FM_CONTAINER_NAME = "${NODE_NAME}-fendermint"
ETHAPI_CONTAINER_NAME = "${NODE_NAME}-ethapi"
PROMTAIL_CONTAINER_NAME = "${NODE_NAME}-promtail"
OBJECTS_CONTAINER_NAME = "${NODE_NAME}-objects"
<<<<<<< HEAD
IROH_CONTAINER_NAME = "${NODE_NAME}-iroh"
=======
IPFS_CONTAINER_NAME = "${NODE_NAME}-ipfs"
PROMETHEUS_CONTAINER_NAME = "prometheus"
>>>>>>> 53a0fc28

CMT_DOCKER_IMAGE = "cometbft/cometbft:v0.37.x"
FM_DOCKER_TAG = "latest"
FM_DOCKER_IMAGE = "fendermint:${FM_DOCKER_TAG}"
FM_REMOTE_DOCKER_IMAGE = "ghcr.io/consensus-shipyard/fendermint:${FM_DOCKER_TAG}"
PROMTAIL_DOCKER_IMAGE = "grafana/promtail:latest"
<<<<<<< HEAD
IROH_DOCKER_IMAGE = "n0computer/iroh:latest"
=======
IPFS_DOCKER_IMAGE = "ipfs/kubo:latest"
PROMETHEUS_DOCKER_IMAGE = "prom/prometheus:latest"

IPFS_PROFILE = { value = "server", condition = { env_not_set = [
    "IPFS_PROFILE",
] } }
>>>>>>> 53a0fc28

# If this wasn't present, any wait task is skipped.
CARGO_MAKE_WAIT_MILLISECONDS = 5000
# This wait time seems to work locally.
CMT_WAIT_MILLIS = 20000
# Keep example logs to a minimum.
VERBOSITY = ""
# supports info, error, debug, etc.
LOG_LEVEL = "info"
ETHAPI_LOG_LEVEL = { value = "${LOG_LEVEL}", condition = { env_not_set = [
    "ETHAPI_LOG_LEVEL",
] } }
FM_LOG_LEVEL = { value = "${LOG_LEVEL}", condition = { env_not_set = [
    "FM_LOG_LEVEL",
] } }
OBJECTS_LOG_LEVEL = { value = "${LOG_LEVEL}", condition = { env_not_set = [
    "OBJECTS_LOG_LEVEL",
] } }

[tasks.info]
script = """
echo
echo Chain info:
echo - Chain: ${SUBNET_ID}
echo - Balance: ${BALANCE}
echo - Base Fee: ${BASE_FEE}
echo - Timestamp: ${TIMESTAMP}
echo
echo Single node testnet layout:
echo - IPC directory: ${BASE_DIR}
echo - CometBFT directory: ${CMT_DIR}
echo - Fendermint directory: ${FM_DIR}
echo - Keys directory: ${KEYS_DIR}
echo - Genesis file: ${GENESIS_FILE}
echo - Validator Private key: ${VALIDATOR_PRIV_KEY_PATH}
echo - Network: ${NETWORK_NAME}
echo - CometBFT container: ${CMT_CONTAINER_NAME}
echo - Fendermint container: ${FM_CONTAINER_NAME}
echo
echo
echo 4 nodes testnet layout:
echo - IPC directory: ${BASE_DIR}
echo - Genesis file: ${GENESIS_FILE}
echo - Network: ${NETWORK_NAME}
echo
"""

[tasks.default]
clear = true
script_runner = "@duckscript"
script = [
    '''
      echo
      echo Main tasks:
      echo - testnet: run 4-nodes testnet
      echo - testnet-down: stop the testnet
      echo - testnode: run a test node
      echo - testnode-down: stop the test node
      echo - info: Print the setup information
      echo
      echo Most tasks use these environment variables:
      echo - SUBNET_ID (default '${SUBNET_ID}'): the target IPC subnet
      echo
      echo Run 'cargo make -e SUBNET_ID=chain -e BALANCE=100 -e BASE_FEE=200 ... COMMAND' to populate the variables from CLI or
      echo Run 'cargo make --env-file=/PATH/.env COMMAND' to populate the variables from the file before running the command.
      echo
      echo Run 'cargo make --list-all-steps' for a complete list of available tasks.
      echo
  ''',
]<|MERGE_RESOLUTION|>--- conflicted
+++ resolved
@@ -44,11 +44,12 @@
 IROH_RPC_HOST_PORT = { value = "4919", condition = { env_not_set = [
     "IROH_RPC_HOST_PORT",
 ] } }
-IROH_METRICS_HOST_PORT = { value = "9090", condition = { env_not_set = [
+
+FENDERMINT_METRICS_HOST_PORT = { value = "9184", condition = { env_not_set = [
+    "FENDERMINT_METRICS_HOST_PORT",
+] } }
+IROH_METRICS_HOST_PORT = { value = "9091", condition = { env_not_set = [
     "IROH_METRICS_HOST_PORT",
-] } }
-PROMETHEUS_HOST_PORT = { value = "9090", condition = { env_not_set = [
-    "PROMETHEUS_HOST_PORT",
 ] } }
 
 BALANCE = { value = "1000", condition = { env_not_set = ["BALANCE"] } }
@@ -117,12 +118,8 @@
 BASE_DIR = "${HOME}/.ipc/${NETWORK_NAME}/${NODE_NAME}"
 FM_DIR = "${BASE_DIR}/${NODE_NAME}/fendermint"
 CMT_DIR = "${BASE_DIR}/${NODE_NAME}/cometbft"
-<<<<<<< HEAD
 IROH_DIR = "${BASE_DIR}/${NODE_NAME}/iroh"
-=======
-IPFS_DIR = "${BASE_DIR}/${NODE_NAME}/ipfs"
 PROMETHEUS_DIR = "${HOME}/.ipc/${NETWORK_NAME}/prometheus"
->>>>>>> 53a0fc28
 KEYS_DIR = "${BASE_DIR}/${NODE_NAME}/keys"
 
 # Common env vars
@@ -146,28 +143,16 @@
 ETHAPI_CONTAINER_NAME = "${NODE_NAME}-ethapi"
 PROMTAIL_CONTAINER_NAME = "${NODE_NAME}-promtail"
 OBJECTS_CONTAINER_NAME = "${NODE_NAME}-objects"
-<<<<<<< HEAD
 IROH_CONTAINER_NAME = "${NODE_NAME}-iroh"
-=======
-IPFS_CONTAINER_NAME = "${NODE_NAME}-ipfs"
 PROMETHEUS_CONTAINER_NAME = "prometheus"
->>>>>>> 53a0fc28
 
 CMT_DOCKER_IMAGE = "cometbft/cometbft:v0.37.x"
 FM_DOCKER_TAG = "latest"
 FM_DOCKER_IMAGE = "fendermint:${FM_DOCKER_TAG}"
 FM_REMOTE_DOCKER_IMAGE = "ghcr.io/consensus-shipyard/fendermint:${FM_DOCKER_TAG}"
 PROMTAIL_DOCKER_IMAGE = "grafana/promtail:latest"
-<<<<<<< HEAD
 IROH_DOCKER_IMAGE = "n0computer/iroh:latest"
-=======
-IPFS_DOCKER_IMAGE = "ipfs/kubo:latest"
 PROMETHEUS_DOCKER_IMAGE = "prom/prometheus:latest"
-
-IPFS_PROFILE = { value = "server", condition = { env_not_set = [
-    "IPFS_PROFILE",
-] } }
->>>>>>> 53a0fc28
 
 # If this wasn't present, any wait task is skipped.
 CARGO_MAKE_WAIT_MILLISECONDS = 5000
