#!/bin/bash

set -euo pipefail

dir=$(dirname -- "$(readlink -f -- "${BASH_SOURCE[0]}")")
IPC_FOLDER="$dir"/../..
IPC_CONFIG_FOLDER=${HOME}/.ipc
<<<<<<< HEAD
PROMETHEUS_CONFIG_FOLDER=$(dirname -- "$(readlink -f -- $IPC_FOLDER/infra/prometheus/prometheus.yaml)")
LOKI_CONFIG_FOLDER=$(dirname -- "$(readlink -f -- $IPC_FOLDER/infra/loki/loki-config.yaml)")
PROMTAIL_CONFIG_FOLDER=$(dirname -- "$(readlink -f $IPC_FOLDER/infra/promtail/promtail-config.yaml)")
=======
>>>>>>> f692f7b5

CMT_P2P_HOST_PORTS=(26656 26756 26856)
CMT_RPC_HOST_PORTS=(26657 26757 26857)
ETHAPI_HOST_PORTS=(8545 8645 8745)
RESOLVER_HOST_PORTS=(26655 26755 26855)
OBJECTS_HOST_PORTS=(8001 8002 8003)
IROH_RPC_HOST_PORTS=(4921 4922 4923)

FENDERMINT_METRICS_HOST_PORTS=(9184 9185 9186)
IROH_METRICS_HOST_PORTS=(9091 9092 9093)
PROMETHEUS_HOST_PORT=9090
<<<<<<< HEAD
LOKI_HOST_PORT=3100
GRAFANA_HOST_PORT=3000
PROMETHEUS_METRICS_PORTS=(9184 9185 9186)
PROMTAIL_AGENT_PORTS=(9080 9081 9082)
=======
>>>>>>> f692f7b5

# Use "dummy" subnet
subnet_id="/r314159/t410f726d2jv6uj4mpkcbgg5ndlpp3l7dd5rlcpgzkoi"
subnet_folder=$IPC_CONFIG_FOLDER/$(echo $subnet_id | sed 's|^/||;s|/|-|g')
rm -rf "$subnet_folder"

# Build IPC contracts
cd "$IPC_FOLDER"/contracts
make gen

# Rebuild fendermint docker
cd "$IPC_FOLDER"/fendermint
make clean
make docker-build

# Prepare wallet by using existing wallet json file
wallet_addresses=()
for i in {0..2}
do
  addr=$(jq .["$i"].address "$IPC_CONFIG_FOLDER"/evm_keystore.json | tr -d '"')
  wallet_addresses+=("$addr")
done

# Export validator private keys into files
for i in {0..2}
do
  ipc-cli wallet export --wallet-type evm --address "${wallet_addresses[i]}" --hex > "$IPC_CONFIG_FOLDER"/validator_"$i".sk
done

# Init validators
cd "$IPC_FOLDER"
for i in {0..2}
do
  cargo make --makefile infra/fendermint/Makefile.toml \
      -e NODE_NAME=validator-"$i" \
      -e SUBNET_ID="$subnet_id" \
      -e FM_PULL_SKIP=1 \
      child-validator-no-parent-init
done

cargo make --makefile infra/fendermint/Makefile.toml \
    -e NODE_NAME=grafana \
    -e SUBNET_ID="$subnet_id" \
    grafana-start

cargo make --makefile infra/fendermint/Makefile.toml \
    -e NODE_NAME=loki \
    -e SUBNET_ID="$subnet_id" \
    -e LOKI_HOST_PORT="${LOKI_HOST_PORT}" \
    -e LOKI_CONFIG_FOLDER="${LOKI_CONFIG_FOLDER}" \
    loki-start

# Copy genesis file into each validator
for i in {0..2}
do
  cp "$IPC_CONFIG_FOLDER"/genesis.json "$subnet_folder"/validator-"$i"
done

# Start validators
bootstrap_output=$(cargo make --makefile infra/fendermint/Makefile.toml \
    -e NODE_NAME=validator-0 \
    -e PRIVATE_KEY_PATH="$IPC_CONFIG_FOLDER"/validator_0.sk \
    -e SUBNET_ID="$subnet_id" \
    -e CMT_P2P_HOST_PORT="${CMT_P2P_HOST_PORTS[0]}" \
    -e CMT_RPC_HOST_PORT="${CMT_RPC_HOST_PORTS[0]}" \
    -e ETHAPI_HOST_PORT="${ETHAPI_HOST_PORTS[0]}" \
    -e RESOLVER_HOST_PORT="${RESOLVER_HOST_PORTS[0]}" \
    -e OBJECTS_HOST_PORT="${OBJECTS_HOST_PORTS[0]}" \
<<<<<<< HEAD
    -e IPFS_SWARM_HOST_PORT="${IPFS_SWARM_HOST_PORTS[0]}" \
    -e IPFS_RPC_HOST_PORT="${IPFS_RPC_HOST_PORTS[0]}" \
    -e IPFS_GATEWAY_HOST_PORT="${IPFS_GATEWAY_HOST_PORTS[0]}" \
    -e PROMETHEUS_METRICS_PORT="${PROMETHEUS_METRICS_PORTS[0]}" \
    -e PROMTAIL_AGENT_PORT="${PROMTAIL_AGENT_PORTS[0]}" \
    -e PROMTAIL_CONFIG_FOLDER="${PROMTAIL_CONFIG_FOLDER}" \
    -e IPFS_PROFILE="local-discovery" \
=======
    -e IROH_RPC_HOST_PORT="${IROH_RPC_HOST_PORTS[0]}" \
    -e FENDERMINT_METRICS_HOST_PORT="${FENDERMINT_METRICS_HOST_PORTS[0]}" \
    -e IROH_METRICS_HOST_PORT="${IROH_METRICS_HOST_PORTS[0]}" \
>>>>>>> f692f7b5
    -e FM_PULL_SKIP=1 \
    -e FM_LOG_LEVEL="info,fendermint=debug" \
    child-validator-no-parent 2>&1)
echo "$bootstrap_output"
bootstrap_node_id=$(echo "$bootstrap_output" | sed -n '/CometBFT node ID:/ {n;p;}' | tr -d "[:blank:]")
bootstrap_peer_id=$(echo "$bootstrap_output" | sed -n '/IPLD Resolver Multiaddress:/ {n;p;}' | tr -d "[:blank:]" | sed 's/.*\/p2p\///')
bootstrap_node_endpoint=${bootstrap_node_id}@validator-0-cometbft:${CMT_P2P_HOST_PORTS[0]}
bootstrap_resolver_endpoint="/dns/validator-0-fendermint/tcp/${RESOLVER_HOST_PORTS[0]}/p2p/${bootstrap_peer_id}"

for i in {1..2}
do
  cargo make --makefile infra/fendermint/Makefile.toml \
      -e NODE_NAME=validator-"$i" \
      -e PRIVATE_KEY_PATH="$IPC_CONFIG_FOLDER"/validator_"$i".sk \
      -e SUBNET_ID="$subnet_id" \
      -e CMT_P2P_HOST_PORT="${CMT_P2P_HOST_PORTS[i]}" \
      -e CMT_RPC_HOST_PORT="${CMT_RPC_HOST_PORTS[i]}" \
      -e ETHAPI_HOST_PORT="${ETHAPI_HOST_PORTS[i]}" \
      -e RESOLVER_HOST_PORT="${RESOLVER_HOST_PORTS[i]}" \
      -e OBJECTS_HOST_PORT="${OBJECTS_HOST_PORTS[i]}" \
<<<<<<< HEAD
      -e IPFS_SWARM_HOST_PORT="${IPFS_SWARM_HOST_PORTS[i]}" \
      -e IPFS_RPC_HOST_PORT="${IPFS_RPC_HOST_PORTS[i]}" \
      -e IPFS_GATEWAY_HOST_PORT="${IPFS_GATEWAY_HOST_PORTS[i]}" \
      -e PROMETHEUS_METRICS_PORT="${PROMETHEUS_METRICS_PORTS[i]}" \
      -e PROMTAIL_AGENT_PORT="${PROMTAIL_AGENT_PORTS[i]}" \
      -e PROMTAIL_CONFIG_FOLDER="${PROMTAIL_CONFIG_FOLDER}" \
      -e IPFS_PROFILE="local-discovery" \
=======
      -e IROH_RPC_HOST_PORT="${IROH_RPC_HOST_PORTS[i]}" \
      -e FENDERMINT_METRICS_HOST_PORT="${FENDERMINT_METRICS_HOST_PORTS[i]}" \
      -e IROH_METRICS_HOST_PORT="${IROH_METRICS_HOST_PORTS[i]}" \
>>>>>>> f692f7b5
      -e RESOLVER_BOOTSTRAPS="$bootstrap_resolver_endpoint" \
      -e BOOTSTRAPS="$bootstrap_node_endpoint" \
      -e FM_PULL_SKIP=1 \
      -e FM_LOG_LEVEL="info,fendermint=debug" \
      child-validator-no-parent
done

cargo make --makefile infra/fendermint/Makefile.toml \
    -e NODE_NAME=prometheus \
    -e SUBNET_ID="$subnet_id" \
    -e PROMETHEUS_HOST_PORT="${PROMETHEUS_HOST_PORT}" \
    -e PROMETHEUS_CONFIG_FOLDER="${IPC_CONFIG_FOLDER}" \
    prometheus-start

# TODO: loki doesn't finish initializing unless we ping this endpoint. maybe missing something?
curl --location http://localhost:3100/ready

# Test ETH API endpoint
for i in {0..2}
do
  curl --location http://localhost:"${ETHAPI_HOST_PORTS[i]}" \
  --header 'Content-Type: application/json' \
  --data '{
    "jsonrpc":"2.0",
    "method":"eth_blockNumber",
    "params":[],
    "id":83
  }'
done

# Test object API endpoint
for i in {0..2}
do
  curl --location http://localhost:"${OBJECTS_HOST_PORTS[i]}"/health
done

# Test Prometheus endpoints
curl --location http://localhost:"${PROMETHEUS_HOST_PORT}"/graph
for i in {0..2}
do
  curl --location http://localhost:"${FENDERMINT_METRICS_HOST_PORTS[i]}"/metrics
done

# Print a summary of the deployment
cat << EOF
############################
#                          #
# IPC deployment ready! 🚀 #
#                          #
############################
Subnet ID:
$subnet_id

Chain ID:
$(curl -s --location --request POST http://localhost:"${ETHAPI_HOST_PORTS[0]}" --header 'Content-Type: application/json' --data-raw '{ "jsonrpc":"2.0", "method":"eth_chainId", "params":[], "id":1 }' | jq -r '.result' | xargs printf "%d")

Object API:
http://localhost:${OBJECTS_HOST_PORTS[0]}
http://localhost:${OBJECTS_HOST_PORTS[1]}
http://localhost:${OBJECTS_HOST_PORTS[2]}

Iroh API:
http://localhost:${IROH_RPC_HOST_PORTS[0]}
http://localhost:${IROH_RPC_HOST_PORTS[1]}
http://localhost:${IROH_RPC_HOST_PORTS[2]}

ETH API:
http://localhost:${ETHAPI_HOST_PORTS[0]}
http://localhost:${ETHAPI_HOST_PORTS[1]}
http://localhost:${ETHAPI_HOST_PORTS[2]}

CometBFT API:
http://localhost:${CMT_RPC_HOST_PORTS[0]}
http://localhost:${CMT_RPC_HOST_PORTS[1]}
http://localhost:${CMT_RPC_HOST_PORTS[2]}

Prometheus API:
http://localhost:${PROMETHEUS_HOST_PORT}

Loki API:
http://localhost:${LOKI_HOST_PORT}

Grafana API:
http://localhost:${GRAFANA_HOST_PORT}

Accounts:
$(jq -r '.app_state.accounts[] | "\(.meta.Account.owner): \(.balance) coin units"' "$subnet_folder"/validator-0/genesis.json)

Private keys (hex ready to use with ADM SDK/CLI):
$(jq .[0].private_key "$IPC_CONFIG_FOLDER"/evm_keystore.json | tr -d '"')
$(jq .[1].private_key "$IPC_CONFIG_FOLDER"/evm_keystore.json | tr -d '"')
$(jq .[2].private_key "$IPC_CONFIG_FOLDER"/evm_keystore.json | tr -d '"')
EOF<|MERGE_RESOLUTION|>--- conflicted
+++ resolved
@@ -5,12 +5,6 @@
 dir=$(dirname -- "$(readlink -f -- "${BASH_SOURCE[0]}")")
 IPC_FOLDER="$dir"/../..
 IPC_CONFIG_FOLDER=${HOME}/.ipc
-<<<<<<< HEAD
-PROMETHEUS_CONFIG_FOLDER=$(dirname -- "$(readlink -f -- $IPC_FOLDER/infra/prometheus/prometheus.yaml)")
-LOKI_CONFIG_FOLDER=$(dirname -- "$(readlink -f -- $IPC_FOLDER/infra/loki/loki-config.yaml)")
-PROMTAIL_CONFIG_FOLDER=$(dirname -- "$(readlink -f $IPC_FOLDER/infra/promtail/promtail-config.yaml)")
-=======
->>>>>>> f692f7b5
 
 CMT_P2P_HOST_PORTS=(26656 26756 26856)
 CMT_RPC_HOST_PORTS=(26657 26757 26857)
@@ -21,14 +15,11 @@
 
 FENDERMINT_METRICS_HOST_PORTS=(9184 9185 9186)
 IROH_METRICS_HOST_PORTS=(9091 9092 9093)
+PROMTAIL_AGENT_PORTS=(9080 9081 9082)
+
 PROMETHEUS_HOST_PORT=9090
-<<<<<<< HEAD
 LOKI_HOST_PORT=3100
 GRAFANA_HOST_PORT=3000
-PROMETHEUS_METRICS_PORTS=(9184 9185 9186)
-PROMTAIL_AGENT_PORTS=(9080 9081 9082)
-=======
->>>>>>> f692f7b5
 
 # Use "dummy" subnet
 subnet_id="/r314159/t410f726d2jv6uj4mpkcbgg5ndlpp3l7dd5rlcpgzkoi"
@@ -78,7 +69,7 @@
     -e NODE_NAME=loki \
     -e SUBNET_ID="$subnet_id" \
     -e LOKI_HOST_PORT="${LOKI_HOST_PORT}" \
-    -e LOKI_CONFIG_FOLDER="${LOKI_CONFIG_FOLDER}" \
+    -e LOKI_CONFIG_FOLDER="${IPC_CONFIG_FOLDER}" \
     loki-start
 
 # Copy genesis file into each validator
@@ -97,19 +88,11 @@
     -e ETHAPI_HOST_PORT="${ETHAPI_HOST_PORTS[0]}" \
     -e RESOLVER_HOST_PORT="${RESOLVER_HOST_PORTS[0]}" \
     -e OBJECTS_HOST_PORT="${OBJECTS_HOST_PORTS[0]}" \
-<<<<<<< HEAD
-    -e IPFS_SWARM_HOST_PORT="${IPFS_SWARM_HOST_PORTS[0]}" \
-    -e IPFS_RPC_HOST_PORT="${IPFS_RPC_HOST_PORTS[0]}" \
-    -e IPFS_GATEWAY_HOST_PORT="${IPFS_GATEWAY_HOST_PORTS[0]}" \
-    -e PROMETHEUS_METRICS_PORT="${PROMETHEUS_METRICS_PORTS[0]}" \
-    -e PROMTAIL_AGENT_PORT="${PROMTAIL_AGENT_PORTS[0]}" \
-    -e PROMTAIL_CONFIG_FOLDER="${PROMTAIL_CONFIG_FOLDER}" \
-    -e IPFS_PROFILE="local-discovery" \
-=======
     -e IROH_RPC_HOST_PORT="${IROH_RPC_HOST_PORTS[0]}" \
     -e FENDERMINT_METRICS_HOST_PORT="${FENDERMINT_METRICS_HOST_PORTS[0]}" \
     -e IROH_METRICS_HOST_PORT="${IROH_METRICS_HOST_PORTS[0]}" \
->>>>>>> f692f7b5
+    -e PROMTAIL_AGENT_PORT="${PROMTAIL_AGENT_PORTS[0]}" \
+    -e PROMTAIL_CONFIG_FOLDER="${IPC_CONFIG_FOLDER}" \
     -e FM_PULL_SKIP=1 \
     -e FM_LOG_LEVEL="info,fendermint=debug" \
     child-validator-no-parent 2>&1)
@@ -130,19 +113,11 @@
       -e ETHAPI_HOST_PORT="${ETHAPI_HOST_PORTS[i]}" \
       -e RESOLVER_HOST_PORT="${RESOLVER_HOST_PORTS[i]}" \
       -e OBJECTS_HOST_PORT="${OBJECTS_HOST_PORTS[i]}" \
-<<<<<<< HEAD
-      -e IPFS_SWARM_HOST_PORT="${IPFS_SWARM_HOST_PORTS[i]}" \
-      -e IPFS_RPC_HOST_PORT="${IPFS_RPC_HOST_PORTS[i]}" \
-      -e IPFS_GATEWAY_HOST_PORT="${IPFS_GATEWAY_HOST_PORTS[i]}" \
-      -e PROMETHEUS_METRICS_PORT="${PROMETHEUS_METRICS_PORTS[i]}" \
-      -e PROMTAIL_AGENT_PORT="${PROMTAIL_AGENT_PORTS[i]}" \
-      -e PROMTAIL_CONFIG_FOLDER="${PROMTAIL_CONFIG_FOLDER}" \
-      -e IPFS_PROFILE="local-discovery" \
-=======
       -e IROH_RPC_HOST_PORT="${IROH_RPC_HOST_PORTS[i]}" \
       -e FENDERMINT_METRICS_HOST_PORT="${FENDERMINT_METRICS_HOST_PORTS[i]}" \
       -e IROH_METRICS_HOST_PORT="${IROH_METRICS_HOST_PORTS[i]}" \
->>>>>>> f692f7b5
+      -e PROMTAIL_AGENT_PORT="${PROMTAIL_AGENT_PORTS[i]}" \
+      -e PROMTAIL_CONFIG_FOLDER="${IPC_CONFIG_FOLDER}" \
       -e RESOLVER_BOOTSTRAPS="$bootstrap_resolver_endpoint" \
       -e BOOTSTRAPS="$bootstrap_node_endpoint" \
       -e FM_PULL_SKIP=1 \
