--- conflicted
+++ resolved
@@ -52,13 +52,9 @@
 
       - name: Load Docker image
         run: |
-<<<<<<< HEAD
-          export PATH="$PATH:/home/runner/.config/.foundry/bin" && make docker-build
-=======
           docker load --input /tmp/docker-image.tar
           docker image ls -a
 
->>>>>>> f4c67489
       - name: Run a testnode
         id: testnode
         working-directory: ipc/
