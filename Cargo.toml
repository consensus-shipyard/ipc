--- conflicted
+++ resolved
@@ -88,7 +88,7 @@
 ethers-core = { version = "2.0.13" }
 ethers-contract = "2.0.13"
 fnv = "1.0"
-frc42_dispatch = "6.0.0"
+frc42_dispatch = { git = "https://github.com/filecoin-project/actors-utils", rev = "0f8365151f44785f7bead4e5500258fd5c8944e6" }
 futures = "0.3"
 futures-core = "0.3"
 futures-util = "0.3"
@@ -211,17 +211,9 @@
 # pull in crates as transitive dependencies that do not support Wasm architector. If this
 # happens, try removing "crypto" feature from fvm_shared dependency in contracts/binding/Cargo.toml
 # and run `cargo build`. Then add the "crypto" feature back and run `cargo build` again.
-<<<<<<< HEAD
-fvm = { version = "4.1.0", default-features = false } # no opencl feature or it fails on CI
-fvm_shared = { version = "4.1.0" }
-fvm_sdk = { version = "4.1.0" }
-=======
 fvm = { version = "4.4.0", features = ["verify-signature"], default-features = false } # no opencl feature or it fails on CI
 fvm_shared = { version = "4.4.0" }
 fvm_sdk = { version = "4.4.0" }
-
-
->>>>>>> 9f87b096
 fvm_ipld_blockstore = "0.2.0"
 fvm_ipld_car = "0.7.1"
 fvm_ipld_encoding = "0.4.0"
@@ -232,7 +224,6 @@
 # to cut down the time it takes to compile everything. However, some projects have a "shared" part,
 # and this copy-paste is clunky, so at least for those that have it, we should use it.
 # Keep the version here in sync with the Makefile!
-<<<<<<< HEAD
 #
 # The original IPC build fetches a pre-built builtin-actors CAR bundle from a GH release.
 # For ADM, we can do the same at some point, but for now I've included the repo as a submodule.
@@ -240,20 +231,6 @@
 fil_actor_eam = { path = "builtin-actors/actors/eam" }
 fil_actor_adm = { path = "builtin-actors/actors/adm" }
 fil_actors_runtime = { path = "builtin-actors/runtime" }
-=======
-fil_actors_evm_shared = { git = "https://github.com/filecoin-project/builtin-actors", tag = "v15.0.0" }
-fil_actor_eam = { git = "https://github.com/filecoin-project/builtin-actors", tag = "v15.0.0" }
-fil_actors_runtime = { git = "https://github.com/filecoin-project/builtin-actors", tag = "v15.0.0" }
-
-fendermint_actor_eam = { path = "./fendermint/actors/eam" }
-
-cid = { version = "0.10.1", default-features = false, features = [
-  "serde-codec",
-  "std",
-] }
-
-frc42_dispatch = { git = "https://github.com/filecoin-project/actors-utils", rev = "0f8365151f44785f7bead4e5500258fd5c8944e6" }
->>>>>>> 9f87b096
 
 # Using the same tendermint-rs dependency as tower-abci. From both we are interested in v037 modules.
 tower-abci = { version = "0.7" }
@@ -296,4 +273,4 @@
 opt-level = "z"
 strip = true
 codegen-units = 1
-incremental = false
+incremental = false