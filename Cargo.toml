--- conflicted
+++ resolved
@@ -91,11 +91,7 @@
 ethers-core = { version = "2.0.13" }
 ethers-contract = "2.0.13"
 fnv = "1.0"
-<<<<<<< HEAD
-frc42_dispatch = "5.0.0-alpha.1"
-=======
 frc42_dispatch = { git = "https://github.com/filecoin-project/actors-utils", rev = "0f8365151f44785f7bead4e5500258fd5c8944e6" }
->>>>>>> 2e8e2dc4
 futures = "0.3"
 futures-core = "0.3"
 futures-util = "0.3"
@@ -219,15 +215,9 @@
 # pull in crates as transitive dependencies that do not support Wasm architector. If this
 # happens, try removing "crypto" feature from fvm_shared dependency in contracts/binding/Cargo.toml
 # and run `cargo build`. Then add the "crypto" feature back and run `cargo build` again.
-<<<<<<< HEAD
-fvm = { version = "4.1.2", default-features = false } # no opencl feature or it fails on CI
-fvm_shared = { version = "4.1.2" }
-fvm_sdk = { version = "4.1.2" }
-=======
 fvm = { version = "4.4.0", features = ["verify-signature"], default-features = false } # no opencl feature or it fails on CI
 fvm_shared = { version = "4.4.0" }
 fvm_sdk = { version = "4.4.0" }
->>>>>>> 2e8e2dc4
 fvm_ipld_blockstore = "0.2.0"
 fvm_ipld_car = "0.7.1"
 fvm_ipld_encoding = "0.4.0"
@@ -241,10 +231,10 @@
 #
 # The original IPC build fetches a pre-built builtin-actors CAR bundle from a GH release.
 # For ADM, we can do the same at some point, but for now I've included the repo as a submodule.
-fil_actors_evm_shared = { path = "../builtin-actors/actors/evm/shared" }
-fil_actor_eam = { path = "../builtin-actors/actors/eam" }
-fil_actor_adm = { path = "../builtin-actors/actors/adm" }
-fil_actors_runtime = { path = "../builtin-actors/runtime" }
+fil_actors_evm_shared = { path = "builtin-actors/actors/evm/shared" }
+fil_actor_eam = { path = "builtin-actors/actors/eam" }
+fil_actor_adm = { path = "builtin-actors/actors/adm" }
+fil_actors_runtime = { path = "builtin-actors/runtime" }
 
 # Using the same tendermint-rs dependency as tower-abci. From both we are interested in v037 modules.
 tower-abci = { version = "0.7" }
@@ -264,15 +254,15 @@
 
 # Uncomment entries below when working locally on ref-fvm and this repo simultaneously.
 # Assumes the ref-fvm checkout is in a sibling directory with the same name.
-fvm = { path = "../ref-fvm/fvm" }
-fvm_shared = { path = "../ref-fvm/shared" }
-fvm_sdk = { path = "../ref-fvm/sdk" }
-fvm_ipld_blockstore = { path = "../ref-fvm/ipld/blockstore" }
-fvm_ipld_car = { path = "../ref-fvm/ipld/car" }
-fvm_ipld_encoding = { path = "../ref-fvm/ipld/encoding" }
-fvm_ipld_hamt = { path = "../ref-fvm/ipld/hamt" }
-fvm_ipld_amt = { path = "../ref-fvm/ipld/amt" }
-frc42_dispatch = { path = "../actors-utils/frc42_dispatch" }
+#fvm = { path = "../ref-fvm/fvm" }
+#fvm_shared = { path = "../ref-fvm/shared" }
+#fvm_sdk = { path = "../ref-fvm/sdk" }
+#fvm_ipld_blockstore = { path = "../ref-fvm/ipld/blockstore" }
+#fvm_ipld_car = { path = "../ref-fvm/ipld/car" }
+#fvm_ipld_encoding = { path = "../ref-fvm/ipld/encoding" }
+#fvm_ipld_hamt = { path = "../ref-fvm/ipld/hamt" }
+#fvm_ipld_amt = { path = "../ref-fvm/ipld/amt" }
+#frc42_dispatch = { path = "../actors-utils/frc42_dispatch" }
 
 # Use below when working locally on entanglement and this repo simultaneously.
 # Assumes the entanglement checkout is in a sibling directory with the same name.
