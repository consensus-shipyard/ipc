--- conflicted
+++ resolved
@@ -282,18 +282,15 @@
             hist.gas_used_ratio
                 .push(total_gas_used as f64 / block_gas_limit as f64);
             hist.reward.push(rewards?);
+
             block_count -= 1;
         }
 
-<<<<<<< HEAD
         // Genesis has height 1.
-        if height.value() == 1 {
+        if height.value() <= 1 {
             break;
         }
 
-        block_count -= 1;
-=======
->>>>>>> c3feb243
         block_number = et::BlockNumber::Number(et::U64::from(height.value() - 1));
     }
 
