// Copyright 2022-2024 Protocol Labs
// SPDX-License-Identifier: Apache-2.0, MIT

// See the following for inspiration:
// * https://github.com/evmos/ethermint/blob/ebbe0ffd0d474abd745254dc01e60273ea758dae/rpc/namespaces/ethereum/eth/api.go#L44
// * https://github.com/filecoin-project/lotus/blob/v1.23.1-rc2/api/api_full.go#L783
// * https://github.com/filecoin-project/lotus/blob/v1.23.1-rc2/node/impl/full/eth.go

use std::collections::HashSet;

use anyhow::Context;
use ethers_core::types::transaction::eip2718::TypedTransaction;
use ethers_core::types::{self as et, BlockNumber};
use ethers_core::utils::rlp;
use fendermint_rpc::message::MessageFactory;
use fendermint_rpc::query::QueryClient;
use fendermint_rpc::response::{decode_data, decode_fevm_invoke, decode_fevm_return_data};
use fendermint_vm_actor_interface::eam::{EthAddress, EAM_ACTOR_ADDR};
use fendermint_vm_actor_interface::evm;
use fendermint_vm_message::chain::ChainMessage;
use fendermint_vm_message::query::FvmQueryHeight;
use fendermint_vm_message::signed::SignedMessage;
use futures::FutureExt;
use fvm_ipld_encoding::RawBytes;
use fvm_shared::address::Address;
use fvm_shared::bigint::BigInt;
use fvm_shared::crypto::signature::Signature;
use fvm_shared::{chainid::ChainID, error::ExitCode};
use jsonrpc_v2::Params;
use rand::Rng;
use tendermint::block::Height;
use tendermint_rpc::endpoint::{self, status};
use tendermint_rpc::SubscriptionClient;
use tendermint_rpc::{
    endpoint::{block, block_results, broadcast::tx_sync, consensus_params, header},
    Client,
};

use fil_actors_evm_shared::uints;

use crate::conv::from_eth::to_fvm_message;
use crate::conv::from_tm::{self, msg_hash, to_chain_message, to_cumulative, to_eth_block_zero};
use crate::error::error_with_revert;
use crate::filters::{matches_topics, FilterId, FilterKind, FilterRecords};
use crate::{
    conv::{
        from_eth::to_fvm_address,
        from_fvm::to_eth_tokens,
        from_tm::{to_eth_receipt, to_eth_transaction},
    },
    error, JsonRpcData, JsonRpcResult,
};

/// Returns a list of addresses owned by client.
///
/// It will always return [] since we don't expect Fendermint to manage private keys.
pub async fn accounts<C>(_data: JsonRpcData<C>) -> JsonRpcResult<Vec<et::Address>> {
    Ok(vec![])
}

/// Returns the number of most recent block.
pub async fn block_number<C>(data: JsonRpcData<C>) -> JsonRpcResult<et::U64>
where
    C: Client + Sync + Send,
{
    let height = data.latest_height().await?;
    Ok(et::U64::from(height.value()))
}

/// Returns the chain ID used for signing replay-protected transactions.
pub async fn chain_id<C>(data: JsonRpcData<C>) -> JsonRpcResult<et::U64>
where
    C: Client + Sync + Send,
{
    let res = data.client.state_params(FvmQueryHeight::default()).await?;
    Ok(et::U64::from(res.value.chain_id))
}

/// The current FVM network version.
pub async fn protocol_version<C>(data: JsonRpcData<C>) -> JsonRpcResult<String>
where
    C: Client + Sync + Send,
{
    let res = data.client.state_params(FvmQueryHeight::default()).await?;
    let version: u32 = res.value.network_version.into();
    Ok(version.to_string())
}

/// Returns a fee per gas that is an estimate of how much you can pay as a
/// priority fee, or 'tip', to get a transaction included in the current block.
pub async fn max_priority_fee_per_gas<C>(data: JsonRpcData<C>) -> JsonRpcResult<et::U256>
where
    C: Client + Sync + Send,
{
    // get the latest block
    let res: block::Response = data.tm().latest_block().await?;
    let latest_h = res.block.header.height;

    // get consensus params to fetch block gas limit
    // (this just needs to be done once as we assume that is constant
    // for all blocks)
    let consensus_params: consensus_params::Response = data
        .tm()
        .consensus_params(latest_h)
        .await
        .context("failed to get consensus params")?;
    let mut block_gas_limit = consensus_params.consensus_params.block.max_gas;
    if block_gas_limit <= 0 {
        block_gas_limit =
            i64::try_from(fvm_shared::BLOCK_GAS_LIMIT).expect("FVM block gas limit not i64")
    };

    let mut premiums = Vec::new();
    // iterate through the blocks in the range
    // we may be able to de-duplicate a lot of this code from fee_history
    let latest_h: u64 = latest_h.into();
    let mut blk = latest_h;
    while blk > latest_h - data.gas_opt.num_blocks_max_prio_fee {
        let block = data
            .block_by_height(blk.into())
            .await
            .context("failed to get block")?;

        let height = block.header().height;

        // Genesis has height 1, but no relevant fees.
        if height.value() <= 1 {
            break;
        }

        let state_params = data
            .client
            .state_params(FvmQueryHeight::Height(height.value()))
            .await?;

        let base_fee = &state_params.value.base_fee;

        // The latest block might not have results yet.
        if let Ok(block_results) = data.tm().block_results(height).await {
            let txs_results = block_results.txs_results.unwrap_or_default();

            for (tx, txres) in block.data().iter().zip(txs_results) {
                let msg = fvm_ipld_encoding::from_slice::<ChainMessage>(tx)
                    .context("failed to decode tx as ChainMessage")?;

                if let ChainMessage::Signed(msg) = msg {
                    let premium = crate::gas::effective_gas_premium(&msg.message, base_fee);
                    premiums.push((premium, txres.gas_used));
                }
            }
        }
        blk -= 1;
    }

    // compute median gas price
    let mut median = crate::gas::median_gas_premium(&mut premiums, block_gas_limit);
    let min_premium = data.gas_opt.min_gas_premium.clone();
    if median < min_premium {
        median = min_premium;
    }

    // add some noise to normalize behaviour of message selection
    // mean 1, stddev 0.005 => 95% within +-1%
    const PRECISION: u32 = 32;
    let mut rng = rand::thread_rng();
    let noise: f64 = 1.0 + rng.gen::<f64>() * 0.005;
    let precision: i64 = 32;
    let coeff: u64 = ((noise * (1 << precision) as f64) as u64) + 1;

    median *= BigInt::from(coeff);
    median.div_ceil(BigInt::from(1 << PRECISION));

    Ok(to_eth_tokens(&median)?)
}

/// Returns transaction base fee per gas and effective priority fee per gas for the requested/supported block range.
pub async fn fee_history<C>(
    data: JsonRpcData<C>,
    Params((block_count, last_block, reward_percentiles)): Params<(
        et::U256,
        et::BlockNumber,
        Vec<f64>,
    )>,
) -> JsonRpcResult<et::FeeHistory>
where
    C: Client + Sync + Send,
{
    if block_count > et::U256::from(data.gas_opt.max_fee_hist_size) {
        return error(
            ExitCode::USR_ILLEGAL_ARGUMENT,
            "block_count must be <= 1024",
        );
    }

    let mut hist = et::FeeHistory {
        base_fee_per_gas: Vec::new(),
        gas_used_ratio: Vec::new(),
        oldest_block: et::U256::default(),
        reward: Vec::new(),
    };
    let mut block_number = last_block;
    let mut block_count = block_count.as_usize();

    let get_base_fee = |height: Height| {
        data.client
            .state_params(FvmQueryHeight::Height(height.value()))
            .map(|result| result.map(|state_params| state_params.value.base_fee))
    };

    while block_count > 0 {
        let block = data
            .block_by_height(block_number)
            .await
            .context("failed to get block")?;

        let height = block.header().height;

        // Apparently the base fees have to include the next fee after the newest block.
        // See https://github.com/filecoin-project/lotus/blob/v1.25.2/node/impl/full/eth.go#L721-L725
        if hist.base_fee_per_gas.is_empty() {
            let base_fee = get_base_fee(height.increment())
                .await
                .context("failed to get next base fee")?;

            hist.base_fee_per_gas.push(to_eth_tokens(&base_fee)?);
        }

        let base_fee = get_base_fee(height)
            .await
            .context("failed to get block base fee")?;

        let consensus_params: consensus_params::Response = data
            .tm()
            .consensus_params(height)
            .await
            .context("failed to get consensus params")?;

        let mut block_gas_limit = consensus_params.consensus_params.block.max_gas;
        if block_gas_limit <= 0 {
            block_gas_limit =
                i64::try_from(fvm_shared::BLOCK_GAS_LIMIT).expect("FVM block gas limit not i64")
        };

        // The latest block might not have results yet.
        if let Ok(block_results) = data.tm().block_results(height).await {
            let txs_results = block_results.txs_results.unwrap_or_default();
            let total_gas_used: i64 = txs_results.iter().map(|r| r.gas_used).sum();

            let mut premiums = Vec::new();
            for (tx, txres) in block.data().iter().zip(txs_results) {
                let msg = fvm_ipld_encoding::from_slice::<ChainMessage>(tx)
                    .context("failed to decode tx as ChainMessage")?;

                if let ChainMessage::Signed(msg) = msg {
                    let premium = crate::gas::effective_gas_premium(&msg.message, &base_fee);
                    premiums.push((premium, txres.gas_used));
                }
            }
            premiums.sort();

            let premium_gas_used: i64 = premiums.iter().map(|(_, gas)| *gas).sum();

            let rewards: Result<Vec<et::U256>, _> = reward_percentiles
                .iter()
                .map(|p| {
                    if premiums.is_empty() {
                        Ok(et::U256::zero())
                    } else {
                        let threshold_gas_used = (premium_gas_used as f64 * p / 100f64) as i64;
                        let mut sum_gas_used = 0;
                        let mut idx = 0;
                        while sum_gas_used < threshold_gas_used && idx < premiums.len() - 1 {
                            sum_gas_used += premiums[idx].1;
                            idx += 1;
                        }
                        to_eth_tokens(&premiums[idx].0)
                    }
                })
                .collect();

            hist.oldest_block = et::U256::from(height.value());
            hist.base_fee_per_gas.push(to_eth_tokens(&base_fee)?);
            hist.gas_used_ratio
                .push(total_gas_used as f64 / block_gas_limit as f64);
            hist.reward.push(rewards?);

            block_count -= 1;
        }

        // Genesis has height 1.
        if height.value() <= 1 {
            break;
        }

        block_number = et::BlockNumber::Number(et::U64::from(height.value() - 1));
    }

    // Reverse data to be oldest-to-newest.
    hist.base_fee_per_gas.reverse();
    hist.gas_used_ratio.reverse();
    hist.reward.reverse();

    Ok(hist)
}

/// Returns the current price per gas in wei.
pub async fn gas_price<C>(data: JsonRpcData<C>) -> JsonRpcResult<et::U256>
where
    C: Client + Sync + Send,
{
    let res = data.client.state_params(FvmQueryHeight::default()).await?;
    let price = to_eth_tokens(&res.value.base_fee)?;
    Ok(price)
}

/// Returns the balance of the account of given address.
pub async fn get_balance<C>(
    data: JsonRpcData<C>,
    Params((addr, block_id)): Params<(et::Address, et::BlockId)>,
) -> JsonRpcResult<et::U256>
where
    C: Client + Sync + Send,
{
    let addr = to_fvm_address(addr);
    let height = data.query_height(block_id).await?;
    let res = data.client.actor_state(&addr, height).await?;

    match res.value {
        Some((_, state)) => Ok(to_eth_tokens(&state.balance)?),
        None => Ok(et::U256::zero()),
    }
}

/// Returns information about a block by hash.
pub async fn get_block_by_hash<C>(
    data: JsonRpcData<C>,
    Params((block_hash, full_tx)): Params<(et::H256, bool)>,
) -> JsonRpcResult<Option<et::Block<serde_json::Value>>>
where
    C: Client + Sync + Send,
{
    match data.block_by_hash_opt(block_hash).await? {
        Some(block) if from_tm::is_block_zero(&block) => Ok(Some(to_eth_block_zero(block)?)),
        Some(block) => data.enrich_block(block, full_tx).await.map(Some),
        None => Ok(None),
    }
}

/// Returns information about a block by block number.
pub async fn get_block_by_number<C>(
    data: JsonRpcData<C>,
    Params((block_number, full_tx)): Params<(et::BlockNumber, bool)>,
) -> JsonRpcResult<Option<et::Block<serde_json::Value>>>
where
    C: Client + Sync + Send,
{
    match data.block_by_height(block_number).await? {
        block if block.header().height.value() > 0 => {
            data.enrich_block(block, full_tx).await.map(Some)
        }
        block if from_tm::is_block_zero(&block) => Ok(Some(to_eth_block_zero(block)?)),
        _ => Ok(None),
    }
}

/// Returns the number of transactions in a block matching the given block number.
pub async fn get_block_transaction_count_by_number<C>(
    data: JsonRpcData<C>,
    Params((block_number,)): Params<(et::BlockNumber,)>,
) -> JsonRpcResult<et::U64>
where
    C: Client + Sync + Send,
{
    let block = data.block_by_height(block_number).await?;

    Ok(et::U64::from(block.data.len()))
}

/// Returns the number of transactions in a block from a block matching the given block hash.
pub async fn get_block_transaction_count_by_hash<C>(
    data: JsonRpcData<C>,
    Params((block_hash,)): Params<(et::H256,)>,
) -> JsonRpcResult<et::U64>
where
    C: Client + Sync + Send,
{
    let block = data.block_by_hash_opt(block_hash).await?;
    let count = block
        .map(|b| et::U64::from(b.data.len()))
        .unwrap_or_default();
    Ok(count)
}

/// Returns the information about a transaction requested by transaction hash.
pub async fn get_transaction_by_block_hash_and_index<C>(
    data: JsonRpcData<C>,
    Params((block_hash, index)): Params<(et::H256, et::U64)>,
) -> JsonRpcResult<Option<et::Transaction>>
where
    C: Client + Sync + Send,
{
    if let Some(block) = data.block_by_hash_opt(block_hash).await? {
        data.transaction_by_index(block, index).await
    } else {
        Ok(None)
    }
}

/// Returns the information about a transaction requested by transaction hash.
pub async fn get_transaction_by_block_number_and_index<C>(
    data: JsonRpcData<C>,
    Params((block_number, index)): Params<(et::BlockNumber, et::U64)>,
) -> JsonRpcResult<Option<et::Transaction>>
where
    C: Client + Sync + Send,
{
    let block = data.block_by_height(block_number).await?;
    data.transaction_by_index(block, index).await
}

/// Returns the information about a transaction requested by transaction hash.
pub async fn get_transaction_by_hash<C>(
    data: JsonRpcData<C>,
    Params((tx_hash,)): Params<(et::H256,)>,
) -> JsonRpcResult<Option<et::Transaction>>
where
    C: Client + Sync + Send,
{
    if let Some(res) = data.tx_by_hash(tx_hash).await? {
        let msg = to_chain_message(&res.tx)?;

        if let ChainMessage::Signed(msg) = msg {
            let header: header::Response = data.tm().header(res.height).await?;
            let sp = data
                .client
                .state_params(FvmQueryHeight::Height(header.header.height.value()))
                .await?;
            let chain_id = ChainID::from(sp.value.chain_id);
            let hash = msg_hash(&res.tx_result.events, &res.tx);
            let mut tx = to_eth_transaction(msg, chain_id, hash)?;
            tx.transaction_index = Some(et::U64::from(res.index));
            tx.block_hash = Some(et::H256::from_slice(header.header.hash().as_bytes()));
            tx.block_number = Some(et::U64::from(res.height.value()));
            Ok(Some(tx))
        } else {
            error(ExitCode::USR_ILLEGAL_ARGUMENT, "incompatible transaction")
        }
    } else {
        Ok(None)
    }
}

/// Returns the number of transactions sent from an address, up to a specific block.
///
/// This is done by looking up the nonce of the account.
pub async fn get_transaction_count<C>(
    data: JsonRpcData<C>,
    Params((addr, block_id)): Params<(et::Address, et::BlockId)>,
) -> JsonRpcResult<et::U64>
where
    C: Client + Sync + Send,
{
    let addr = to_fvm_address(addr);
    let height = data.query_height(block_id).await?;
    let res = data.client.actor_state(&addr, height).await?;

    match res.value {
        Some((_, state)) => {
            let nonce = state.sequence;
            Ok(et::U64::from(nonce))
        }
        None => Ok(et::U64::zero()),
    }
}

/// Returns the receipt of a transaction by transaction hash.
pub async fn get_transaction_receipt<C>(
    data: JsonRpcData<C>,
    Params((tx_hash,)): Params<(et::H256,)>,
) -> JsonRpcResult<Option<et::TransactionReceipt>>
where
    C: Client + Sync + Send,
{
    if let Some(res) = data.tx_by_hash(tx_hash).await? {
        let header: header::Response = data.tm().header(res.height).await?;
        let block_results: block_results::Response = data.tm().block_results(res.height).await?;
        let cumulative = to_cumulative(&block_results);
        let state_params = data
            .client
            .state_params(FvmQueryHeight::Height(header.header.height.value()))
            .await?;
        let msg = to_chain_message(&res.tx)?;
        if let ChainMessage::Signed(msg) = msg {
            let receipt = to_eth_receipt(
                &msg,
                &res,
                &cumulative,
                &header.header,
                &state_params.value.base_fee,
            )
            .await
            .context("failed to convert to receipt")?;

            Ok(Some(receipt))
        } else {
            error(ExitCode::USR_ILLEGAL_ARGUMENT, "incompatible transaction")
        }
    } else {
        Ok(None)
    }
}

/// Returns receipts for all the transactions in a block.
pub async fn get_block_receipts<C>(
    data: JsonRpcData<C>,
    Params((block_number,)): Params<(et::BlockNumber,)>,
) -> JsonRpcResult<Vec<et::TransactionReceipt>>
where
    C: Client + Sync + Send,
{
    let block = data.block_by_height(block_number).await?;
    if from_tm::is_block_zero(&block) {
        return Ok(Vec::new());
    }
    let height = block.header.height;
    let state_params = data
        .client
        .state_params(FvmQueryHeight::Height(height.value()))
        .await?;
    let block_results: block_results::Response = data.tm().block_results(height).await?;
    let cumulative = to_cumulative(&block_results);
    let mut receipts = Vec::new();

    for (index, (tx, tx_result)) in block
        .data
        .into_iter()
        .zip(block_results.txs_results.unwrap_or_default())
        .enumerate()
    {
        let msg = to_chain_message(&tx)?;
        if let ChainMessage::Signed(msg) = msg {
            let result = endpoint::tx::Response {
                hash: Default::default(), // Shouldn't use this anyway.
                height,
                index: index as u32,
                tx_result,
                tx,
                proof: None,
            };

            let receipt = to_eth_receipt(
                &msg,
                &result,
                &cumulative,
                &block.header,
                &state_params.value.base_fee,
            )
            .await?;
            receipts.push(receipt)
        }
    }
    Ok(receipts)
}

/// Returns the number of uncles in a block from a block matching the given block hash.
///
/// It will always return 0 since Tendermint doesn't have uncles.
pub async fn get_uncle_count_by_block_hash<C>(
    _data: JsonRpcData<C>,
    _params: Params<(et::H256,)>,
) -> JsonRpcResult<et::U256> {
    Ok(et::U256::zero())
}

/// Returns the number of uncles in a block from a block matching the given block number.
///
/// It will always return 0 since Tendermint doesn't have uncles.
pub async fn get_uncle_count_by_block_number<C>(
    _data: JsonRpcData<C>,
    _params: Params<(et::BlockNumber,)>,
) -> JsonRpcResult<et::U256> {
    Ok(et::U256::zero())
}

/// Returns information about a uncle of a block by hash and uncle index position.
///
/// It will always return None since Tendermint doesn't have uncles.
pub async fn get_uncle_by_block_hash_and_index<C>(
    _data: JsonRpcData<C>,
    _params: Params<(et::H256, et::U64)>,
) -> JsonRpcResult<Option<et::Block<et::H256>>> {
    Ok(None)
}

/// Returns information about a uncle of a block by number and uncle index position.
///
/// It will always return None since Tendermint doesn't have uncles.
pub async fn get_uncle_by_block_number_and_index<C>(
    _data: JsonRpcData<C>,
    _params: Params<(et::BlockNumber, et::U64)>,
) -> JsonRpcResult<Option<et::Block<et::H256>>> {
    Ok(None)
}

/// Creates new message call transaction or a contract creation for signed transactions.
pub async fn send_raw_transaction<C>(
    data: JsonRpcData<C>,
    Params((tx,)): Params<(et::Bytes,)>,
) -> JsonRpcResult<et::TxHash>
where
    C: Client + Sync + Send,
{
    let rlp = rlp::Rlp::new(tx.as_ref());
    let (tx, sig) = TypedTransaction::decode_signed(&rlp)
        .context("failed to decode RLP as signed TypedTransaction")?;

    let sighash = tx.sighash();
    let msghash = et::TxHash::from(ethers_core::utils::keccak256(rlp.as_raw()));
    tracing::debug!(?sighash, eth_hash = ?msghash, ?tx, "received raw transaction");

    let msg = to_fvm_message(tx, false)?;
    let msg = SignedMessage {
        message: msg,
        signature: Signature::new_secp256k1(sig.to_vec()),
    };
    let msg = ChainMessage::Signed(msg);
    let bz: Vec<u8> = MessageFactory::serialize(&msg)?;

    // Use the broadcast version which waits for basic checks to complete,
    // but not the execution results - those will have to be polled with get_transaction_receipt.
    let res: tx_sync::Response = data.tm().broadcast_tx_sync(bz).await?;
    if res.code.is_ok() {
        // The following hash would be okay for ethers-rs,and we could use it to look up the TX with Tendermint,
        // but ethers.js would reject it because it doesn't match what Ethereum would use.
        // Ok(et::TxHash::from_slice(res.hash.as_bytes()))
        Ok(msghash)
    } else {
<<<<<<< HEAD
        // Try to decode any errors returned in the data.
        let data = RawBytes::from(res.data.to_vec());
        // TODO: Might have to first call `decode_fevm_data` here in case CometBFT
        // wraps the data into Base64 encoding like it does for `DeliverTx`.
        let data = decode_fevm_return_data(data)
            .or_else(|_| decode_data(&res.data).and_then(decode_fevm_return_data))
            .unwrap_or_default();

        error_with_data(ExitCode::new(res.code.value()), res.log, hex::encode(data))
=======
        error_with_revert(
            ExitCode::new(res.code.value()),
            res.log,
            Some(res.data.to_vec()),
        )
>>>>>>> 793a63ca
    }
}

/// Executes a new message call immediately without creating a transaction on the block chain.
pub async fn call<C>(
    data: JsonRpcData<C>,
    Params((tx, block_id)): Params<(TypedTransactionCompat, et::BlockId)>,
) -> JsonRpcResult<et::Bytes>
where
    C: Client + Sync + Send,
{
    let msg = to_fvm_message(tx.into(), true)?;
    let is_create = msg.to == EAM_ACTOR_ADDR;
    let height = data.query_height(block_id).await?;
    let response = data.client.call(msg, height).await?;
    let deliver_tx = response.value;

    // Based on Lotus, we should return the data from the receipt.
    if deliver_tx.code.is_err() {
        // There might be some revert data encoded as ABI in the response.
        let (msg, data) = match decode_fevm_invoke(&deliver_tx) {
            Ok(h) => (deliver_tx.info, Some(h)),
            Err(e) => (
                format!("{}\nfailed to decode return data: {:#}", deliver_tx.info, e),
                None,
            ),
        };
        error_with_revert(ExitCode::new(deliver_tx.code.value()), msg, data)
    } else if is_create {
        // It's not clear why some tools like Remix call this with deployment transaction, but they do.
        // We could parse the deployed contract address, but it would be of very limited use;
        // the call effect isn't persisted, so one would have to send an actual transaction
        // and then run a call on `pending` state with this address to have a chance to hit
        // that contract before the transaction is included in a block, assuming address
        // creation is deterministic.
        // Lotus returns empty: https://github.com/filecoin-project/lotus/blob/v1.23.1-rc2/node/impl/full/eth.go#L1091-L1094
        Ok(Default::default())
    } else {
        let return_data = decode_fevm_invoke(&deliver_tx)
            .context("error decoding data from deliver_tx in query")?;
        Ok(return_data.into())
    }
}

/// Generates and returns an estimate of how much gas is necessary to allow the transaction to complete.
/// The transaction will not be added to the blockchain.
/// Note that the estimate may be significantly more than the amount of gas actually used by the transaction, f
/// or a variety of reasons including EVM mechanics and node performance.
pub async fn estimate_gas<C>(
    data: JsonRpcData<C>,
    Params(params): Params<EstimateGasParams>,
) -> JsonRpcResult<et::U256>
where
    C: Client + Sync + Send,
{
    let (tx, block_id) = match params {
        EstimateGasParams::One((tx,)) => (tx, et::BlockId::Number(et::BlockNumber::Latest)),
        EstimateGasParams::Two((tx, block_id)) => (tx, block_id),
    };

    let msg = to_fvm_message(tx.into(), true).context("failed to convert to FVM message")?;

    let height = data
        .query_height(block_id)
        .await
        .context("failed to get height")?;

    let response = data
        .client
        .estimate_gas(msg, height)
        .await
        .context("failed to call estimate gas query")?;

    let estimate = response.value;

    if !estimate.exit_code.is_success() {
        // There might be some revert data encoded as ABI in the response.
        let msg = format!("failed to estimate gas: {}", estimate.info);
        let (msg, data) = match decode_fevm_return_data(estimate.return_data) {
            Ok(h) => (msg, Some(h)),
            Err(e) => (format!("{msg}\n{e:#}"), None),
        };
        error_with_revert(estimate.exit_code, msg, data)
    } else {
        Ok(estimate.gas_limit.into())
    }
}

/// Returns the value from a storage position at a given address.
///
/// The return value is a hex encoded U256.
pub async fn get_storage_at<C>(
    data: JsonRpcData<C>,
    Params((address, position, block_id)): Params<(et::H160, et::U256, et::BlockId)>,
) -> JsonRpcResult<String>
where
    C: Client + Sync + Send,
{
    let encode = |data: Option<uints::U256>| {
        let mut bz = [0u8; 32];
        if let Some(data) = data {
            data.to_big_endian(&mut bz);
        }
        // The client library expects hex encoded string. The JS client might want a prefix too.
        Ok(format!("0x{}", hex::encode(bz)))
    };

    let height = data.query_height(block_id).await?;

    // If not an EVM actor, return empty.
    if data.get_actor_type(&address, height).await? != ActorType::EVM {
        // The client library expects hex encoded string.
        return encode(None);
    }

    let params = evm::GetStorageAtParams {
        storage_key: {
            let mut bz = [0u8; 32];
            position.to_big_endian(&mut bz);
            evm::uints::U256::from_big_endian(&bz)
        },
    };
    let params = RawBytes::serialize(params).context("failed to serialize position to IPLD")?;
    let ret = data
        .read_evm_actor::<evm::GetStorageAtReturn>(
            address,
            evm::Method::GetStorageAt,
            params,
            height,
        )
        .await?;

    if let Some(ret) = ret {
        // ret.storage.to_big_endian(&mut bz);
        return encode(Some(ret.storage));
    }

    encode(None)
}

/// Returns code at a given address.
pub async fn get_code<C>(
    data: JsonRpcData<C>,
    Params((address, block_id)): Params<(et::H160, et::BlockId)>,
) -> JsonRpcResult<et::Bytes>
where
    C: Client + Sync + Send,
{
    let height = data.query_height(block_id).await?;

    // Return empty if not an EVM actor.
    if data.get_actor_type(&address, height).await? != ActorType::EVM {
        return Ok(Default::default());
    }

    // This method has no input parameters.
    let params = RawBytes::default();

    let ret = data
        .read_evm_actor::<evm::BytecodeReturn>(address, evm::Method::GetBytecode, params, height)
        .await?;

    match ret.and_then(|r| r.code) {
        None => Ok(et::Bytes::default()),
        Some(cid) => {
            let code = data
                .client
                .ipld(&cid, height)
                .await
                .context("failed to fetch bytecode")?;

            Ok(code.map(et::Bytes::from).unwrap_or_default())
        }
    }
}

/// Returns an object with data about the sync status or false.
pub async fn syncing<C>(data: JsonRpcData<C>) -> JsonRpcResult<et::SyncingStatus>
where
    C: Client + Sync + Send,
{
    let status: status::Response = data.tm().status().await.context("failed to fetch status")?;
    let info = status.sync_info;
    let status = if !info.catching_up {
        et::SyncingStatus::IsFalse
    } else {
        let progress = et::SyncProgress {
            // This would be the block we executed.
            current_block: et::U64::from(info.latest_block_height.value()),
            // This would be the block we know about but haven't got to yet.
            highest_block: et::U64::from(info.latest_block_height.value()),
            // This would be the block we started syncing from.
            starting_block: Default::default(),
            pulled_states: None,
            known_states: None,
            healed_bytecode_bytes: None,
            healed_bytecodes: None,
            healed_trienode_bytes: None,
            healed_trienodes: None,
            healing_bytecode: None,
            healing_trienodes: None,
            synced_account_bytes: None,
            synced_accounts: None,
            synced_bytecode_bytes: None,
            synced_bytecodes: None,
            synced_storage: None,
            synced_storage_bytes: None,
        };
        et::SyncingStatus::IsSyncing(Box::new(progress))
    };

    Ok(status)
}

/// Returns an array of all logs matching a given filter object.
pub async fn get_logs<C>(
    data: JsonRpcData<C>,
    Params((filter,)): Params<(et::Filter,)>,
) -> JsonRpcResult<Vec<et::Log>>
where
    C: Client + Sync + Send,
{
    let (from_height, to_height) = match filter.block_option {
        et::FilterBlockOption::Range {
            from_block,
            to_block,
        } => {
            // Turn block number into a height.
            async fn resolve_height<C: Client + Send + Sync>(
                data: &JsonRpcData<C>,
                bn: BlockNumber,
            ) -> JsonRpcResult<Height> {
                match bn {
                    BlockNumber::Number(n) => {
                        Ok(Height::try_from(n.as_u64()).context("invalid height")?)
                    }
                    other => {
                        let h = data.header_by_height(other).await?;
                        Ok(h.height)
                    }
                }
            }

            let from_block = from_block.unwrap_or_default();
            let mut to_block = to_block.unwrap_or_default();

            // Automatically restrict the end to the highest available block to allow queries by fixed ranges.
            // This is only applied ot the end, not the start, so if `from > to` then we return nothing.
            if let BlockNumber::Number(n) = to_block {
                let latest_height = data.latest_height().await?;
                if n.as_u64() > latest_height.value() {
                    to_block = BlockNumber::Number(et::U64::from(latest_height.value()));
                }
            }

            // Resolve named heights to a number.
            let to_height = resolve_height(&data, to_block).await?;
            let from_height = if from_block == to_block {
                to_height
            } else {
                resolve_height(&data, from_block).await?
            };

            (from_height, to_height)
        }
        et::FilterBlockOption::AtBlockHash(block_hash) => {
            let header = data.header_by_hash(block_hash).await?;
            (header.height, header.height)
        }
    };

    let addrs = match &filter.address {
        Some(et::ValueOrArray::Value(addr)) => vec![*addr],
        Some(et::ValueOrArray::Array(addrs)) => addrs.clone(),
        None => Vec::new(),
    };
    let addrs = addrs
        .into_iter()
        .map(|addr| Address::from(EthAddress(addr.0)))
        .collect::<HashSet<_>>();

    let mut height = from_height;
    let mut logs = Vec::new();

    while height <= to_height {
        if let Ok(block_results) = data.tm().block_results(height).await {
            if let Some(tx_results) = block_results.txs_results {
                let block_number = et::U64::from(height.value());

                let block = data
                    .block_by_height(et::BlockNumber::Number(block_number))
                    .await?;

                let block_hash = et::H256::from_slice(block.header().hash().as_bytes());

                let mut log_index_start = 0usize;
                for ((tx_idx, tx_result), tx) in tx_results.iter().enumerate().zip(block.data()) {
                    let msg = match to_chain_message(tx) {
                        Ok(ChainMessage::Signed(msg)) => msg,
                        _ => continue,
                    };

                    let emitters = from_tm::collect_emitters(&tx_result.events);

                    // Filter by address.
                    if !addrs.is_empty()
                        && !addrs.contains(&msg.message().from)
                        && !addrs.contains(&msg.message().to)
                        && addrs.intersection(&emitters).next().is_none()
                    {
                        continue;
                    }

                    let tx_hash = msg_hash(&tx_result.events, tx);
                    let tx_idx = et::U64::from(tx_idx);

                    let mut tx_logs = from_tm::to_logs(
                        &tx_result.events,
                        block_hash,
                        block_number,
                        tx_hash,
                        tx_idx,
                        log_index_start,
                    )?;

                    // Filter by topic.
                    tx_logs.retain(|log| matches_topics(&filter, log));

                    logs.append(&mut tx_logs);

                    log_index_start += tx_result.events.len();
                }
            }
        } else {
            break;
        }
        height = height.increment()
    }

    Ok(logs)
}

/// Creates a filter object, based on filter options, to notify when the state changes (logs).
/// To check if the state has changed, call eth_getFilterChanges.
pub async fn new_filter<C>(
    data: JsonRpcData<C>,
    Params((filter,)): Params<(et::Filter,)>,
) -> JsonRpcResult<FilterId>
where
    C: Client + SubscriptionClient + Clone + Sync + Send + 'static,
{
    let id = data
        .new_filter(FilterKind::Logs(Box::new(filter)))
        .await
        .context("failed to add log filter")?;
    Ok(id)
}

/// Creates a filter in the node, to notify when a new block arrives.
/// To check if the state has changed, call eth_getFilterChanges.
pub async fn new_block_filter<C>(data: JsonRpcData<C>) -> JsonRpcResult<FilterId>
where
    C: Client + SubscriptionClient + Clone + Sync + Send + 'static,
{
    let id = data
        .new_filter(FilterKind::NewBlocks)
        .await
        .context("failed to add block filter")?;
    Ok(id)
}

/// Creates a filter in the node, to notify when new pending transactions arrive.
/// To check if the state has changed, call eth_getFilterChanges.
pub async fn new_pending_transaction_filter<C>(data: JsonRpcData<C>) -> JsonRpcResult<FilterId>
where
    C: Client + SubscriptionClient + Clone + Sync + Send + 'static,
{
    let id = data
        .new_filter(FilterKind::PendingTransactions)
        .await
        .context("failed to add transaction filter")?;
    Ok(id)
}

/// Uninstalls a filter with given id. Should always be called when watch is no longer needed.
/// Additionally Filters timeout when they aren't requested with eth_getFilterChanges for a period of time
pub async fn uninstall_filter<C>(
    data: JsonRpcData<C>,
    Params((filter_id,)): Params<(FilterId,)>,
) -> JsonRpcResult<bool> {
    Ok(data.uninstall_filter(filter_id).await?)
}

pub async fn get_filter_changes<C>(
    data: JsonRpcData<C>,
    Params((filter_id,)): Params<(FilterId,)>,
) -> JsonRpcResult<Vec<serde_json::Value>> {
    if let Some(records) = data.take_filter_changes(filter_id).await? {
        let records = records
            .to_json_vec()
            .context("failed to convert filter changes")?;
        Ok(records)
    } else {
        error(ExitCode::USR_NOT_FOUND, "filter not found")
    }
}

/// Returns an array of all logs matching filter with given id.
pub async fn get_filter_logs<C>(
    data: JsonRpcData<C>,
    Params((filter_id,)): Params<(FilterId,)>,
) -> JsonRpcResult<Vec<et::Log>> {
    if let Some(accum) = data.take_filter_changes(filter_id).await? {
        match accum {
            FilterRecords::Logs(logs) => Ok(logs),
            FilterRecords::NewBlocks(_) | FilterRecords::PendingTransactions(_) => {
                error(ExitCode::USR_ILLEGAL_STATE, "not a log filter")
            }
        }
    } else {
        error(ExitCode::USR_NOT_FOUND, "filter not found")
    }
}

/// Subscribe to a filter and send the data to a websocket.
pub async fn subscribe<C>(
    data: JsonRpcData<C>,
    Params(params): Params<SubscribeParams>,
) -> JsonRpcResult<FilterId>
where
    C: Client + SubscriptionClient + Clone + Sync + Send + 'static,
{
    match params {
        SubscribeParams::One((tag, web_socket_id)) => match tag.as_str() {
            "newHeads" => {
                // Subscribe to `Block<TxHash>`
                let ws_sender = data.get_web_socket(&web_socket_id).await?;
                let id = data
                    .new_subscription(FilterKind::NewBlocks, ws_sender)
                    .await
                    .context("failed to add block subscription")?;
                Ok(id)
            }
            "newPendingTransactions" => {
                // Subscribe to `TxHash`
                let ws_sender = data.get_web_socket(&web_socket_id).await?;
                let id = data
                    .new_subscription(FilterKind::PendingTransactions, ws_sender)
                    .await
                    .context("failed to add transaction subscription")?;
                Ok(id)
            }
            other => error(
                ExitCode::USR_ILLEGAL_ARGUMENT,
                format!("unknown subscription: {other}"),
            ),
        },
        SubscribeParams::Two((tag, filter, web_socket_id)) => match tag.as_str() {
            "logs" => {
                // Subscribe to `Log`
                let ws_sender = data.get_web_socket(&web_socket_id).await?;
                let id = data
                    .new_subscription(FilterKind::Logs(Box::new(filter)), ws_sender)
                    .await
                    .context("failed to add transaction subscription")?;
                Ok(id)
            }
            other => error(
                ExitCode::USR_ILLEGAL_ARGUMENT,
                format!("unknown subscription: {other}"),
            ),
        },
    }
}

/// Unsubscribe from the filter registered by this websocket.
pub async fn unsubscribe<C>(
    data: JsonRpcData<C>,
    Params((filter_id,)): Params<(FilterId,)>,
) -> JsonRpcResult<bool> {
    uninstall_filter(data, Params((filter_id,))).await
}

use crate::state::ActorType;
use params::{EstimateGasParams, SubscribeParams, TypedTransactionCompat};

mod params {
    use ethers_core::types::transaction::eip2718::TypedTransaction;
    use ethers_core::types::Eip1559TransactionRequest;
    use ethers_core::types::{self as et, Eip2930TransactionRequest, TransactionRequest};
    use serde::Deserialize;

    use crate::state::WebSocketId;

    /// Copied from `ethers` to override `data` deserialization.
    ///
    /// See <https://github.com/filecoin-project/lotus/pull/11471>
    ///
    /// This is accepted for gas estimation only.
    #[derive(Clone, Default, Deserialize, PartialEq, Eq, Debug)]
    pub struct TransactionRequestCompat {
        #[serde(flatten)]
        orig: TransactionRequest,
        input: Option<et::Bytes>,
    }

    impl From<TransactionRequestCompat> for TransactionRequest {
        fn from(value: TransactionRequestCompat) -> Self {
            let mut request = value.orig;
            request.data = value.input.or(request.data);
            request
        }
    }

    /// Copied from `ethers` to override `data` deserialization.
    ///
    /// See <https://github.com/filecoin-project/lotus/pull/11471>
    #[derive(Clone, Default, Deserialize, PartialEq, Eq, Debug)]
    pub struct Eip1559TransactionRequestCompat {
        #[serde(flatten)]
        orig: Eip1559TransactionRequest,
        input: Option<et::Bytes>,
    }

    impl From<Eip1559TransactionRequestCompat> for Eip1559TransactionRequest {
        fn from(value: Eip1559TransactionRequestCompat) -> Self {
            let mut request = value.orig;
            request.data = value.input.or(request.data);
            request
        }
    }

    #[derive(Deserialize, Clone, PartialEq, Eq, Debug)]
    // NOTE: Using untagged so is able to deserialize as a legacy transaction
    // directly if the type is not set. Needed for backward compatibility.
    // #[serde(tag = "type")]
    #[serde(untagged)]
    pub enum TypedTransactionCompat {
        #[serde(rename = "0x00", alias = "0x0")]
        Legacy(TransactionRequestCompat),
        #[serde(rename = "0x02", alias = "0x2")]
        Eip1559(Eip1559TransactionRequestCompat),
        #[serde(rename = "0x01", alias = "0x1")]
        Eip2930(Eip2930TransactionRequest),
    }

    impl From<TypedTransactionCompat> for TypedTransaction {
        fn from(value: TypedTransactionCompat) -> Self {
            match value {
                TypedTransactionCompat::Eip1559(v) => TypedTransaction::Eip1559(v.into()),
                TypedTransactionCompat::Legacy(v) => TypedTransaction::Legacy(v.into()),
                TypedTransactionCompat::Eip2930(v) => TypedTransaction::Eip2930(v),
            }
        }
    }

    /// The client either sends one or two items in the array, depending on whether a block ID is specified.
    /// This is to keep it backwards compatible with nodes that do not support the block ID parameter.
    /// If we were using `Option`, they would have to send `null`; this way it works with both 1 or 2 parameters.
    #[derive(Deserialize)]
    #[serde(untagged)]
    pub enum EstimateGasParams {
        One((TypedTransactionCompat,)),
        Two((TypedTransactionCompat, et::BlockId)),
    }

    /// The client either sends one or two items in the array, depending on whether it's subscribing to block,
    /// transactions or logs. To that we add the web socket ID.
    #[derive(Deserialize)]
    #[serde(untagged)]
    #[allow(clippy::large_enum_variant)]
    pub enum SubscribeParams {
        One((String, WebSocketId)),
        Two((String, et::Filter, WebSocketId)),
    }

    #[cfg(test)]
    mod tests {
        use ethers_core::types::Eip1559TransactionRequest;

        use crate::apis::eth::params::{Eip1559TransactionRequestCompat, EstimateGasParams};

        #[test]
        fn deserialize_estimate_gas_params() {
            let raw_str = r#"
            [{"data":"0x6080806040523461001a576101949081610020823930815050f35b600080fdfe608080604052600436101561001357600080fd5b600090813560e01c90816325ca4c9c146100715750635d3f8a691461003757600080fd5b602036600319011261006e576004356001600160a01b0381169081900361006a5760405160ff60981b9091148152602090f35b5080fd5b80fd5b9050602036600319011261006a576004356001600160a01b038116810361015a57803b15918261012f575b826100af575b6020836040519015158152f35b908092503b67ffffffffffffffff80821161011b57601f8201601f19908116603f011683019081118382101761011b579360209460405281835284830180943c5190207fc5d2460186f7233c927e7db2dcc703c0e500b653ca82273b7bfad8045d85a4701438806100a2565b634e487b7160e01b85526041600452602485fd5b7fc5d2460186f7233c927e7db2dcc703c0e500b653ca82273b7bfad8045d85a470823f14925061009c565b8280fdfea264697066735822122001bdefe53a9918e1f0e577b34ea5aed929e1b2cb9d7dd151f3a2d35024d5616f64736f6c63430008130033","from":"0x1a79385ead0e873fe0c441c034636d3edf7014cc","maxFeePerGas":"0x596836d0","maxPriorityFeePerGas":"0x59682f00","type":"0x2"}]
            "#;
            let r = serde_json::from_str::<EstimateGasParams>(raw_str);
            assert!(r.is_ok());
        }

        #[test]
        fn deserialize_input_and_data() {
            let examples = [
                ("01", r#" "data":"0x0d", "input": "0x01" "#),
                ("02", r#" "data":"0x02" "#),
                ("03", r#" "input":"0x03" "#),
            ];
            for (exp, frag) in examples {
                let json = format!(
                    "{{ {frag}, \"from\":\"0x1a79385ead0e873fe0c441c034636d3edf7014cc\",\"maxFeePerGas\":\"0x596836d0\",\"maxPriorityFeePerGas\":\"0x59682f00\" }}"
                );

                let r: Eip1559TransactionRequest =
                    serde_json::from_str::<Eip1559TransactionRequestCompat>(&json)
                        .unwrap_or_else(|e| panic!("failed to parse {json}: {e}"))
                        .into();

                let d = r.data.expect("data is empty");

                assert_eq!(hex::encode(d), exp)
            }
        }
    }
}<|MERGE_RESOLUTION|>--- conflicted
+++ resolved
@@ -635,23 +635,15 @@
         // Ok(et::TxHash::from_slice(res.hash.as_bytes()))
         Ok(msghash)
     } else {
-<<<<<<< HEAD
         // Try to decode any errors returned in the data.
         let data = RawBytes::from(res.data.to_vec());
-        // TODO: Might have to first call `decode_fevm_data` here in case CometBFT
+        // Might have to first call `decode_fevm_data` here in case CometBFT
         // wraps the data into Base64 encoding like it does for `DeliverTx`.
         let data = decode_fevm_return_data(data)
             .or_else(|_| decode_data(&res.data).and_then(decode_fevm_return_data))
-            .unwrap_or_default();
-
-        error_with_data(ExitCode::new(res.code.value()), res.log, hex::encode(data))
-=======
-        error_with_revert(
-            ExitCode::new(res.code.value()),
-            res.log,
-            Some(res.data.to_vec()),
-        )
->>>>>>> 793a63ca
+            .ok();
+
+        error_with_revert(ExitCode::new(res.code.value()), res.log, data)
     }
 }
 
