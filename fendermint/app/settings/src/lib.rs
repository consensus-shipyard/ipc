// Copyright 2022-2024 Protocol Labs
// SPDX-License-Identifier: Apache-2.0, MIT

use anyhow::{anyhow, Context};
use config::{Config, ConfigError, Environment, File};
use fvm_shared::address::Address;
use fvm_shared::econ::TokenAmount;
use ipc_api::subnet_id::SubnetID;
use serde::{Deserialize, Serialize};
use serde_with::{serde_as, DurationSeconds};
use std::fmt::{Display, Formatter};
use std::net::{SocketAddr, ToSocketAddrs};
use std::path::{Path, PathBuf};
use std::time::Duration;
use tendermint_rpc::Url;
use testing::TestingSettings;
use utils::EnvInterpol;

use fendermint_vm_encoding::{human_readable_delegate, human_readable_str};
use fendermint_vm_topdown::BlockHeight;

use self::eth::EthSettings;
use self::fvm::FvmSettings;
use self::proxy::ProxySettings;
use self::resolver::ResolverSettings;
use ipc_provider::config::deserialize::deserialize_eth_address_from_str;

pub mod eth;
pub mod fvm;
pub mod proxy;
pub mod resolver;
pub mod testing;
pub mod utils;

/// Marker to be used with the `#[serde_as(as = "IsHumanReadable")]` annotations.
///
/// We can't just import `fendermint_vm_encoding::IsHumanReadable` because we can't implement traits for it here,
/// however we can use the `human_readable_delegate!` macro to delegate from this to that for the types we need
/// and it will look the same.
struct IsHumanReadable;

human_readable_str!(SubnetID);
human_readable_delegate!(TokenAmount);

#[derive(Debug, Deserialize, Clone)]
pub struct SocketAddress {
    pub host: String,
    pub port: u32,
}

impl Display for SocketAddress {
    fn fmt(&self, f: &mut Formatter<'_>) -> std::fmt::Result {
        write!(f, "{}:{}", self.host, self.port)
    }
}

impl std::net::ToSocketAddrs for SocketAddress {
    type Iter = <String as std::net::ToSocketAddrs>::Iter;

    fn to_socket_addrs(&self) -> std::io::Result<Self::Iter> {
        self.to_string().to_socket_addrs()
    }
}

impl TryInto<std::net::SocketAddr> for SocketAddress {
    type Error = std::io::Error;

    fn try_into(self) -> Result<SocketAddr, Self::Error> {
        self.to_socket_addrs()?
            .next()
            .ok_or_else(|| std::io::Error::from(std::io::ErrorKind::AddrNotAvailable))
    }
}

#[derive(Debug, Deserialize, Clone)]
#[serde(rename_all = "lowercase")]
/// Indicate the FVM account kind for generating addresses from a key.
pub enum AccountKind {
    /// Has an f1 address.
    Regular,
    /// Has an f410 address.
    Ethereum,
}

/// A Secp256k1 key used to sign transactions,
/// with the account kind showing if it's a regular or an ethereum key.
#[derive(Debug, Deserialize, Clone)]
pub struct SigningKey {
    path: PathBuf,
    pub kind: AccountKind,
}

home_relative!(SigningKey { path });

#[derive(Debug, Deserialize, Clone)]
pub struct AbciSettings {
    pub listen: SocketAddress,
    /// Queue size for each ABCI component.
    pub bound: usize,
    /// Maximum number of messages allowed in a block.
    pub block_max_msgs: usize,
}

#[derive(Debug, Serialize, Deserialize, Clone)]
#[serde(rename_all = "lowercase")]
/// Indicate the FVM account kind for generating addresses from a key.
///
/// See https://github.com/facebook/rocksdb/wiki/Compaction
pub enum DbCompaction {
    /// Good when most keys don't change.
    Level,
    Universal,
    Fifo,
    /// Auto-compaction disabled, has to be called manually.
    None,
}

impl Display for DbCompaction {
    fn fmt(&self, f: &mut Formatter<'_>) -> std::fmt::Result {
        write!(
            f,
            "{}",
            serde_json::to_value(self)
                .map_err(|e| {
                    tracing::error!("cannot format DB compaction to json: {e}");
                    std::fmt::Error
                })?
                .as_str()
                .ok_or(std::fmt::Error)?
        )
    }
}

#[derive(Debug, Deserialize, Clone)]
pub struct DbSettings {
    /// Length of the app state history to keep in the database before pruning; 0 means unlimited.
    ///
    /// This affects how long we can go back in state queries.
    pub state_hist_size: u64,
    /// How to compact the datastore.
    pub compaction_style: DbCompaction,
}

/// Settings affecting how we deal with failures in trying to send transactions to the local CometBFT node.
/// It is not expected to be unavailable, however we might get into race conditions about the nonce which
/// would need us to try creating a completely new transaction and try again.
#[serde_as]
#[derive(Debug, Deserialize, Clone)]
pub struct BroadcastSettings {
    /// Number of times to retry broadcasting a transaction.
    pub max_retries: u8,
    /// Time to wait between retries. This should roughly correspond to the block interval.
    #[serde_as(as = "DurationSeconds<u64>")]
    pub retry_delay: Duration,
    /// Any over-estimation to apply on top of the estimate returned by the API.
    pub gas_overestimation_rate: f64,
}

#[serde_as]
#[derive(Debug, Deserialize, Clone)]
pub struct TopDownSettings {
    /// The number of blocks to delay before reporting a height as final on the parent chain.
    /// To propose a certain number of epochs delayed from the latest height, we see to be
    /// conservative and avoid other from rejecting the proposal because they don't see the
    /// height as final yet.
    pub chain_head_delay: BlockHeight,
    /// The number of blocks on top of `chain_head_delay` to wait before proposing a height
    /// as final on the parent chain, to avoid slight disagreements between validators whether
    /// a block is final, or not just yet.
    pub proposal_delay: BlockHeight,
    /// The max number of blocks one should make the topdown proposal
    pub max_proposal_range: BlockHeight,
    /// The max number of blocks to hold in memory for parent syncer
    pub max_cache_blocks: Option<BlockHeight>,
    /// Parent syncing cron period, in seconds
    #[serde_as(as = "DurationSeconds<u64>")]
    pub polling_interval: Duration,
    /// Top down exponential back off retry base
    #[serde_as(as = "DurationSeconds<u64>")]
    pub exponential_back_off: Duration,
    /// The max number of retries for exponential backoff before giving up
    pub exponential_retry_limit: usize,
    /// The parent rpc http endpoint
    pub parent_http_endpoint: Url,
    /// Timeout for calls to the parent Ethereum API.
    #[serde_as(as = "Option<DurationSeconds<u64>>")]
    pub parent_http_timeout: Option<Duration>,
    /// Bearer token for any Authorization header.
    pub parent_http_auth_token: Option<String>,
    /// The parent registry address
    #[serde(deserialize_with = "deserialize_eth_address_from_str")]
    pub parent_registry: Address,
    /// The parent gateway address
    #[serde(deserialize_with = "deserialize_eth_address_from_str")]
    pub parent_gateway: Address,
}

#[serde_as]
#[derive(Debug, Deserialize, Clone)]
pub struct IpcSettings {
    #[serde_as(as = "IsHumanReadable")]
    pub subnet_id: SubnetID,
    /// Interval with which votes can be gossiped.
    #[serde_as(as = "DurationSeconds<u64>")]
    pub vote_interval: Duration,
    /// Timeout after which the last vote is re-published.
    #[serde_as(as = "DurationSeconds<u64>")]
    pub vote_timeout: Duration,
    /// The config for top down checkpoint. It's None if subnet id is root or not activating
    /// any top down checkpoint related operations
    pub topdown: Option<TopDownSettings>,
}

impl IpcSettings {
    pub fn topdown_config(&self) -> anyhow::Result<&TopDownSettings> {
        self.topdown
            .as_ref()
            .ok_or_else(|| anyhow!("top down config missing"))
    }
}

#[serde_as]
#[derive(Debug, Deserialize, Clone)]
pub struct SnapshotSettings {
    /// Enable the export and import of snapshots.
    pub enabled: bool,
    /// How often to attempt to export snapshots in terms of block height.
    pub block_interval: BlockHeight,
    /// Number of snapshots to keep before purging old ones.
    pub hist_size: usize,
    /// Target chunk size, in bytes.
    pub chunk_size_bytes: usize,
    /// How long to keep a snapshot from being purged after it has been requested by a peer.
    #[serde_as(as = "DurationSeconds<u64>")]
    pub last_access_hold: Duration,
    /// How often to poll CometBFT to see whether it has caught up with the chain.
    #[serde_as(as = "DurationSeconds<u64>")]
    pub sync_poll_interval: Duration,
    /// Temporary directory for downloads.
    download_dir: Option<PathBuf>,
}

impl SnapshotSettings {
    pub fn download_dir(&self) -> PathBuf {
        self.download_dir.clone().unwrap_or(std::env::temp_dir())
    }
}

#[derive(Debug, Deserialize, Clone)]
pub struct MetricsSettings {
    /// Enable the export of metrics over HTTP.
    pub enabled: bool,
    /// HTTP listen address where Prometheus metrics are hosted.
    pub listen: SocketAddress,
}

#[derive(Debug, Deserialize, Clone)]
pub struct Settings {
    /// Home directory configured on the CLI, to which all paths in settings can be set relative.
    home_dir: PathBuf,
    /// Database files.
    data_dir: PathBuf,
    /// State snapshots.
    snapshots_dir: PathBuf,
    /// Solidity contracts.
    contracts_dir: PathBuf,
    /// Builtin-actors CAR file.
    builtin_actors_bundle: PathBuf,
    /// Custom actors CAR file.
    custom_actors_bundle: PathBuf,

    /// Where to reach CometBFT for queries or broadcasting transactions.
    tendermint_rpc_url: Url,

    /// Block height where we should gracefully stop the node
    pub halt_height: i64,

    /// Secp256k1 private key used for signing transactions sent in the validator's name. Leave empty if not validating.
    pub validator_key: Option<SigningKey>,

    pub abci: AbciSettings,
    pub db: DbSettings,
    pub metrics: MetricsSettings,
    pub snapshots: SnapshotSettings,
    pub eth: EthSettings,
    pub fvm: FvmSettings,
    pub resolver: ResolverSettings,
    pub broadcast: BroadcastSettings,
    pub ipc: IpcSettings,
<<<<<<< HEAD
    pub proxy: ProxySettings,
=======
    pub testing: Option<TestingSettings>,
>>>>>>> b6d472d4
}

impl Settings {
    home_relative!(
        data_dir,
        snapshots_dir,
        contracts_dir,
        builtin_actors_bundle,
        custom_actors_bundle
    );

    /// Load the default configuration from a directory,
    /// then potential overrides specific to the run mode,
    /// then overrides from the local environment,
    /// finally parse it into the [Settings] type.
    pub fn new(config_dir: &Path, home_dir: &Path, run_mode: &str) -> Result<Self, ConfigError> {
        Self::config(config_dir, home_dir, run_mode).and_then(Self::parse)
    }

    /// Load the configuration into a generic data structure.
    fn config(config_dir: &Path, home_dir: &Path, run_mode: &str) -> Result<Config, ConfigError> {
        Config::builder()
            .add_source(EnvInterpol(File::from(config_dir.join("default"))))
            // Optional mode specific overrides, checked into git.
            .add_source(EnvInterpol(
                File::from(config_dir.join(run_mode)).required(false),
            ))
            // Optional local overrides, not checked into git.
            .add_source(EnvInterpol(
                File::from(config_dir.join("local")).required(false),
            ))
            // Add in settings from the environment (with a prefix of FM)
            // e.g. `FM_DB__DATA_DIR=./foo/bar ./target/app` would set the database location.
            .add_source(EnvInterpol(
                Environment::with_prefix("fm")
                    .prefix_separator("_")
                    .separator("__")
                    .ignore_empty(true) // otherwise "" will be parsed as a list item
                    .try_parsing(true) // required for list separator
                    .list_separator(",") // need to list keys explicitly below otherwise it can't pase simple `String` type
                    .with_list_parse_key("resolver.connection.external_addresses")
                    .with_list_parse_key("resolver.discovery.static_addresses")
                    .with_list_parse_key("resolver.membership.static_subnets"),
            ))
            // Set the home directory based on what was passed to the CLI,
            // so everything in the config can be relative to it.
            // The `home_dir` key is not added to `default.toml` so there is no confusion
            // about where it will be coming from.
            .set_override("home_dir", home_dir.to_string_lossy().as_ref())?
            .build()
    }

    /// Try to parse the config into [Settings].
    fn parse(config: Config) -> Result<Self, ConfigError> {
        // Deserialize (and thus freeze) the entire configuration.
        config.try_deserialize()
    }

    /// The configured home directory.
    pub fn home_dir(&self) -> &Path {
        &self.home_dir
    }

    /// Tendermint RPC URL from the environment or the config file.
    pub fn tendermint_rpc_url(&self) -> anyhow::Result<Url> {
        // Prefer the "standard" env var used in the CLI.
        match std::env::var("TENDERMINT_RPC_URL").ok() {
            Some(url) => url.parse::<Url>().context("invalid Tendermint URL"),
            None => Ok(self.tendermint_rpc_url.clone()),
        }
    }

    /// Indicate whether we have configured the top-down syncer to run.
    pub fn topdown_enabled(&self) -> bool {
        !self.ipc.subnet_id.is_root() && self.ipc.topdown.is_some()
    }

    /// Indicate whether we have configured the IPLD Resolver to run.
    pub fn resolver_enabled(&self) -> bool {
        !self.resolver.connection.listen_addr.is_empty()
    }
}

// Run these tests serially because some of them modify the environment.
#[serial_test::serial]
#[cfg(test)]
mod tests {
    use multiaddr::multiaddr;
    use std::path::PathBuf;

    use crate::utils::tests::with_env_vars;

    use crate::DbCompaction;

    use super::Settings;

    fn try_parse_config(run_mode: &str) -> Result<Settings, config::ConfigError> {
        let current_dir = PathBuf::from(".");
        let default_dir = PathBuf::from("../config");
        let c = Settings::config(&default_dir, &current_dir, run_mode)?;
        // Trying to debug the following sporadic error on CI:
        // thread 'tests::parse_test_config' panicked at fendermint/app/settings/src/lib.rs:315:36:
        // failed to parse Settings: failed to parse: invalid digit found in string
        // This turned out to be due to the environment variable manipulation below mixing with another test,
        // which is why `#[serial]` was moved to the top.
        eprintln!("CONFIG = {:?}", c.cache);
        Settings::parse(c)
    }

    fn parse_config(run_mode: &str) -> Settings {
        try_parse_config(run_mode).expect("failed to parse Settings")
    }

    #[ignore = "ignore until above sporadic error in CI is resolved"]
    #[test]
    fn parse_default_config() {
        let settings = parse_config("");
        assert!(!settings.resolver_enabled());
    }

    #[ignore = "ignore until above sporadic error in CI is resolved"]
    #[test]
    fn parse_test_config() {
        let settings = parse_config("test");
        assert!(settings.resolver_enabled());
    }

<<<<<<< HEAD
    // Run these tests serially because they modify the environment.
    #[serial]
    mod env {
        use multiaddr::multiaddr;

        use crate::tests::try_parse_config;
        use crate::utils::tests::with_env_vars;

        #[ignore = "ignore until above sporadic error in CI is resolved"]
        #[test]
        fn parse_comma_separated() {
            let settings = with_env_vars(vec![
            ("FM_RESOLVER__DISCOVERY__STATIC_ADDRESSES", "/ip4/198.51.100.0/tcp/4242/p2p/QmYyQSo1c1Ym7orWxLYvCrM2EmxFTANf8wXmmE7DWjhx5N,/ip6/2604:1380:2000:7a00::1/udp/4001/quic/p2p/QmbLHAnMoJPWSCR5Zhtx6BHJX9KiKNN6tpvbUcqanj75Nb"),
            // Set a normal string key as well to make sure we have configured the library correctly and it doesn't try to parse everything as a list.
            ("FM_RESOLVER__NETWORK__NETWORK_NAME", "test"),
        ], || try_parse_config("")).unwrap();

            assert_eq!(settings.resolver.discovery.static_addresses.len(), 2);
        }

        #[ignore = "ignore until above sporadic error in CI is resolved"]
        #[test]
        fn parse_empty_comma_separated() {
            let settings = with_env_vars(
                vec![
                    ("FM_RESOLVER__DISCOVERY__STATIC_ADDRESSES", ""),
                    ("FM_RESOLVER__MEMBERSHIP__STATIC_SUBNETS", ""),
                ],
                || try_parse_config(""),
            )
            .unwrap();
=======
    #[test]
    fn compaction_to_string() {
        assert_eq!(DbCompaction::Level.to_string(), "level");
    }

    #[test]
    fn parse_comma_separated() {
        let settings = with_env_vars(vec![
                ("FM_RESOLVER__CONNECTION__EXTERNAL_ADDRESSES", "/ip4/198.51.100.0/tcp/4242/p2p/QmYyQSo1c1Ym7orWxLYvCrM2EmxFTANf8wXmmE7DWjhx5N,/ip6/2604:1380:2000:7a00::1/udp/4001/quic/p2p/QmbLHAnMoJPWSCR5Zhtx6BHJX9KiKNN6tpvbUcqanj75Nb"),
                ("FM_RESOLVER__DISCOVERY__STATIC_ADDRESSES", "/ip4/198.51.100.1/tcp/4242/p2p/QmYyQSo1c1Ym7orWxLYvCrM2EmxFTANf8wXmmE7DWjhx5N,/ip6/2604:1380:2000:7a00::2/udp/4001/quic/p2p/QmbLHAnMoJPWSCR5Zhtx6BHJX9KiKNN6tpvbUcqanj75Nb"),
                // Set a normal string key as well to make sure we have configured the library correctly and it doesn't try to parse everything as a list.
                ("FM_RESOLVER__NETWORK__NETWORK_NAME", "test"),
            ], || try_parse_config("")).unwrap();

        assert_eq!(settings.resolver.discovery.static_addresses.len(), 2);
        assert_eq!(settings.resolver.connection.external_addresses.len(), 2);
    }
>>>>>>> b6d472d4

    #[test]
    fn parse_empty_comma_separated() {
        let settings = with_env_vars(
            vec![
                ("FM_RESOLVER__DISCOVERY__STATIC_ADDRESSES", ""),
                ("FM_RESOLVER__CONNECTION__EXTERNAL_ADDRESSES", ""),
                ("FM_RESOLVER__MEMBERSHIP__STATIC_SUBNETS", ""),
            ],
            || try_parse_config(""),
        )
        .unwrap();

        assert_eq!(settings.resolver.connection.external_addresses.len(), 0);
        assert_eq!(settings.resolver.discovery.static_addresses.len(), 0);
        assert_eq!(settings.resolver.membership.static_subnets.len(), 0);
    }

<<<<<<< HEAD
        #[ignore = "ignore until above sporadic error in CI is resolved"]
        #[test]
        fn parse_with_interpolation() {
            let settings = with_env_vars(
=======
    #[test]
    fn parse_with_interpolation() {
        let settings = with_env_vars(
>>>>>>> b6d472d4
                vec![
                    ("FM_RESOLVER__DISCOVERY__STATIC_ADDRESSES", "/dns4/${SEED_1_HOST}/tcp/${SEED_1_PORT},/dns4/${SEED_2_HOST}/tcp/${SEED_2_PORT}"),
                    ("SEED_1_HOST", "foo.io"),
                    ("SEED_1_PORT", "1234"),
                    ("SEED_2_HOST", "bar.ai"),
                    ("SEED_2_PORT", "5678"),
                ],
                || try_parse_config(""),
            )
            .unwrap();

        assert_eq!(settings.resolver.discovery.static_addresses.len(), 2);
        assert_eq!(
            settings.resolver.discovery.static_addresses[0],
            multiaddr!(Dns4("foo.io"), Tcp(1234u16))
        );
        assert_eq!(
            settings.resolver.discovery.static_addresses[1],
            multiaddr!(Dns4("bar.ai"), Tcp(5678u16))
        );
    }
}<|MERGE_RESOLUTION|>--- conflicted
+++ resolved
@@ -287,11 +287,8 @@
     pub resolver: ResolverSettings,
     pub broadcast: BroadcastSettings,
     pub ipc: IpcSettings,
-<<<<<<< HEAD
+    pub testing: Option<TestingSettings>,
     pub proxy: ProxySettings,
-=======
-    pub testing: Option<TestingSettings>,
->>>>>>> b6d472d4
 }
 
 impl Settings {
@@ -419,39 +416,6 @@
         assert!(settings.resolver_enabled());
     }
 
-<<<<<<< HEAD
-    // Run these tests serially because they modify the environment.
-    #[serial]
-    mod env {
-        use multiaddr::multiaddr;
-
-        use crate::tests::try_parse_config;
-        use crate::utils::tests::with_env_vars;
-
-        #[ignore = "ignore until above sporadic error in CI is resolved"]
-        #[test]
-        fn parse_comma_separated() {
-            let settings = with_env_vars(vec![
-            ("FM_RESOLVER__DISCOVERY__STATIC_ADDRESSES", "/ip4/198.51.100.0/tcp/4242/p2p/QmYyQSo1c1Ym7orWxLYvCrM2EmxFTANf8wXmmE7DWjhx5N,/ip6/2604:1380:2000:7a00::1/udp/4001/quic/p2p/QmbLHAnMoJPWSCR5Zhtx6BHJX9KiKNN6tpvbUcqanj75Nb"),
-            // Set a normal string key as well to make sure we have configured the library correctly and it doesn't try to parse everything as a list.
-            ("FM_RESOLVER__NETWORK__NETWORK_NAME", "test"),
-        ], || try_parse_config("")).unwrap();
-
-            assert_eq!(settings.resolver.discovery.static_addresses.len(), 2);
-        }
-
-        #[ignore = "ignore until above sporadic error in CI is resolved"]
-        #[test]
-        fn parse_empty_comma_separated() {
-            let settings = with_env_vars(
-                vec![
-                    ("FM_RESOLVER__DISCOVERY__STATIC_ADDRESSES", ""),
-                    ("FM_RESOLVER__MEMBERSHIP__STATIC_SUBNETS", ""),
-                ],
-                || try_parse_config(""),
-            )
-            .unwrap();
-=======
     #[test]
     fn compaction_to_string() {
         assert_eq!(DbCompaction::Level.to_string(), "level");
@@ -469,7 +433,6 @@
         assert_eq!(settings.resolver.discovery.static_addresses.len(), 2);
         assert_eq!(settings.resolver.connection.external_addresses.len(), 2);
     }
->>>>>>> b6d472d4
 
     #[test]
     fn parse_empty_comma_separated() {
@@ -488,16 +451,9 @@
         assert_eq!(settings.resolver.membership.static_subnets.len(), 0);
     }
 
-<<<<<<< HEAD
-        #[ignore = "ignore until above sporadic error in CI is resolved"]
-        #[test]
-        fn parse_with_interpolation() {
-            let settings = with_env_vars(
-=======
     #[test]
     fn parse_with_interpolation() {
         let settings = with_env_vars(
->>>>>>> b6d472d4
                 vec![
                     ("FM_RESOLVER__DISCOVERY__STATIC_ADDRESSES", "/dns4/${SEED_1_HOST}/tcp/${SEED_1_PORT},/dns4/${SEED_2_HOST}/tcp/${SEED_2_PORT}"),
                     ("SEED_1_HOST", "foo.io"),
