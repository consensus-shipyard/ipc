// Copyright 2022-2024 Protocol Labs
// SPDX-License-Identifier: Apache-2.0, MIT
//! Conversions to Tendermint data types.
use anyhow::{anyhow, bail, Context};
use fendermint_actor_gas_market::SetConstants;
use fendermint_vm_core::Timestamp;
use fendermint_vm_genesis::{Power, Validator};
use fendermint_vm_interpreter::fvm::{
    state::{BlockHash, FvmStateParams},
    FvmApplyRet, FvmCheckRet, FvmQueryRet,
};
use fendermint_vm_message::signed::DomainHash;
use fendermint_vm_snapshot::{SnapshotItem, SnapshotManifest};
use fvm_shared::clock::ChainEpoch;
use fvm_shared::{address::Address, error::ExitCode, event::StampedEvent, ActorID};
use prost::Message;
use serde::{Deserialize, Serialize};
use std::{collections::HashMap, num::NonZeroU32};
use tendermint::abci::{response, Code, Event, EventAttribute};
use tendermint_rpc::Client;

use crate::{app::AppError, BlockHeight};

#[derive(Serialize, Deserialize, Debug, Clone)]
struct SnapshotMetadata {
    size: u64,
    state_params: FvmStateParams,
}

/// The end block update for cometbft
pub struct EndBlockUpdate {
    pub max_gas: Option<u64>,
    pub validators: PowerUpdates,
}

impl EndBlockUpdate {
    pub fn new(power: PowerUpdates) -> Self {
        Self {
            max_gas: None,
            validators: power,
        }
    }

    pub fn update_gas(&mut self, constants: SetConstants) {
        self.max_gas = Some(constants.block_gas_limit);
    }
}

/// IPLD encoding of data types we know we must be able to encode.
macro_rules! ipld_encode {
    ($var:ident) => {
        fvm_ipld_encoding::to_vec(&$var)
            .map_err(|e| anyhow!("error IPLD encoding {}: {}", stringify!($var), e))?
    };
}

pub(crate) async fn to_end_block<C: Client + Sync>(
    client: &C,
    height: ChainEpoch,
    value: EndBlockUpdate,
) -> anyhow::Result<response::EndBlock> {
    let validator_updates =
        to_validator_updates(value.validators.0).context("failed to convert validator updates")?;

    let mut consensus_param_updates = None;
    if let Some(max_gas) = value.max_gas {
        let mut consensus_params = client
            .consensus_params(tendermint::block::Height::try_from(height)?)
            .await?
            .consensus_params;
        consensus_params.block.max_gas = max_gas as i64;
        consensus_param_updates = Some(consensus_params);
    }

    Ok(response::EndBlock {
        validator_updates,
        consensus_param_updates,
        events: Vec::new(), // TODO: Events from epoch transitions?
    })
}

/// Response to delivery where the input was blatantly invalid.
/// This indicates that the validator who made the block was Byzantine.
pub fn invalid_deliver_tx(err: AppError, description: String) -> response::DeliverTx {
    tracing::info!(error = ?err, description, "invalid deliver_tx");
    response::DeliverTx {
        code: Code::Err(NonZeroU32::try_from(err as u32).expect("error codes are non-zero")),
        info: description,
        ..Default::default()
    }
}

/// Response to checks where the input was blatantly invalid.
/// This indicates that the user who sent the transaction is either attacking or has a faulty client.
pub fn invalid_check_tx(err: AppError, description: String) -> response::CheckTx {
    tracing::info!(error = ?err, description, "invalid check_tx");
    response::CheckTx {
        code: Code::Err(NonZeroU32::try_from(err as u32).expect("error codes are non-zero")),
        info: description,
        ..Default::default()
    }
}

/// Response to queries where the input was blatantly invalid.
pub fn invalid_query(err: AppError, description: String) -> response::Query {
    tracing::info!(error = ?err, description, "invalid query");
    response::Query {
        code: Code::Err(NonZeroU32::try_from(err as u32).expect("error codes are non-zero")),
        info: description,
        ..Default::default()
    }
}

/// Convert validator power to tendermint validator update.
/// TODO: the import is quite strange, `Validator` and `Power` are imported from `genesis` crate,
/// TODO: which should be from a `type` or `validator` crate.
pub fn to_validator_updates(
    validators: Vec<Validator<Power>>,
) -> anyhow::Result<Vec<tendermint::validator::Update>> {
    let mut updates = vec![];
    for v in validators {
        updates.push(tendermint::validator::Update {
            pub_key: tendermint::PublicKey::try_from(v.public_key)?,
            power: tendermint::vote::Power::try_from(v.power.0)?,
        });
    }
    Ok(updates)
}

pub fn to_deliver_tx(
    ret: FvmApplyRet,
    domain_hash: Option<DomainHash>,
    block_hash: Option<BlockHash>,
) -> response::DeliverTx {
    let receipt = ret.apply_ret.msg_receipt;

    // Based on the sanity check in the `DefaultExecutor`.
    // gas_cost = gas_fee_cap * gas_limit; this is how much the account is charged up front.
    // &base_fee_burn + &over_estimation_burn + &refund + &miner_tip == gas_cost
    // But that's in tokens. I guess the closes to what we want is the limit.
    let gas_wanted: i64 = ret.gas_limit.try_into().unwrap_or(i64::MAX);
    let gas_used: i64 = receipt.gas_used.try_into().unwrap_or(i64::MAX);

    // This should return the `RawBytes` as-is, which is IPLD encoded content.
    let data: bytes::Bytes = receipt.return_data.to_vec().into();
    let mut events = to_events("event", ret.apply_ret.events, ret.emitters);

    // Emit the block hash. It's not useful to subscribe by as it's a-priori unknown,
    // but we can use it during subscription to fill in the block hash field which Ethereum
    // subscriptions expect, and it's otherwise not available.
    if let Some(h) = block_hash {
        events.push(Event::new(
            "block",
            vec![EventAttribute {
                key: "hash".to_string(),
                value: hex::encode(h),
                index: true,
            }],
        ));
    }

    // Emit an event which causes Tendermint to index our transaction with a custom hash.
    // In theory we could emit multiple values under `tx.hash`, but in subscriptions we are
    // looking to emit the one expected by Ethereum clients.
    if let Some(h) = domain_hash {
        events.push(to_domain_hash_event(&h));
    }

    // Emit general message metadata.
    events.push(to_message_event(ret.from, ret.to));

    let message = ret
        .apply_ret
        .failure_info
        .map(|i| i.to_string())
        .filter(|s| !s.is_empty())
        .unwrap_or_else(|| to_error_msg(receipt.exit_code).to_owned());

    response::DeliverTx {
        code: to_code(receipt.exit_code),
        data,
        log: Default::default(),
        info: message,
        gas_wanted,
        gas_used,
        events,
        codespace: Default::default(),
    }
}

pub fn to_check_tx(ret: FvmCheckRet) -> response::CheckTx {
    // Putting the message `log` because only `log` appears in the `tx_sync` JSON-RPC response.
    let message = ret
        .info
        .filter(|s| !s.is_empty())
        .unwrap_or_else(|| to_error_msg(ret.exit_code).to_owned());

    // Potential error messages that arise in checking if contract execution is enabled are returned in the data.
    // See https://github.com/gakonst/ethers-rs/commit/860100535812cbfe5e3cc417872392a6d76a159c for examples.
    // Do this the same way as `to_deliver_tx`, serializing to IPLD.
    let data: bytes::Bytes = ret.return_data.unwrap_or_default().to_vec().into();

    response::CheckTx {
        code: to_code(ret.exit_code),
        log: message.clone(),
        info: Default::default(),
        data,
        gas_wanted: ret.gas_limit.try_into().unwrap_or(i64::MAX),
        sender: ret.sender.to_string(),
        ..Default::default()
    }
}

/// Map the return values from cron operations.
pub fn to_begin_block(ret: FvmApplyRet) -> response::BeginBlock {
    let events = to_events("event", ret.apply_ret.events, ret.emitters);

    response::BeginBlock { events }
}

/// Convert events to key-value pairs.
///
/// Fot the EVM, they are returned like so:
///
/// ```text
/// StampedEvent { emitter: 103,
///  event: ActorEvent { entries: [
///    Entry { flags: FLAG_INDEXED_VALUE, key: "t1", value: RawBytes { 5820ddf252ad1be2c89b69c2b068fc378daa952ba7f163c4a11628f55a4df523b3ef } },
///    Entry { flags: FLAG_INDEXED_VALUE, key: "t2", value: RawBytes { 54ff00000000000000000000000000000000000065 } },
///    Entry { flags: FLAG_INDEXED_VALUE, key: "t3", value: RawBytes { 54ff00000000000000000000000000000000000066 } },
///    Entry { flags: FLAG_INDEXED_VALUE, key: "d", value: RawBytes { 582000000000000000000000000000000000000000000000000000000000000007d0 } }] } }
/// ```
///
/// The values are:
/// * "t1" will be the cbor encoded keccak-256 hash of the event signature Transfer(address,address,uint256)
/// * "t2" will be the first indexed argument, i.e. _from  (cbor encoded byte array; needs padding to 32 bytes to work with ethers)
/// * "t3" will be the second indexed argument, i.e. _to (cbor encoded byte array; needs padding to 32 bytes to work with ethers)
/// * "d" is a cbor encoded byte array of all the remaining arguments
pub fn to_events(
    kind: &str,
    stamped_events: Vec<StampedEvent>,
    emitters: HashMap<ActorID, Address>,
) -> Vec<Event> {
    stamped_events
        .into_iter()
        .map(|se| {
            let mut attrs = Vec::new();

            attrs.push(EventAttribute {
                key: "emitter.id".to_string(),
                value: se.emitter.to_string(),
                index: true,
            });

            // This is emitted because some clients might want to subscribe to events
            // based on the deterministic Ethereum address even before a contract is created.
            if let Some(deleg_addr) = emitters.get(&se.emitter) {
                attrs.push(EventAttribute {
                    key: "emitter.deleg".to_string(),
                    value: deleg_addr.to_string(),
                    index: true,
                });
            }

            for e in se.event.entries {
                attrs.push(EventAttribute {
                    key: e.key,
                    value: hex::encode(e.value),
                    index: !e.flags.is_empty(),
                });
            }

            Event::new(kind.to_string(), attrs)
        })
        .collect()
}

/// Construct an indexable event from a custom transaction hash.
pub fn to_domain_hash_event(domain_hash: &DomainHash) -> Event {
    let (k, v) = match domain_hash {
        DomainHash::Eth(h) => ("eth", hex::encode(h)),
    };
    Event::new(
        k,
        vec![EventAttribute {
            key: "hash".to_string(),
            value: v,
            index: true,
        }],
    )
}

/// Event about the message itself.
pub fn to_message_event(from: Address, to: Address) -> Event {
    let attr = |k: &str, v: Address| EventAttribute {
        key: k.to_string(),
        value: v.to_string(),
        index: true,
    };
    Event::new(
        "message".to_string(),
        vec![attr("from", from), attr("to", to)],
    )
}

/// Map to query results.
pub fn to_query(ret: FvmQueryRet, block_height: BlockHeight) -> anyhow::Result<response::Query> {
    let exit_code = match ret {
        FvmQueryRet::Ipld(None) | FvmQueryRet::ActorState(None) => ExitCode::USR_NOT_FOUND,
        FvmQueryRet::Ipld(_) | FvmQueryRet::ActorState(_) => ExitCode::OK,
        // For calls and estimates, the caller needs to look into the `value` field to see the real exit code;
        // the query itself is successful, even if the value represents a failure.
        FvmQueryRet::Call(_) | FvmQueryRet::EstimateGas(_) => ExitCode::OK,
        FvmQueryRet::StateParams(_) => ExitCode::OK,
        FvmQueryRet::BuiltinActors(_) => ExitCode::OK,
    };

    // The return value has a `key` field which is supposed to be set to the data matched.
    // Although at this point I don't have access to the input like the CID looked up,
    // but I assume the query sender has. Rather than repeat everything, I'll add the key
    // where it gives some extra information, like the actor ID, just to keep this option visible.
    let (key, value) = match ret {
        FvmQueryRet::Ipld(None) | FvmQueryRet::ActorState(None) => (Vec::new(), Vec::new()),
        FvmQueryRet::Ipld(Some(bz)) => (Vec::new(), bz),
        FvmQueryRet::ActorState(Some(x)) => {
            let (id, st) = *x;
            let k = ipld_encode!(id);
            let v = ipld_encode!(st);
            (k, v)
        }
        FvmQueryRet::Call(ret) => {
            // Send back an entire Tendermint deliver_tx response, encoded as IPLD.
            // This is so there is a single representation of a call result, instead
            // of a normal delivery being one way and a query exposing `FvmApplyRet`.
            let dtx = to_deliver_tx(ret, None, None);
            let dtx = tendermint_proto::abci::ResponseDeliverTx::from(dtx);
            let mut buf = bytes::BytesMut::new();
            dtx.encode(&mut buf)?;
            let bz = buf.to_vec();
            // So the value is an IPLD encoded Protobuf byte vector.
            let v = ipld_encode!(bz);
            (Vec::new(), v)
        }
        FvmQueryRet::EstimateGas(est) => {
            let v = ipld_encode!(est);
            (Vec::new(), v)
        }
        FvmQueryRet::StateParams(sp) => {
            let v = ipld_encode!(sp);
            (Vec::new(), v)
        }
        FvmQueryRet::BuiltinActors(ba) => {
            let v = ipld_encode!(ba);
            (Vec::new(), v)
        }
    };

    // The height here is the height of the block that was committed, not in which the app hash appeared.
    let height = tendermint::block::Height::try_from(block_height).context("height too big")?;

    let res = response::Query {
        code: to_code(exit_code),
        info: to_error_msg(exit_code).to_owned(),
        key: key.into(),
        value: value.into(),
        height,
        ..Default::default()
    };

    Ok(res)
}

<<<<<<< HEAD
=======
/// Project Genesis validators to Tendermint.
/// TODO: the import is quite strange, `Validator` and `Power` are imported from `genesis` crate,
/// TODO: which should be from a `type` or `validator` crate.
pub fn to_validator_updates(
    validators: Vec<Validator<Power>>,
) -> anyhow::Result<Vec<tendermint::validator::Update>> {
    let mut updates = vec![];
    for v in validators {
        updates.push(tendermint::validator::Update {
            pub_key: tendermint::PublicKey::try_from(v.public_key)?,
            power: tendermint::vote::Power::try_from(v.power.0)?,
        });
    }
    Ok(updates)
}

>>>>>>> 702d49b6
pub fn to_timestamp(time: tendermint::time::Time) -> Timestamp {
    Timestamp(
        time.unix_timestamp()
            .try_into()
            .expect("negative timestamp"),
    )
}

pub fn to_code(exit_code: ExitCode) -> Code {
    if exit_code.is_success() {
        Code::Ok
    } else {
        Code::Err(NonZeroU32::try_from(exit_code.value()).expect("error codes are non-zero"))
    }
}

pub fn to_error_msg(exit_code: ExitCode) -> &'static str {
    match exit_code {
        ExitCode::OK => "",
        ExitCode::SYS_SENDER_INVALID => "The message sender doesn't exist.",
        ExitCode::SYS_SENDER_STATE_INVALID => "The message sender was not in a valid state to send this message. Either the nonce didn't match, or the sender didn't have funds to cover the message gas.",
        ExitCode::SYS_ILLEGAL_INSTRUCTION => "The message receiver trapped (panicked).",
        ExitCode::SYS_INVALID_RECEIVER => "The message receiver doesn't exist and can't be automatically created",
        ExitCode::SYS_INSUFFICIENT_FUNDS => "The message sender didn't have the requisite funds.",
        ExitCode::SYS_OUT_OF_GAS => "Message execution (including subcalls) used more gas than the specified limit.",
        ExitCode::SYS_ILLEGAL_EXIT_CODE => "The message receiver aborted with a reserved exit code.",
        ExitCode::SYS_ASSERTION_FAILED => "An internal VM assertion failed.",
        ExitCode::SYS_MISSING_RETURN => "The actor returned a block handle that doesn't exist",
        ExitCode::USR_ILLEGAL_ARGUMENT => "The method parameters are invalid.",
        ExitCode::USR_NOT_FOUND => "The requested resource does not exist.",
        ExitCode::USR_FORBIDDEN => "The requested operation is forbidden.",
        ExitCode::USR_INSUFFICIENT_FUNDS => "The actor has insufficient funds to perform the requested operation.",
        ExitCode::USR_ILLEGAL_STATE => "The actor's internal state is invalid.",
        ExitCode::USR_SERIALIZATION => "There was a de/serialization failure within actor code.",
        ExitCode::USR_UNHANDLED_MESSAGE => "The message cannot be handled (usually indicates an unhandled method number).",
        ExitCode::USR_UNSPECIFIED => "The actor failed with an unspecified error.",
        ExitCode::USR_ASSERTION_FAILED => "The actor failed a user-level assertion.",
        ExitCode::USR_READ_ONLY => "The requested operation cannot be performed in 'read-only' mode.",
        ExitCode::USR_NOT_PAYABLE => "The method cannot handle a transfer of value.",
        _ => ""
    }
}

pub fn to_snapshots(
    snapshots: impl IntoIterator<Item = SnapshotItem>,
) -> anyhow::Result<response::ListSnapshots> {
    let snapshots = snapshots
        .into_iter()
        .map(to_snapshot)
        .collect::<Result<Vec<_>, _>>()?;

    Ok(response::ListSnapshots { snapshots })
}

/// Convert a snapshot manifest to the Tendermint ABCI type.
pub fn to_snapshot(snapshot: SnapshotItem) -> anyhow::Result<tendermint::abci::types::Snapshot> {
    // Put anything that doesn't fit into fields of the ABCI snapshot into the metadata.
    let metadata = SnapshotMetadata {
        size: snapshot.manifest.size,
        state_params: snapshot.manifest.state_params,
    };

    Ok(tendermint::abci::types::Snapshot {
        height: snapshot
            .manifest
            .block_height
            .try_into()
            .expect("height is valid"),
        format: snapshot.manifest.version,
        chunks: snapshot.manifest.chunks,
        hash: snapshot.manifest.checksum.into(),
        metadata: fvm_ipld_encoding::to_vec(&metadata)?.into(),
    })
}

/// Parse a Tendermint ABCI snapshot offer to a manifest.
pub fn from_snapshot(
    offer: tendermint::abci::request::OfferSnapshot,
) -> anyhow::Result<SnapshotManifest> {
    let metadata = fvm_ipld_encoding::from_slice::<SnapshotMetadata>(&offer.snapshot.metadata)
        .context("failed to parse snapshot metadata")?;

    let app_hash = to_app_hash(&metadata.state_params);

    if app_hash != offer.app_hash {
        bail!(
            "the application hash does not match the metadata; from-meta = {}, from-offer = {}",
            app_hash,
            offer.app_hash,
        );
    }

    let checksum = tendermint::hash::Hash::try_from(offer.snapshot.hash)
        .context("failed to parse checksum")?;

    let manifest = SnapshotManifest {
        block_height: offer.snapshot.height.value(),
        size: metadata.size,
        chunks: offer.snapshot.chunks,
        checksum,
        state_params: metadata.state_params,
        version: offer.snapshot.format,
    };

    Ok(manifest)
}

/// Produce an appliction hash that is a commitment to all data replicated by consensus,
/// that is, all nodes participating in the network must agree on this otherwise we have
/// a consensus failure.
///
/// Notably it contains the actor state root _as well as_ some of the metadata maintained
/// outside the FVM, such as the timestamp and the circulating supply.
pub fn to_app_hash(state_params: &FvmStateParams) -> tendermint::hash::AppHash {
    // Create an artifical CID from the FVM state params, which include everything that
    // deterministically changes under consensus.
    let state_params_cid =
        fendermint_vm_message::cid(state_params).expect("state params have a CID");

    // We could reduce it to a hash to ephasize that this is not something that we can return at the moment,
    // but we could just as easily store the record in the Blockstore to make it retrievable.
    // It is generally not a goal to serve the entire state over the IPLD Resolver or ABCI queries, though;
    // for that we should rely on the CometBFT snapshot mechanism.
    // But to keep our options open, we can return the hash as a CID that nobody can retrieve, and change our mind later.

    // let state_params_hash = state_params_cid.hash();
    let state_params_hash = state_params_cid.to_bytes();

    tendermint::hash::AppHash::try_from(state_params_hash).expect("hash can be wrapped")
}

#[cfg(test)]
mod tests {
    use fendermint_vm_snapshot::SnapshotItem;
    use fvm_shared::error::ExitCode;
    use tendermint::abci::request;

    use crate::tmconv::to_error_msg;

    use super::{from_snapshot, to_app_hash, to_snapshot};

    #[test]
    fn code_error_message() {
        assert_eq!(to_error_msg(ExitCode::OK), "");
        assert_eq!(
            to_error_msg(ExitCode::SYS_SENDER_INVALID),
            "The message sender doesn't exist."
        );
    }

    #[quickcheck_macros::quickcheck]
    fn abci_snapshot_metadata(snapshot: SnapshotItem) {
        let abci_snapshot = to_snapshot(snapshot.clone()).unwrap();
        let abci_offer = request::OfferSnapshot {
            snapshot: abci_snapshot,
            app_hash: to_app_hash(&snapshot.manifest.state_params),
        };
        let manifest = from_snapshot(abci_offer).unwrap();
        assert_eq!(manifest, snapshot.manifest)
    }
}<|MERGE_RESOLUTION|>--- conflicted
+++ resolved
@@ -370,8 +370,6 @@
     Ok(res)
 }
 
-<<<<<<< HEAD
-=======
 /// Project Genesis validators to Tendermint.
 /// TODO: the import is quite strange, `Validator` and `Power` are imported from `genesis` crate,
 /// TODO: which should be from a `type` or `validator` crate.
@@ -388,7 +386,6 @@
     Ok(updates)
 }
 
->>>>>>> 702d49b6
 pub fn to_timestamp(time: tendermint::time::Time) -> Timestamp {
     Timestamp(
         time.unix_timestamp()
