--- conflicted
+++ resolved
@@ -245,11 +245,7 @@
         None
     };
 
-<<<<<<< HEAD
-    let mut app: App<_, _, AppStore, _> = App::new(
-=======
-    let app: App<_, _, AppStore, _, _> = App::new(
->>>>>>> 130ae756
+    let mut app: App<_, _, AppStore, _, _> = App::new(
         AppConfig {
             app_namespace: ns.app,
             state_hist_namespace: ns.state_hist,
