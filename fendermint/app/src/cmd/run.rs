// Copyright 2022-2024 Protocol Labs
// SPDX-License-Identifier: Apache-2.0, MIT

use anyhow::{anyhow, bail, Context};
use async_stm::atomically_or_err;
use fendermint_abci::ApplicationService;
use fendermint_app::events::{ParentFinalityVoteAdded, ParentFinalityVoteIgnored};
use fendermint_app::ipc::{AppParentFinalityQuery, AppVote};
use fendermint_app::{App, AppConfig, AppStore, BitswapBlockstore};
use fendermint_app_settings::AccountKind;
use fendermint_crypto::SecretKey;
use fendermint_rocksdb::{blockstore::NamespaceBlockstore, namespaces, RocksDb, RocksDbConfig};
use fendermint_tracing::emit;
use fendermint_vm_actor_interface::eam::EthAddress;
use fendermint_vm_interpreter::chain::ChainEnv;
use fendermint_vm_interpreter::fvm::upgrades::UpgradeScheduler;
use fendermint_vm_interpreter::{
    bytes::{BytesMessageInterpreter, ProposalPrepareMode},
    chain::{ChainMessageInterpreter, CheckpointPool, ObjectPool},
    fvm::{Broadcaster, FvmMessageInterpreter, ValidatorContext},
    signed::SignedMessageInterpreter,
};
use fendermint_vm_ipfs_resolver::ipfs::IpfsResolver;
use fendermint_vm_resolver::ipld::IpldResolver;
use fendermint_vm_snapshot::{SnapshotManager, SnapshotParams};
use fendermint_vm_topdown::proxy::IPCProviderProxy;
use fendermint_vm_topdown::sync::launch_polling_syncer;
use fendermint_vm_topdown::voting::{publish_vote_loop, Error as VoteError, VoteTally};
<<<<<<< HEAD
use fendermint_vm_topdown::{CachedFinalityProvider, IPCObjectFinality, IPCParentFinality, Toggle};
use fvm_shared::address::Address;
=======
use fendermint_vm_topdown::{CachedFinalityProvider, IPCParentFinality, Toggle};
use fvm_shared::address::{current_network, Address, Network};
>>>>>>> b6d472d4
use ipc_ipld_resolver::{Event as ResolverEvent, VoteRecord};
use ipc_provider::config::subnet::{EVMSubnet, SubnetConfig};
use ipc_provider::IpcProvider;
use std::sync::Arc;
use tokio::sync::broadcast::error::RecvError;
<<<<<<< HEAD
=======
use tower::ServiceBuilder;
use tracing::info;
>>>>>>> b6d472d4

use crate::cmd::key::read_secret_key;
use crate::{cmd, options::run::RunArgs, settings::Settings};

cmd! {
  RunArgs(self, settings) {
    run(self.ipfs_addr.clone(), settings).await
  }
}

// Database collection names.
namespaces! {
    Namespaces {
        app,
        state_hist,
        state_store,
        bit_store
    }
}

/// Run the Fendermint ABCI Application.
///
/// This method acts as our composition root.
async fn run(ipfs_addr: String, settings: Settings) -> anyhow::Result<()> {
    let tendermint_rpc_url = settings.tendermint_rpc_url()?;
    tracing::info!("Connecting to Tendermint at {tendermint_rpc_url}");

    let tendermint_client: tendermint_rpc::HttpClient =
        tendermint_rpc::HttpClient::new(tendermint_rpc_url)
            .context("failed to create Tendermint client")?;

    // Prometheus metrics
    let metrics_registry = if settings.metrics.enabled {
        let registry = prometheus::Registry::new();

        fendermint_app::metrics::register_app_metrics(&registry)
            .context("failed to register metrics")?;

        Some(registry)
    } else {
        None
    };

    let validator = match settings.validator_key {
        Some(ref key) => {
            let sk = key.path(settings.home_dir());
            if sk.exists() && sk.is_file() {
                let sk = read_secret_key(&sk).context("failed to read validator key")?;
                let addr = to_address(&sk, &key.kind)?;
                tracing::info!("validator key address: {addr} detected");
                Some((sk, addr))
            } else {
                bail!("validator key does not exist: {}", sk.to_string_lossy());
            }
        }
        None => {
            tracing::info!("validator key not configured");
            None
        }
    };

    let validator_keypair = validator.as_ref().map(|(sk, _)| {
        let mut bz = sk.serialize();
        let sk = libp2p::identity::secp256k1::SecretKey::try_from_bytes(&mut bz)
            .expect("secp256k1 secret key");
        let kp = libp2p::identity::secp256k1::Keypair::from(sk);
        libp2p::identity::Keypair::from(kp)
    });

    let validator_ctx = validator.map(|(sk, addr)| {
        // For now we are using the validator key for submitting transactions.
        // This allows us to identify transactions coming from empowered validators, to give priority to protocol related transactions.
        let broadcaster = Broadcaster::new(
            tendermint_client.clone(),
            addr,
            sk.clone(),
            settings.fvm.gas_fee_cap.clone(),
            settings.fvm.gas_premium.clone(),
            settings.fvm.gas_overestimation_rate,
        )
        .with_max_retries(settings.broadcast.max_retries)
        .with_retry_delay(settings.broadcast.retry_delay);

        ValidatorContext::new(sk, broadcaster)
    });

    let testing_settings = match settings.testing.as_ref() {
        Some(_) if current_network() == Network::Mainnet => {
            bail!("testing settings are not allowed on Mainnet");
        }
        other => other,
    };

    let interpreter = FvmMessageInterpreter::<NamespaceBlockstore, _>::new(
        tendermint_client.clone(),
        validator_ctx,
        settings.contracts_dir(),
        settings.fvm.gas_overestimation_rate,
        settings.fvm.gas_search_step,
        settings.fvm.exec_in_check,
        UpgradeScheduler::new(),
    )
    .with_push_chain_meta(testing_settings.map_or(true, |t| t.push_chain_meta));

    let interpreter = SignedMessageInterpreter::new(interpreter);
    let interpreter = ChainMessageInterpreter::<_, NamespaceBlockstore>::new(interpreter);
<<<<<<< HEAD
    let interpreter =
        BytesMessageInterpreter::new(interpreter, ProposalPrepareMode::PassThrough, false);
=======
    let interpreter = BytesMessageInterpreter::new(
        interpreter,
        ProposalPrepareMode::PrependOnly,
        false,
        settings.abci.block_max_msgs,
    );
>>>>>>> b6d472d4

    let ns = Namespaces::default();
    let db = open_db(&settings, &ns).context("error opening DB")?;

    // Blockstore for actors.
    let state_store =
        NamespaceBlockstore::new(db.clone(), ns.state_store).context("error creating state DB")?;

    let checkpoint_pool = CheckpointPool::new();
    let ipfs_pin_pool = ObjectPool::new();
    let parent_finality_votes = VoteTally::empty();

    let topdown_enabled = settings.topdown_enabled();

    // If enabled, start a resolver that communicates with the application through the resolve pool.
    if settings.resolver_enabled() {
<<<<<<< HEAD
        let service = make_resolver_service(
            &settings,
            db.clone(),
            state_store.clone(),
            ns.bit_store,
            ipfs_addr,
        )?;
=======
        let mut service =
            make_resolver_service(&settings, db.clone(), state_store.clone(), ns.bit_store)?;
>>>>>>> b6d472d4

        // Register all metrics from the IPLD resolver stack
        if let Some(ref registry) = metrics_registry {
            service
                .register_metrics(registry)
                .context("failed to register IPLD resolver metrics")?;
        }

        let client = service.client();

        let own_subnet_id = settings.ipc.subnet_id.clone();

        client
            .add_provided_subnet(own_subnet_id.clone())
            .context("error adding own provided subnet.")?;

        let resolver = IpldResolver::new(
            client.clone(),
            checkpoint_pool.queue(),
            settings.resolver.retry_delay,
            own_subnet_id.clone(),
        );

        if topdown_enabled {
            if let Some(key) = validator_keypair.clone() {
                let parent_finality_votes = parent_finality_votes.clone();
                let own_subnet_id = own_subnet_id.clone();

                tracing::info!("starting the parent finality vote gossip loop...");
                let client = client.clone();
                tokio::spawn(async move {
                    publish_vote_loop(
                        parent_finality_votes,
                        settings.ipc.vote_interval,
                        settings.ipc.vote_timeout,
                        key,
                        own_subnet_id,
                        client,
                        |height, block_hash| {
                            AppVote::ParentFinality(IPCParentFinality { height, block_hash })
                        },
                    )
                    .await
                });
            } else {
                tracing::info!("parent finality vote gossip disabled");
            }
        } else {
            tracing::info!("parent finality vote gossip disabled");
        }

        if let Some(key) = validator_keypair {
            let ipfs_resolver = IpfsResolver::new(
                client.clone(),
                ipfs_pin_pool.queue(),
                settings.resolver.retry_delay,
                parent_finality_votes.clone(),
                key,
                own_subnet_id,
                |value| AppVote::ObjectFinality(IPCObjectFinality { object: value }),
            );

            tracing::info!("starting the IPFS Resolver...");
            tokio::spawn(async move { ipfs_resolver.run().await });
        } else {
            tracing::info!("IPFS Resolver disabled.")
        }

        tracing::info!("subscribing to gossip...");
        let rx = service.subscribe();
        let parent_finality_votes = parent_finality_votes.clone();
        tokio::spawn(async move {
            dispatch_resolver_events(rx, parent_finality_votes, topdown_enabled).await;
        });

        tracing::info!("starting the IPLD Resolver Service...");
        tokio::spawn(async move {
            if let Err(e) = service.run().await {
                tracing::error!("IPLD Resolver Service failed: {e:#}")
            }
        });

        tracing::info!("starting the IPLD Resolver...");
        tokio::spawn(async move { resolver.run().await });
    } else {
        tracing::info!("IPLD Resolver disabled.")
    }

    let (parent_finality_provider, ipc_tuple) = if topdown_enabled {
        tracing::info!("topdown finality enabled");
        let topdown_config = settings.ipc.topdown_config()?;
        let mut config = fendermint_vm_topdown::Config::new(
            topdown_config.chain_head_delay,
            topdown_config.polling_interval,
            topdown_config.exponential_back_off,
            topdown_config.exponential_retry_limit,
        )
        .with_proposal_delay(topdown_config.proposal_delay)
        .with_max_proposal_range(topdown_config.max_proposal_range);

        if let Some(v) = topdown_config.max_cache_blocks {
            info!(value = v, "setting max cache blocks");
            config = config.with_max_cache_blocks(v);
        }

        let ipc_provider = Arc::new(make_ipc_provider_proxy(&settings)?);
        let finality_provider =
            CachedFinalityProvider::uninitialized(config.clone(), ipc_provider.clone()).await?;
        let p = Arc::new(Toggle::enabled(finality_provider));
        (p, Some((ipc_provider, config)))
    } else {
        tracing::info!("topdown finality disabled");
        (Arc::new(Toggle::disabled()), None)
    };

    // Start a snapshot manager in the background.
    let snapshots = if settings.snapshots.enabled {
        let (manager, client) = SnapshotManager::new(
            state_store.clone(),
            SnapshotParams {
                snapshots_dir: settings.snapshots_dir(),
                download_dir: settings.snapshots.download_dir(),
                block_interval: settings.snapshots.block_interval,
                chunk_size: settings.snapshots.chunk_size_bytes,
                hist_size: settings.snapshots.hist_size,
                last_access_hold: settings.snapshots.last_access_hold,
                sync_poll_interval: settings.snapshots.sync_poll_interval,
            },
        )
        .context("failed to create snapshot manager")?;

        tracing::info!("starting the SnapshotManager...");
        let tendermint_client = tendermint_client.clone();
        tokio::spawn(async move { manager.run(tendermint_client).await });

        Some(client)
    } else {
        tracing::info!("snapshots disabled");
        None
    };

    let app: App<_, _, AppStore, _> = App::new(
        AppConfig {
            app_namespace: ns.app,
            state_hist_namespace: ns.state_hist,
            state_hist_size: settings.db.state_hist_size,
            builtin_actors_bundle: settings.builtin_actors_bundle(),
            custom_actors_bundle: settings.custom_actors_bundle(),
            halt_height: settings.halt_height,
        },
        db,
        state_store,
        interpreter,
        ChainEnv {
            checkpoint_pool,
            parent_finality_provider: parent_finality_provider.clone(),
            parent_finality_votes: parent_finality_votes.clone(),
            object_pool: ipfs_pin_pool,
        },
        snapshots,
    )?;

    if let Some((agent_proxy, config)) = ipc_tuple {
        let app_parent_finality_query = AppParentFinalityQuery::new(app.clone());
        tokio::spawn(async move {
            match launch_polling_syncer(
                app_parent_finality_query,
                config,
                parent_finality_provider,
                parent_finality_votes,
                agent_proxy,
                tendermint_client,
            )
            .await
            {
                Ok(_) => {}
                Err(e) => tracing::error!("cannot launch polling syncer: {e}"),
            }
        });
    }

    // Start the metrics on a background thread.
    if let Some(registry) = metrics_registry {
        info!(
            listen_addr = settings.metrics.listen.to_string(),
            "serving metrics"
        );
        let mut builder = prometheus_exporter::Builder::new(settings.metrics.listen.try_into()?);
        builder.with_registry(registry);
        let _ = builder.start().context("failed to start metrics server")?;
    } else {
        info!("metrics disabled");
    }

    let service = ApplicationService(app);

    // Split it into components.
    let (consensus, mempool, snapshot, info) =
        tower_abci::split::service(service, settings.abci.bound);

    // Hand those components to the ABCI server. This is where tower layers could be added.
    // TODO: Check out the examples about load shedding in `info` requests.
    let server = tower_abci::v037::Server::builder()
        .consensus(
            // Limiting the concurrency to 1 here because the `AplicationService::poll_ready` always
            // reports `Ready`, because it doesn't know which request it's going to get.
            // Not limiting the concurrency to 1 can lead to transactions being applied
            // in different order across nodes. The buffer size has to be large enough
            // to allow all in-flight requests to not block message handling in
            // `tower_abci::Connection::run`, which could lead to deadlocks.
            // With ABCI++ we need to be able to handle all block transactions plus the begin/end/commit
            // around it. With ABCI 2.0 we'll get the block as a whole, which makes this easier.
            ServiceBuilder::new()
                .buffer(settings.abci.block_max_msgs + 3)
                .concurrency_limit(1)
                .service(consensus),
        )
        .snapshot(snapshot)
        .mempool(mempool)
        .info(info)
        .finish()
        .context("error creating ABCI server")?;

    // Run the ABCI server.
    server
        .listen(settings.abci.listen.to_string())
        .await
        .map_err(|e| anyhow!("error listening: {e}"))?;

    Ok(())
}

/// Open database with all
fn open_db(settings: &Settings, ns: &Namespaces) -> anyhow::Result<RocksDb> {
    let path = settings.data_dir().join("rocksdb");
    tracing::info!(
        path = path.to_string_lossy().into_owned(),
        "opening database"
    );
    let config = RocksDbConfig {
        compaction_style: settings.db.compaction_style.to_string(),
        ..Default::default()
    };
    let db = RocksDb::open_cf(path, &config, ns.values().iter())?;
    Ok(db)
}

fn make_resolver_service(
    settings: &Settings,
    db: RocksDb,
    state_store: NamespaceBlockstore,
    bit_store_ns: String,
    ipfs_addr: String,
) -> anyhow::Result<ipc_ipld_resolver::Service<libipld::DefaultParams, AppVote>> {
    // Blockstore for Bitswap.
    let bit_store = NamespaceBlockstore::new(db, bit_store_ns).context("error creating bit DB")?;

    // Blockstore for Bitswap with a fallback on the actor store for reads.
    let bitswap_store = BitswapBlockstore::new(state_store, bit_store);

    let config =
        to_resolver_config(settings, ipfs_addr).context("error creating resolver config")?;

    let service = ipc_ipld_resolver::Service::new(config, bitswap_store)
        .context("error creating IPLD Resolver Service")?;

    Ok(service)
}

fn make_ipc_provider_proxy(settings: &Settings) -> anyhow::Result<IPCProviderProxy> {
    let topdown_config = settings.ipc.topdown_config()?;
    let subnet = ipc_provider::config::Subnet {
        id: settings
            .ipc
            .subnet_id
            .parent()
            .ok_or_else(|| anyhow!("subnet has no parent"))?,
        config: SubnetConfig::Fevm(EVMSubnet {
            provider_http: topdown_config
                .parent_http_endpoint
                .to_string()
                .parse()
                .unwrap(),
            provider_timeout: topdown_config.parent_http_timeout,
            auth_token: topdown_config.parent_http_auth_token.as_ref().cloned(),
            registry_addr: topdown_config.parent_registry,
            gateway_addr: topdown_config.parent_gateway,
        }),
    };
    tracing::info!("init ipc provider with subnet: {}", subnet.id);

    let ipc_provider = IpcProvider::new_with_subnet(None, subnet)?;
    IPCProviderProxy::new(ipc_provider, settings.ipc.subnet_id.clone())
}

fn to_resolver_config(
    settings: &Settings,
    ipfs_addr: String,
) -> anyhow::Result<ipc_ipld_resolver::Config> {
    use ipc_ipld_resolver::{
        Config, ConnectionConfig, ContentConfig, DiscoveryConfig, MembershipConfig, NetworkConfig,
    };

    let r = &settings.resolver;

    let local_key: libp2p::identity::Keypair = {
        let path = r.network.local_key(settings.home_dir());
        let sk = read_secret_key(&path)?;
        let sk = libp2p::identity::secp256k1::SecretKey::try_from_bytes(sk.serialize())?;
        libp2p::identity::secp256k1::Keypair::from(sk).into()
    };

    let network_name = format!(
        "ipld-resolver-{}-{}",
        settings.ipc.subnet_id.root_id(),
        r.network.network_name
    );

    let config = Config {
        connection: ConnectionConfig {
            listen_addr: r.connection.listen_addr.clone(),
            external_addresses: r.connection.external_addresses.clone(),
            expected_peer_count: r.connection.expected_peer_count,
            max_incoming: r.connection.max_incoming,
            max_peers_per_query: r.connection.max_peers_per_query,
            event_buffer_capacity: r.connection.event_buffer_capacity,
        },
        network: NetworkConfig {
            local_key,
            network_name,
        },
        discovery: DiscoveryConfig {
            static_addresses: r.discovery.static_addresses.clone(),
            target_connections: r.discovery.target_connections,
            enable_kademlia: r.discovery.enable_kademlia,
        },
        membership: MembershipConfig {
            static_subnets: r.membership.static_subnets.clone(),
            max_subnets: r.membership.max_subnets,
            publish_interval: r.membership.publish_interval,
            min_time_between_publish: r.membership.min_time_between_publish,
            max_provider_age: r.membership.max_provider_age,
        },
        content: ContentConfig {
            rate_limit_bytes: r.content.rate_limit_bytes,
            rate_limit_period: r.content.rate_limit_period,
        },
        ipfs_addr,
    };

    Ok(config)
}

fn to_address(sk: &SecretKey, kind: &AccountKind) -> anyhow::Result<Address> {
    let pk = sk.public_key().serialize();
    match kind {
        AccountKind::Regular => Ok(Address::new_secp256k1(&pk)?),
        AccountKind::Ethereum => Ok(Address::from(EthAddress::new_secp256k1(&pk)?)),
    }
}

async fn dispatch_resolver_events(
    mut rx: tokio::sync::broadcast::Receiver<ResolverEvent<AppVote>>,
    parent_finality_votes: VoteTally,
    topdown_enabled: bool,
) {
    loop {
        match rx.recv().await {
            Ok(event) => match event {
                ResolverEvent::ReceivedPreemptive(_, _) => {}
                ResolverEvent::ReceivedVote(vote) => {
                    dispatch_vote(*vote, &parent_finality_votes, topdown_enabled).await;
                }
            },
            Err(RecvError::Lagged(n)) => {
                tracing::warn!("the resolver service skipped {n} gossip events")
            }
            Err(RecvError::Closed) => {
                tracing::error!("the resolver service stopped receiving gossip");
                return;
            }
        }
    }
}

async fn dispatch_vote(
    vote: VoteRecord<AppVote>,
    parent_finality_votes: &VoteTally,
    topdown_enabled: bool,
) {
    match vote.content {
        AppVote::ParentFinality(f) => {
            if !topdown_enabled {
                tracing::debug!("ignoring vote; topdown disabled");
                return;
            }
            let res = atomically_or_err(|| {
                parent_finality_votes.add_vote(
                    vote.public_key.clone(),
                    f.height,
                    f.block_hash.clone(),
                )
            })
            .await;

            let added = match res {
                Ok(added) => {
                    added
                }
                Err(e @ VoteError::Equivocation(_, _, _, _)) => {
                    tracing::warn!(error = e.to_string(), "failed to handle vote");
                    false
                }
                Err(e @ (
                VoteError::Uninitialized // early vote, we're not ready yet
                | VoteError::UnpoweredValidator(_) // maybe arrived too early or too late, or spam
                | VoteError::UnexpectedBlock(_, _) // won't happen here
                )) => {
                    tracing::debug!(error = e.to_string(), "failed to handle vote")
                }
            }
        }
        AppVote::ObjectFinality(f) => {
            tracing::debug!(cid = ?f.object, "received vote for object finality");

            let res = atomically_or_err(|| {
                parent_finality_votes.add_object_vote(vote.public_key.clone(), f.object.to_bytes())
            })
            .await;

            match res {
                Ok(_) => {}
                Err(e @ VoteError::Equivocation(_, _, _, _)) => {
                    tracing::warn!(error = e.to_string(), "failed to handle vote");
                }
                Err(e @ (
                VoteError::Uninitialized // early vote, we're not ready yet
                | VoteError::UnpoweredValidator(_) // maybe arrived too early or too late, or spam
                | VoteError::UnexpectedBlock(_, _) // won't happen here
                )) => {
                    tracing::debug!(error = e.to_string(), "failed to handle vote");
                    false
                }
            };

            let block_height = f.height;
            let block_hash = &hex::encode(&f.block_hash);
            let validator = &format!("{:?}", vote.public_key);

            if added {
                emit!(
                    DEBUG,
                    ParentFinalityVoteAdded {
                        block_height,
                        block_hash,
                        validator,
                    }
                )
            } else {
                emit!(
                    DEBUG,
                    ParentFinalityVoteIgnored {
                        block_height,
                        block_hash,
                        validator,
                    }
                )
            }
        }
    }
}<|MERGE_RESOLUTION|>--- conflicted
+++ resolved
@@ -26,23 +26,15 @@
 use fendermint_vm_topdown::proxy::IPCProviderProxy;
 use fendermint_vm_topdown::sync::launch_polling_syncer;
 use fendermint_vm_topdown::voting::{publish_vote_loop, Error as VoteError, VoteTally};
-<<<<<<< HEAD
 use fendermint_vm_topdown::{CachedFinalityProvider, IPCObjectFinality, IPCParentFinality, Toggle};
-use fvm_shared::address::Address;
-=======
-use fendermint_vm_topdown::{CachedFinalityProvider, IPCParentFinality, Toggle};
 use fvm_shared::address::{current_network, Address, Network};
->>>>>>> b6d472d4
 use ipc_ipld_resolver::{Event as ResolverEvent, VoteRecord};
 use ipc_provider::config::subnet::{EVMSubnet, SubnetConfig};
 use ipc_provider::IpcProvider;
 use std::sync::Arc;
 use tokio::sync::broadcast::error::RecvError;
-<<<<<<< HEAD
-=======
 use tower::ServiceBuilder;
 use tracing::info;
->>>>>>> b6d472d4
 
 use crate::cmd::key::read_secret_key;
 use crate::{cmd, options::run::RunArgs, settings::Settings};
@@ -149,17 +141,12 @@
 
     let interpreter = SignedMessageInterpreter::new(interpreter);
     let interpreter = ChainMessageInterpreter::<_, NamespaceBlockstore>::new(interpreter);
-<<<<<<< HEAD
-    let interpreter =
-        BytesMessageInterpreter::new(interpreter, ProposalPrepareMode::PassThrough, false);
-=======
     let interpreter = BytesMessageInterpreter::new(
         interpreter,
         ProposalPrepareMode::PrependOnly,
         false,
         settings.abci.block_max_msgs,
     );
->>>>>>> b6d472d4
 
     let ns = Namespaces::default();
     let db = open_db(&settings, &ns).context("error opening DB")?;
@@ -176,18 +163,13 @@
 
     // If enabled, start a resolver that communicates with the application through the resolve pool.
     if settings.resolver_enabled() {
-<<<<<<< HEAD
-        let service = make_resolver_service(
+        let mut service = make_resolver_service(
             &settings,
             db.clone(),
             state_store.clone(),
             ns.bit_store,
             ipfs_addr,
         )?;
-=======
-        let mut service =
-            make_resolver_service(&settings, db.clone(), state_store.clone(), ns.bit_store)?;
->>>>>>> b6d472d4
 
         // Register all metrics from the IPLD resolver stack
         if let Some(ref registry) = metrics_registry {
@@ -606,28 +588,6 @@
                 | VoteError::UnpoweredValidator(_) // maybe arrived too early or too late, or spam
                 | VoteError::UnexpectedBlock(_, _) // won't happen here
                 )) => {
-                    tracing::debug!(error = e.to_string(), "failed to handle vote")
-                }
-            }
-        }
-        AppVote::ObjectFinality(f) => {
-            tracing::debug!(cid = ?f.object, "received vote for object finality");
-
-            let res = atomically_or_err(|| {
-                parent_finality_votes.add_object_vote(vote.public_key.clone(), f.object.to_bytes())
-            })
-            .await;
-
-            match res {
-                Ok(_) => {}
-                Err(e @ VoteError::Equivocation(_, _, _, _)) => {
-                    tracing::warn!(error = e.to_string(), "failed to handle vote");
-                }
-                Err(e @ (
-                VoteError::Uninitialized // early vote, we're not ready yet
-                | VoteError::UnpoweredValidator(_) // maybe arrived too early or too late, or spam
-                | VoteError::UnexpectedBlock(_, _) // won't happen here
-                )) => {
                     tracing::debug!(error = e.to_string(), "failed to handle vote");
                     false
                 }
@@ -657,5 +617,27 @@
                 )
             }
         }
+        AppVote::ObjectFinality(f) => {
+            tracing::debug!(cid = ?f.object, "received vote for object finality");
+
+            let res = atomically_or_err(|| {
+                parent_finality_votes.add_object_vote(vote.public_key.clone(), f.object.to_bytes())
+            })
+            .await;
+
+            match res {
+                Ok(_) => {}
+                Err(e @ VoteError::Equivocation(_, _, _, _)) => {
+                    tracing::warn!(error = e.to_string(), "failed to handle vote");
+                }
+                Err(e @ (
+                VoteError::Uninitialized // early vote, we're not ready yet
+                | VoteError::UnpoweredValidator(_) // maybe arrived too early or too late, or spam
+                | VoteError::UnexpectedBlock(_, _) // won't happen here
+                )) => {
+                    tracing::debug!(error = e.to_string(), "failed to handle vote");
+                }
+            };
+        }
     }
 }