--- conflicted
+++ resolved
@@ -158,11 +158,7 @@
         NamespaceBlockstore::new(db.clone(), ns.state_store).context("error creating state DB")?;
 
     let checkpoint_pool = CheckpointPool::new();
-<<<<<<< HEAD
-    let ipfs_pin_pool = BlobPool::new();
-=======
-    let iroh_pin_pool = ObjectPool::new();
->>>>>>> 0bf036d6
+    let iroh_pin_pool = BlobPool::new();
     let parent_finality_votes = VoteTally::empty();
 
     let topdown_enabled = settings.topdown_enabled();
@@ -334,11 +330,7 @@
             checkpoint_pool,
             parent_finality_provider: parent_finality_provider.clone(),
             parent_finality_votes: parent_finality_votes.clone(),
-<<<<<<< HEAD
-            blob_pool: ipfs_pin_pool,
-=======
-            object_pool: iroh_pin_pool,
->>>>>>> 0bf036d6
+            blob_pool: iroh_pin_pool,
         },
         snapshots,
     )?;
@@ -460,11 +452,7 @@
             .parent()
             .ok_or_else(|| anyhow!("subnet has no parent"))?,
         config: SubnetConfig::Fevm(EVMSubnet {
-            provider_http: topdown_config
-                .parent_http_endpoint
-                .to_string()
-                .parse()
-                .unwrap(),
+            provider_http: topdown_config.parent_http_endpoint.to_string().parse()?,
             provider_timeout: topdown_config.parent_http_timeout,
             auth_token: topdown_config.parent_http_auth_token.as_ref().cloned(),
             registry_addr: topdown_config.parent_registry,
