// Copyright 2022-2024 Protocol Labs
// SPDX-License-Identifier: Apache-2.0, MIT

<<<<<<< HEAD
use anyhow::{anyhow, bail, Context};
use async_stm::atomically_or_err;
use fendermint_abci::ApplicationService;
use fendermint_app::ipc::{AppParentFinalityQuery, AppVote};
use fendermint_app::{App, AppConfig, AppStore, BitswapBlockstore};
use fendermint_app_settings::AccountKind;
use fendermint_crypto::SecretKey;
use fendermint_rocksdb::{blockstore::NamespaceBlockstore, namespaces, RocksDb, RocksDbConfig};
use fendermint_vm_actor_interface::eam::EthAddress;
use fendermint_vm_interpreter::fvm::interpreter::FvmMessagesInterpreter;
use fendermint_vm_interpreter::fvm::observe::register_metrics as register_interpreter_metrics;
use fendermint_vm_interpreter::fvm::topdown::TopDownManager;
use fendermint_vm_interpreter::fvm::upgrades::UpgradeScheduler;
use fendermint_vm_snapshot::{SnapshotManager, SnapshotParams};
use fendermint_vm_topdown::observe::register_metrics as register_topdown_metrics;
use fendermint_vm_topdown::proxy::{IPCProviderProxy, IPCProviderProxyWithLatency};
use fendermint_vm_topdown::sync::launch_polling_syncer;
use fendermint_vm_topdown::voting::{publish_vote_loop, Error as VoteError, VoteTally};
use fendermint_vm_topdown::{CachedFinalityProvider, IPCParentFinality, Toggle};
use fvm_shared::address::{current_network, Address, Network};
use ipc_ipld_resolver::{Event as ResolverEvent, VoteRecord};
use ipc_observability::observe::register_metrics as register_default_metrics;
use ipc_provider::config::subnet::{EVMSubnet, SubnetConfig};
use ipc_provider::IpcProvider;
use libp2p::identity::secp256k1;
use libp2p::identity::Keypair;
use std::sync::Arc;
use tokio::sync::broadcast::error::RecvError;
use tower::ServiceBuilder;
use tracing::info;

use crate::cmd::key::read_secret_key;
use crate::{cmd, options::run::RunArgs, settings::Settings};
use fendermint_app::observe::register_metrics as register_consensus_metrics;
use fendermint_vm_interpreter::fvm::end_block_hook::EndBlockManager;
=======
use crate::{cmd, options::run::RunArgs};
>>>>>>> a0708cf6

cmd! {
  RunArgs(self, settings) {
    crate::service::node::run(settings, None).await
  }
<<<<<<< HEAD
}

// Database collection names.
namespaces! {
    Namespaces {
        app,
        state_hist,
        state_store,
        bit_store
    }
}

/// Run the Fendermint ABCI Application.
///
/// This method acts as our composition root.
async fn run(settings: Settings) -> anyhow::Result<()> {
    let tendermint_rpc_url = settings.tendermint_rpc_url()?;
    tracing::info!("Connecting to Tendermint at {tendermint_rpc_url}");

    let tendermint_client: tendermint_rpc::HttpClient =
        tendermint_rpc::HttpClient::new(tendermint_rpc_url)
            .context("failed to create Tendermint client")?;

    // Prometheus metrics
    let metrics_registry = if settings.metrics.enabled {
        let registry = prometheus::Registry::new_custom(
            Some("ipc".to_string()),
            Some([("subnet_id".to_string(), settings.ipc.subnet_id.to_string())].into()),
        )
        .context("failed to create Prometheus registry")?;

        register_default_metrics(&registry).context("failed to register default metrics")?;
        register_topdown_metrics(&registry).context("failed to register topdown metrics")?;
        register_interpreter_metrics(&registry)
            .context("failed to register interpreter metrics")?;
        register_consensus_metrics(&registry).context("failed to register consensus metrics")?;

        Some(registry)
    } else {
        None
    };

    let validator = match settings.validator_key {
        Some(ref key) => {
            let sk = key.path(settings.home_dir());
            if sk.exists() && sk.is_file() {
                let sk = read_secret_key(&sk).context("failed to read validator key")?;
                let addr = to_address(&sk, &key.kind)?;
                tracing::info!("validator key address: {addr} detected");
                Some((sk, addr))
            } else {
                bail!("validator key does not exist: {}", sk.to_string_lossy());
            }
        }
        None => {
            tracing::debug!("validator key not configured");
            None
        }
    };

    let validator_keypair = validator.as_ref().map(|(sk, _)| {
        let mut bz = sk.serialize();
        let sk = libp2p::identity::secp256k1::SecretKey::try_from_bytes(&mut bz)
            .expect("secp256k1 secret key");
        let kp = libp2p::identity::secp256k1::Keypair::from(sk);
        libp2p::identity::Keypair::from(kp)
    });

    let testing_settings = match settings.testing.as_ref() {
        Some(_) if current_network() == Network::Mainnet => {
            bail!("testing settings are not allowed on Mainnet");
        }
        other => other,
    };

    let ns = Namespaces::default();
    let db = open_db(&settings, &ns).context("error opening DB")?;

    // Blockstore for actors.
    let state_store =
        NamespaceBlockstore::new(db.clone(), ns.state_store).context("error creating state DB")?;

    let parent_finality_votes = VoteTally::empty();

    let topdown_enabled = settings.topdown_enabled();

    // If enabled, start a resolver that communicates with the application through the resolve pool.
    if settings.resolver_enabled() {
        let mut service =
            make_resolver_service(&settings, db.clone(), state_store.clone(), ns.bit_store)?;

        // Register all metrics from the IPLD resolver stack
        if let Some(ref registry) = metrics_registry {
            service
                .register_metrics(registry)
                .context("failed to register IPLD resolver metrics")?;
        }

        let client = service.client();

        let own_subnet_id = settings.ipc.subnet_id.clone();

        client
            .add_provided_subnet(own_subnet_id.clone())
            .context("error adding own provided subnet.")?;

        if topdown_enabled {
            if let Some(key) = validator_keypair {
                let parent_finality_votes = parent_finality_votes.clone();

                tracing::info!("starting the parent finality vote gossip loop...");
                tokio::spawn(async move {
                    publish_vote_loop(
                        parent_finality_votes,
                        settings.ipc.vote_interval,
                        settings.ipc.vote_timeout,
                        key,
                        own_subnet_id,
                        client,
                        |height, block_hash| {
                            AppVote::ParentFinality(IPCParentFinality { height, block_hash })
                        },
                    )
                    .await
                });
            }
        } else {
            tracing::info!("parent finality vote gossip disabled");
        }

        tracing::info!("subscribing to gossip...");
        let rx = service.subscribe();
        let parent_finality_votes = parent_finality_votes.clone();
        tokio::spawn(async move {
            dispatch_resolver_events(rx, parent_finality_votes, topdown_enabled).await;
        });

        tracing::info!("starting the IPLD Resolver Service...");
        tokio::spawn(async move {
            if let Err(e) = service.run().await {
                tracing::error!("IPLD Resolver Service failed: {e:#}")
            }
        });
    } else {
        tracing::info!("IPLD Resolver disabled.")
    }

    let (parent_finality_provider, ipc_tuple) = if topdown_enabled {
        info!("topdown finality enabled");
        let topdown_config = settings.ipc.topdown_config()?;
        let mut config = fendermint_vm_topdown::Config::new(
            topdown_config.chain_head_delay,
            topdown_config.polling_interval,
            topdown_config.exponential_back_off,
            topdown_config.exponential_retry_limit,
        )
        .with_proposal_delay(topdown_config.proposal_delay)
        .with_max_proposal_range(topdown_config.max_proposal_range);

        if let Some(v) = topdown_config.max_cache_blocks {
            info!(value = v, "setting max cache blocks");
            config = config.with_max_cache_blocks(v);
        }

        let ipc_provider = {
            let p = make_ipc_provider_proxy(&settings)?;
            Arc::new(IPCProviderProxyWithLatency::new(p))
        };

        let finality_provider =
            CachedFinalityProvider::uninitialized(config.clone(), ipc_provider.clone()).await?;

        let p = Arc::new(Toggle::enabled(finality_provider));
        (p, Some((ipc_provider, config)))
    } else {
        info!("topdown finality disabled");
        (Arc::new(Toggle::disabled()), None)
    };

    // Start a snapshot manager in the background.
    let snapshots = if settings.snapshots.enabled {
        let (manager, client) = SnapshotManager::new(
            state_store.clone(),
            SnapshotParams {
                snapshots_dir: settings.snapshots_dir(),
                download_dir: settings.snapshots.download_dir(),
                block_interval: settings.snapshots.block_interval,
                chunk_size: settings.snapshots.chunk_size_bytes,
                hist_size: settings.snapshots.hist_size,
                last_access_hold: settings.snapshots.last_access_hold,
                sync_poll_interval: settings.snapshots.sync_poll_interval,
            },
        )
        .context("failed to create snapshot manager")?;

        tracing::info!("starting the SnapshotManager...");
        let tendermint_client = tendermint_client.clone();
        tokio::spawn(async move { manager.run(tendermint_client).await });

        Some(client)
    } else {
        info!("snapshots disabled");
        None
    };

    let end_block_manager = EndBlockManager::new();
    let top_down_manager = TopDownManager::new(
        parent_finality_provider.clone(),
        parent_finality_votes.clone(),
    );

    let interpreter = FvmMessagesInterpreter::new(
        end_block_manager,
        top_down_manager,
        UpgradeScheduler::new(),
        testing_settings.is_none_or(|t| t.push_chain_meta),
        settings.abci.block_max_msgs,
        settings.fvm.gas_overestimation_rate,
        settings.fvm.gas_search_step,
    );

    let app: App<_, _, AppStore, _> = App::new(
        AppConfig {
            app_namespace: ns.app,
            state_hist_namespace: ns.state_hist,
            state_hist_size: settings.db.state_hist_size,
            halt_height: settings.halt_height,
        },
        db,
        state_store,
        interpreter,
        snapshots,
    )?;

    if let Some((agent_proxy, config)) = ipc_tuple {
        let app_parent_finality_query = AppParentFinalityQuery::new(app.clone());
        tokio::spawn(async move {
            match launch_polling_syncer(
                app_parent_finality_query,
                config,
                parent_finality_provider,
                parent_finality_votes,
                agent_proxy,
                tendermint_client,
            )
            .await
            {
                Ok(_) => {}
                Err(e) => tracing::error!("cannot launch polling syncer: {e}"),
            }
        });
    }

    // Start the metrics on a background thread.
    if let Some(registry) = metrics_registry {
        info!(
            listen_addr = settings.metrics.listen.to_string(),
            "serving metrics"
        );
        let mut builder = prometheus_exporter::Builder::new(settings.metrics.listen.try_into()?);
        builder.with_registry(registry);
        let _ = builder.start().context("failed to start metrics server")?;
    } else {
        info!("metrics disabled");
    }

    let service = ApplicationService(app);

    // Split it into components.
    let (consensus, mempool, snapshot, info) =
        tower_abci::split::service(service, settings.abci.bound);

    // Hand those components to the ABCI server. This is where tower layers could be added.
    // TODO: Check out the examples about load shedding in `info` requests.
    let server = tower_abci::v037::Server::builder()
        .consensus(
            // Limiting the concurrency to 1 here because the `AplicationService::poll_ready` always
            // reports `Ready`, because it doesn't know which request it's going to get.
            // Not limiting the concurrency to 1 can lead to transactions being applied
            // in different order across nodes. The buffer size has to be large enough
            // to allow all in-flight requests to not block message handling in
            // `tower_abci::Connection::run`, which could lead to deadlocks.
            // With ABCI++ we need to be able to handle all block transactions plus the begin/end/commit
            // around it. With ABCI 2.0 we'll get the block as a whole, which makes this easier.
            ServiceBuilder::new()
                .buffer(settings.abci.block_max_msgs + 3)
                .concurrency_limit(1)
                .service(consensus),
        )
        .snapshot(snapshot)
        .mempool(mempool)
        .info(info)
        .finish()
        .context("error creating ABCI server")?;

    // Run the ABCI server.
    server
        .listen(settings.abci.listen.to_string())
        .await
        .map_err(|e| anyhow!("error listening: {e}"))?;

    Ok(())
}

/// Open database with all
fn open_db(settings: &Settings, ns: &Namespaces) -> anyhow::Result<RocksDb> {
    let path = settings.data_dir().join("rocksdb");
    info!(
        path = path.to_string_lossy().into_owned(),
        "opening database"
    );
    let config = RocksDbConfig {
        compaction_style: settings.db.compaction_style.to_string(),
        ..Default::default()
    };
    let db = RocksDb::open_cf(path, &config, ns.values().iter())?;
    Ok(db)
}

fn make_resolver_service(
    settings: &Settings,
    db: RocksDb,
    state_store: NamespaceBlockstore,
    bit_store_ns: String,
) -> anyhow::Result<ipc_ipld_resolver::Service<libipld::DefaultParams, AppVote>> {
    // Blockstore for Bitswap.
    let bit_store = NamespaceBlockstore::new(db, bit_store_ns).context("error creating bit DB")?;

    // Blockstore for Bitswap with a fallback on the actor store for reads.
    let bitswap_store = BitswapBlockstore::new(state_store, bit_store);

    let config = to_resolver_config(settings).context("error creating resolver config")?;

    let service = ipc_ipld_resolver::Service::new(config, bitswap_store)
        .context("error creating IPLD Resolver Service")?;

    Ok(service)
}

fn make_ipc_provider_proxy(settings: &Settings) -> anyhow::Result<IPCProviderProxy> {
    let topdown_config = settings.ipc.topdown_config()?;
    let subnet = ipc_provider::config::Subnet {
        id: settings
            .ipc
            .subnet_id
            .parent()
            .ok_or_else(|| anyhow!("subnet has no parent"))?,
        config: SubnetConfig::Fevm(EVMSubnet {
            provider_http: topdown_config
                .parent_http_endpoint
                .to_string()
                .parse()
                .unwrap(),
            provider_timeout: topdown_config.parent_http_timeout,
            auth_token: topdown_config.parent_http_auth_token.as_ref().cloned(),
            registry_addr: topdown_config.parent_registry,
            gateway_addr: topdown_config.parent_gateway,
        }),
    };
    info!("init ipc provider with subnet: {}", subnet.id);

    let ipc_provider = IpcProvider::new_with_subnet(None, subnet)?;
    IPCProviderProxy::new(ipc_provider, settings.ipc.subnet_id.clone())
}

fn to_resolver_config(settings: &Settings) -> anyhow::Result<ipc_ipld_resolver::Config> {
    use ipc_ipld_resolver::{
        Config, ConnectionConfig, ContentConfig, DiscoveryConfig, MembershipConfig, NetworkConfig,
    };

    let r = &settings.resolver;

    let local_key: Keypair = {
        let path = r.network.local_key(settings.home_dir());
        let sk = read_secret_key(&path)?;
        let sk = secp256k1::SecretKey::try_from_bytes(sk.serialize())?;
        secp256k1::Keypair::from(sk).into()
    };

    let network_name = format!(
        "ipld-resolver-{}-{}",
        settings.ipc.subnet_id.root_id(),
        r.network.network_name
    );

    let config = Config {
        connection: ConnectionConfig {
            listen_addr: r.connection.listen_addr.clone(),
            external_addresses: r.connection.external_addresses.clone(),
            expected_peer_count: r.connection.expected_peer_count,
            max_incoming: r.connection.max_incoming,
            max_peers_per_query: r.connection.max_peers_per_query,
            event_buffer_capacity: r.connection.event_buffer_capacity,
        },
        network: NetworkConfig {
            local_key,
            network_name,
        },
        discovery: DiscoveryConfig {
            static_addresses: r.discovery.static_addresses.clone(),
            target_connections: r.discovery.target_connections,
            enable_kademlia: r.discovery.enable_kademlia,
        },
        membership: MembershipConfig {
            static_subnets: r.membership.static_subnets.clone(),
            max_subnets: r.membership.max_subnets,
            publish_interval: r.membership.publish_interval,
            min_time_between_publish: r.membership.min_time_between_publish,
            max_provider_age: r.membership.max_provider_age,
        },
        content: ContentConfig {
            rate_limit_bytes: r.content.rate_limit_bytes,
            rate_limit_period: r.content.rate_limit_period,
        },
    };

    Ok(config)
}

fn to_address(sk: &SecretKey, kind: &AccountKind) -> anyhow::Result<Address> {
    let pk = sk.public_key().serialize();
    match kind {
        AccountKind::Regular => Ok(Address::new_secp256k1(&pk)?),
        AccountKind::Ethereum => Ok(Address::from(EthAddress::new_secp256k1(&pk)?)),
    }
}

async fn dispatch_resolver_events(
    mut rx: tokio::sync::broadcast::Receiver<ResolverEvent<AppVote>>,
    parent_finality_votes: VoteTally,
    topdown_enabled: bool,
) {
    loop {
        match rx.recv().await {
            Ok(event) => match event {
                ResolverEvent::ReceivedPreemptive(_, _) => {}
                ResolverEvent::ReceivedVote(vote) => {
                    dispatch_vote(*vote, &parent_finality_votes, topdown_enabled).await;
                }
            },
            Err(RecvError::Lagged(n)) => {
                tracing::warn!("the resolver service skipped {n} gossip events")
            }
            Err(RecvError::Closed) => {
                tracing::error!("the resolver service stopped receiving gossip");
                return;
            }
        }
    }
}

async fn dispatch_vote(
    vote: VoteRecord<AppVote>,
    parent_finality_votes: &VoteTally,
    topdown_enabled: bool,
) {
    match vote.content {
        AppVote::ParentFinality(f) => {
            if !topdown_enabled {
                tracing::debug!("ignoring vote; topdown disabled");
                return;
            }
            let res = atomically_or_err(|| {
                parent_finality_votes.add_vote(
                    vote.public_key.clone(),
                    f.height,
                    f.block_hash.clone(),
                )
            })
            .await;

            match res {
                Err(e @ VoteError::Equivocation(_, _, _, _)) => {
                    tracing::warn!(error = e.to_string(), "failed to handle vote");
                }
                Err(e @ (
                      VoteError::Uninitialized // early vote, we're not ready yet
                    | VoteError::UnpoweredValidator(_) // maybe arrived too early or too late, or spam
                    | VoteError::UnexpectedBlock(_, _) // won't happen here
                )) => {
                    tracing::debug!(error = e.to_string(), "failed to handle vote");
                }
                _ => {
                    tracing::debug!("vote handled");
                }
            };
        }
    }
=======
>>>>>>> a0708cf6
}<|MERGE_RESOLUTION|>--- conflicted
+++ resolved
@@ -1,539 +1,10 @@
 // Copyright 2022-2024 Protocol Labs
 // SPDX-License-Identifier: Apache-2.0, MIT
 
-<<<<<<< HEAD
-use anyhow::{anyhow, bail, Context};
-use async_stm::atomically_or_err;
-use fendermint_abci::ApplicationService;
-use fendermint_app::ipc::{AppParentFinalityQuery, AppVote};
-use fendermint_app::{App, AppConfig, AppStore, BitswapBlockstore};
-use fendermint_app_settings::AccountKind;
-use fendermint_crypto::SecretKey;
-use fendermint_rocksdb::{blockstore::NamespaceBlockstore, namespaces, RocksDb, RocksDbConfig};
-use fendermint_vm_actor_interface::eam::EthAddress;
-use fendermint_vm_interpreter::fvm::interpreter::FvmMessagesInterpreter;
-use fendermint_vm_interpreter::fvm::observe::register_metrics as register_interpreter_metrics;
-use fendermint_vm_interpreter::fvm::topdown::TopDownManager;
-use fendermint_vm_interpreter::fvm::upgrades::UpgradeScheduler;
-use fendermint_vm_snapshot::{SnapshotManager, SnapshotParams};
-use fendermint_vm_topdown::observe::register_metrics as register_topdown_metrics;
-use fendermint_vm_topdown::proxy::{IPCProviderProxy, IPCProviderProxyWithLatency};
-use fendermint_vm_topdown::sync::launch_polling_syncer;
-use fendermint_vm_topdown::voting::{publish_vote_loop, Error as VoteError, VoteTally};
-use fendermint_vm_topdown::{CachedFinalityProvider, IPCParentFinality, Toggle};
-use fvm_shared::address::{current_network, Address, Network};
-use ipc_ipld_resolver::{Event as ResolverEvent, VoteRecord};
-use ipc_observability::observe::register_metrics as register_default_metrics;
-use ipc_provider::config::subnet::{EVMSubnet, SubnetConfig};
-use ipc_provider::IpcProvider;
-use libp2p::identity::secp256k1;
-use libp2p::identity::Keypair;
-use std::sync::Arc;
-use tokio::sync::broadcast::error::RecvError;
-use tower::ServiceBuilder;
-use tracing::info;
-
-use crate::cmd::key::read_secret_key;
-use crate::{cmd, options::run::RunArgs, settings::Settings};
-use fendermint_app::observe::register_metrics as register_consensus_metrics;
-use fendermint_vm_interpreter::fvm::end_block_hook::EndBlockManager;
-=======
 use crate::{cmd, options::run::RunArgs};
->>>>>>> a0708cf6
 
 cmd! {
   RunArgs(self, settings) {
     crate::service::node::run(settings, None).await
   }
-<<<<<<< HEAD
-}
-
-// Database collection names.
-namespaces! {
-    Namespaces {
-        app,
-        state_hist,
-        state_store,
-        bit_store
-    }
-}
-
-/// Run the Fendermint ABCI Application.
-///
-/// This method acts as our composition root.
-async fn run(settings: Settings) -> anyhow::Result<()> {
-    let tendermint_rpc_url = settings.tendermint_rpc_url()?;
-    tracing::info!("Connecting to Tendermint at {tendermint_rpc_url}");
-
-    let tendermint_client: tendermint_rpc::HttpClient =
-        tendermint_rpc::HttpClient::new(tendermint_rpc_url)
-            .context("failed to create Tendermint client")?;
-
-    // Prometheus metrics
-    let metrics_registry = if settings.metrics.enabled {
-        let registry = prometheus::Registry::new_custom(
-            Some("ipc".to_string()),
-            Some([("subnet_id".to_string(), settings.ipc.subnet_id.to_string())].into()),
-        )
-        .context("failed to create Prometheus registry")?;
-
-        register_default_metrics(&registry).context("failed to register default metrics")?;
-        register_topdown_metrics(&registry).context("failed to register topdown metrics")?;
-        register_interpreter_metrics(&registry)
-            .context("failed to register interpreter metrics")?;
-        register_consensus_metrics(&registry).context("failed to register consensus metrics")?;
-
-        Some(registry)
-    } else {
-        None
-    };
-
-    let validator = match settings.validator_key {
-        Some(ref key) => {
-            let sk = key.path(settings.home_dir());
-            if sk.exists() && sk.is_file() {
-                let sk = read_secret_key(&sk).context("failed to read validator key")?;
-                let addr = to_address(&sk, &key.kind)?;
-                tracing::info!("validator key address: {addr} detected");
-                Some((sk, addr))
-            } else {
-                bail!("validator key does not exist: {}", sk.to_string_lossy());
-            }
-        }
-        None => {
-            tracing::debug!("validator key not configured");
-            None
-        }
-    };
-
-    let validator_keypair = validator.as_ref().map(|(sk, _)| {
-        let mut bz = sk.serialize();
-        let sk = libp2p::identity::secp256k1::SecretKey::try_from_bytes(&mut bz)
-            .expect("secp256k1 secret key");
-        let kp = libp2p::identity::secp256k1::Keypair::from(sk);
-        libp2p::identity::Keypair::from(kp)
-    });
-
-    let testing_settings = match settings.testing.as_ref() {
-        Some(_) if current_network() == Network::Mainnet => {
-            bail!("testing settings are not allowed on Mainnet");
-        }
-        other => other,
-    };
-
-    let ns = Namespaces::default();
-    let db = open_db(&settings, &ns).context("error opening DB")?;
-
-    // Blockstore for actors.
-    let state_store =
-        NamespaceBlockstore::new(db.clone(), ns.state_store).context("error creating state DB")?;
-
-    let parent_finality_votes = VoteTally::empty();
-
-    let topdown_enabled = settings.topdown_enabled();
-
-    // If enabled, start a resolver that communicates with the application through the resolve pool.
-    if settings.resolver_enabled() {
-        let mut service =
-            make_resolver_service(&settings, db.clone(), state_store.clone(), ns.bit_store)?;
-
-        // Register all metrics from the IPLD resolver stack
-        if let Some(ref registry) = metrics_registry {
-            service
-                .register_metrics(registry)
-                .context("failed to register IPLD resolver metrics")?;
-        }
-
-        let client = service.client();
-
-        let own_subnet_id = settings.ipc.subnet_id.clone();
-
-        client
-            .add_provided_subnet(own_subnet_id.clone())
-            .context("error adding own provided subnet.")?;
-
-        if topdown_enabled {
-            if let Some(key) = validator_keypair {
-                let parent_finality_votes = parent_finality_votes.clone();
-
-                tracing::info!("starting the parent finality vote gossip loop...");
-                tokio::spawn(async move {
-                    publish_vote_loop(
-                        parent_finality_votes,
-                        settings.ipc.vote_interval,
-                        settings.ipc.vote_timeout,
-                        key,
-                        own_subnet_id,
-                        client,
-                        |height, block_hash| {
-                            AppVote::ParentFinality(IPCParentFinality { height, block_hash })
-                        },
-                    )
-                    .await
-                });
-            }
-        } else {
-            tracing::info!("parent finality vote gossip disabled");
-        }
-
-        tracing::info!("subscribing to gossip...");
-        let rx = service.subscribe();
-        let parent_finality_votes = parent_finality_votes.clone();
-        tokio::spawn(async move {
-            dispatch_resolver_events(rx, parent_finality_votes, topdown_enabled).await;
-        });
-
-        tracing::info!("starting the IPLD Resolver Service...");
-        tokio::spawn(async move {
-            if let Err(e) = service.run().await {
-                tracing::error!("IPLD Resolver Service failed: {e:#}")
-            }
-        });
-    } else {
-        tracing::info!("IPLD Resolver disabled.")
-    }
-
-    let (parent_finality_provider, ipc_tuple) = if topdown_enabled {
-        info!("topdown finality enabled");
-        let topdown_config = settings.ipc.topdown_config()?;
-        let mut config = fendermint_vm_topdown::Config::new(
-            topdown_config.chain_head_delay,
-            topdown_config.polling_interval,
-            topdown_config.exponential_back_off,
-            topdown_config.exponential_retry_limit,
-        )
-        .with_proposal_delay(topdown_config.proposal_delay)
-        .with_max_proposal_range(topdown_config.max_proposal_range);
-
-        if let Some(v) = topdown_config.max_cache_blocks {
-            info!(value = v, "setting max cache blocks");
-            config = config.with_max_cache_blocks(v);
-        }
-
-        let ipc_provider = {
-            let p = make_ipc_provider_proxy(&settings)?;
-            Arc::new(IPCProviderProxyWithLatency::new(p))
-        };
-
-        let finality_provider =
-            CachedFinalityProvider::uninitialized(config.clone(), ipc_provider.clone()).await?;
-
-        let p = Arc::new(Toggle::enabled(finality_provider));
-        (p, Some((ipc_provider, config)))
-    } else {
-        info!("topdown finality disabled");
-        (Arc::new(Toggle::disabled()), None)
-    };
-
-    // Start a snapshot manager in the background.
-    let snapshots = if settings.snapshots.enabled {
-        let (manager, client) = SnapshotManager::new(
-            state_store.clone(),
-            SnapshotParams {
-                snapshots_dir: settings.snapshots_dir(),
-                download_dir: settings.snapshots.download_dir(),
-                block_interval: settings.snapshots.block_interval,
-                chunk_size: settings.snapshots.chunk_size_bytes,
-                hist_size: settings.snapshots.hist_size,
-                last_access_hold: settings.snapshots.last_access_hold,
-                sync_poll_interval: settings.snapshots.sync_poll_interval,
-            },
-        )
-        .context("failed to create snapshot manager")?;
-
-        tracing::info!("starting the SnapshotManager...");
-        let tendermint_client = tendermint_client.clone();
-        tokio::spawn(async move { manager.run(tendermint_client).await });
-
-        Some(client)
-    } else {
-        info!("snapshots disabled");
-        None
-    };
-
-    let end_block_manager = EndBlockManager::new();
-    let top_down_manager = TopDownManager::new(
-        parent_finality_provider.clone(),
-        parent_finality_votes.clone(),
-    );
-
-    let interpreter = FvmMessagesInterpreter::new(
-        end_block_manager,
-        top_down_manager,
-        UpgradeScheduler::new(),
-        testing_settings.is_none_or(|t| t.push_chain_meta),
-        settings.abci.block_max_msgs,
-        settings.fvm.gas_overestimation_rate,
-        settings.fvm.gas_search_step,
-    );
-
-    let app: App<_, _, AppStore, _> = App::new(
-        AppConfig {
-            app_namespace: ns.app,
-            state_hist_namespace: ns.state_hist,
-            state_hist_size: settings.db.state_hist_size,
-            halt_height: settings.halt_height,
-        },
-        db,
-        state_store,
-        interpreter,
-        snapshots,
-    )?;
-
-    if let Some((agent_proxy, config)) = ipc_tuple {
-        let app_parent_finality_query = AppParentFinalityQuery::new(app.clone());
-        tokio::spawn(async move {
-            match launch_polling_syncer(
-                app_parent_finality_query,
-                config,
-                parent_finality_provider,
-                parent_finality_votes,
-                agent_proxy,
-                tendermint_client,
-            )
-            .await
-            {
-                Ok(_) => {}
-                Err(e) => tracing::error!("cannot launch polling syncer: {e}"),
-            }
-        });
-    }
-
-    // Start the metrics on a background thread.
-    if let Some(registry) = metrics_registry {
-        info!(
-            listen_addr = settings.metrics.listen.to_string(),
-            "serving metrics"
-        );
-        let mut builder = prometheus_exporter::Builder::new(settings.metrics.listen.try_into()?);
-        builder.with_registry(registry);
-        let _ = builder.start().context("failed to start metrics server")?;
-    } else {
-        info!("metrics disabled");
-    }
-
-    let service = ApplicationService(app);
-
-    // Split it into components.
-    let (consensus, mempool, snapshot, info) =
-        tower_abci::split::service(service, settings.abci.bound);
-
-    // Hand those components to the ABCI server. This is where tower layers could be added.
-    // TODO: Check out the examples about load shedding in `info` requests.
-    let server = tower_abci::v037::Server::builder()
-        .consensus(
-            // Limiting the concurrency to 1 here because the `AplicationService::poll_ready` always
-            // reports `Ready`, because it doesn't know which request it's going to get.
-            // Not limiting the concurrency to 1 can lead to transactions being applied
-            // in different order across nodes. The buffer size has to be large enough
-            // to allow all in-flight requests to not block message handling in
-            // `tower_abci::Connection::run`, which could lead to deadlocks.
-            // With ABCI++ we need to be able to handle all block transactions plus the begin/end/commit
-            // around it. With ABCI 2.0 we'll get the block as a whole, which makes this easier.
-            ServiceBuilder::new()
-                .buffer(settings.abci.block_max_msgs + 3)
-                .concurrency_limit(1)
-                .service(consensus),
-        )
-        .snapshot(snapshot)
-        .mempool(mempool)
-        .info(info)
-        .finish()
-        .context("error creating ABCI server")?;
-
-    // Run the ABCI server.
-    server
-        .listen(settings.abci.listen.to_string())
-        .await
-        .map_err(|e| anyhow!("error listening: {e}"))?;
-
-    Ok(())
-}
-
-/// Open database with all
-fn open_db(settings: &Settings, ns: &Namespaces) -> anyhow::Result<RocksDb> {
-    let path = settings.data_dir().join("rocksdb");
-    info!(
-        path = path.to_string_lossy().into_owned(),
-        "opening database"
-    );
-    let config = RocksDbConfig {
-        compaction_style: settings.db.compaction_style.to_string(),
-        ..Default::default()
-    };
-    let db = RocksDb::open_cf(path, &config, ns.values().iter())?;
-    Ok(db)
-}
-
-fn make_resolver_service(
-    settings: &Settings,
-    db: RocksDb,
-    state_store: NamespaceBlockstore,
-    bit_store_ns: String,
-) -> anyhow::Result<ipc_ipld_resolver::Service<libipld::DefaultParams, AppVote>> {
-    // Blockstore for Bitswap.
-    let bit_store = NamespaceBlockstore::new(db, bit_store_ns).context("error creating bit DB")?;
-
-    // Blockstore for Bitswap with a fallback on the actor store for reads.
-    let bitswap_store = BitswapBlockstore::new(state_store, bit_store);
-
-    let config = to_resolver_config(settings).context("error creating resolver config")?;
-
-    let service = ipc_ipld_resolver::Service::new(config, bitswap_store)
-        .context("error creating IPLD Resolver Service")?;
-
-    Ok(service)
-}
-
-fn make_ipc_provider_proxy(settings: &Settings) -> anyhow::Result<IPCProviderProxy> {
-    let topdown_config = settings.ipc.topdown_config()?;
-    let subnet = ipc_provider::config::Subnet {
-        id: settings
-            .ipc
-            .subnet_id
-            .parent()
-            .ok_or_else(|| anyhow!("subnet has no parent"))?,
-        config: SubnetConfig::Fevm(EVMSubnet {
-            provider_http: topdown_config
-                .parent_http_endpoint
-                .to_string()
-                .parse()
-                .unwrap(),
-            provider_timeout: topdown_config.parent_http_timeout,
-            auth_token: topdown_config.parent_http_auth_token.as_ref().cloned(),
-            registry_addr: topdown_config.parent_registry,
-            gateway_addr: topdown_config.parent_gateway,
-        }),
-    };
-    info!("init ipc provider with subnet: {}", subnet.id);
-
-    let ipc_provider = IpcProvider::new_with_subnet(None, subnet)?;
-    IPCProviderProxy::new(ipc_provider, settings.ipc.subnet_id.clone())
-}
-
-fn to_resolver_config(settings: &Settings) -> anyhow::Result<ipc_ipld_resolver::Config> {
-    use ipc_ipld_resolver::{
-        Config, ConnectionConfig, ContentConfig, DiscoveryConfig, MembershipConfig, NetworkConfig,
-    };
-
-    let r = &settings.resolver;
-
-    let local_key: Keypair = {
-        let path = r.network.local_key(settings.home_dir());
-        let sk = read_secret_key(&path)?;
-        let sk = secp256k1::SecretKey::try_from_bytes(sk.serialize())?;
-        secp256k1::Keypair::from(sk).into()
-    };
-
-    let network_name = format!(
-        "ipld-resolver-{}-{}",
-        settings.ipc.subnet_id.root_id(),
-        r.network.network_name
-    );
-
-    let config = Config {
-        connection: ConnectionConfig {
-            listen_addr: r.connection.listen_addr.clone(),
-            external_addresses: r.connection.external_addresses.clone(),
-            expected_peer_count: r.connection.expected_peer_count,
-            max_incoming: r.connection.max_incoming,
-            max_peers_per_query: r.connection.max_peers_per_query,
-            event_buffer_capacity: r.connection.event_buffer_capacity,
-        },
-        network: NetworkConfig {
-            local_key,
-            network_name,
-        },
-        discovery: DiscoveryConfig {
-            static_addresses: r.discovery.static_addresses.clone(),
-            target_connections: r.discovery.target_connections,
-            enable_kademlia: r.discovery.enable_kademlia,
-        },
-        membership: MembershipConfig {
-            static_subnets: r.membership.static_subnets.clone(),
-            max_subnets: r.membership.max_subnets,
-            publish_interval: r.membership.publish_interval,
-            min_time_between_publish: r.membership.min_time_between_publish,
-            max_provider_age: r.membership.max_provider_age,
-        },
-        content: ContentConfig {
-            rate_limit_bytes: r.content.rate_limit_bytes,
-            rate_limit_period: r.content.rate_limit_period,
-        },
-    };
-
-    Ok(config)
-}
-
-fn to_address(sk: &SecretKey, kind: &AccountKind) -> anyhow::Result<Address> {
-    let pk = sk.public_key().serialize();
-    match kind {
-        AccountKind::Regular => Ok(Address::new_secp256k1(&pk)?),
-        AccountKind::Ethereum => Ok(Address::from(EthAddress::new_secp256k1(&pk)?)),
-    }
-}
-
-async fn dispatch_resolver_events(
-    mut rx: tokio::sync::broadcast::Receiver<ResolverEvent<AppVote>>,
-    parent_finality_votes: VoteTally,
-    topdown_enabled: bool,
-) {
-    loop {
-        match rx.recv().await {
-            Ok(event) => match event {
-                ResolverEvent::ReceivedPreemptive(_, _) => {}
-                ResolverEvent::ReceivedVote(vote) => {
-                    dispatch_vote(*vote, &parent_finality_votes, topdown_enabled).await;
-                }
-            },
-            Err(RecvError::Lagged(n)) => {
-                tracing::warn!("the resolver service skipped {n} gossip events")
-            }
-            Err(RecvError::Closed) => {
-                tracing::error!("the resolver service stopped receiving gossip");
-                return;
-            }
-        }
-    }
-}
-
-async fn dispatch_vote(
-    vote: VoteRecord<AppVote>,
-    parent_finality_votes: &VoteTally,
-    topdown_enabled: bool,
-) {
-    match vote.content {
-        AppVote::ParentFinality(f) => {
-            if !topdown_enabled {
-                tracing::debug!("ignoring vote; topdown disabled");
-                return;
-            }
-            let res = atomically_or_err(|| {
-                parent_finality_votes.add_vote(
-                    vote.public_key.clone(),
-                    f.height,
-                    f.block_hash.clone(),
-                )
-            })
-            .await;
-
-            match res {
-                Err(e @ VoteError::Equivocation(_, _, _, _)) => {
-                    tracing::warn!(error = e.to_string(), "failed to handle vote");
-                }
-                Err(e @ (
-                      VoteError::Uninitialized // early vote, we're not ready yet
-                    | VoteError::UnpoweredValidator(_) // maybe arrived too early or too late, or spam
-                    | VoteError::UnexpectedBlock(_, _) // won't happen here
-                )) => {
-                    tracing::debug!(error = e.to_string(), "failed to handle vote");
-                }
-                _ => {
-                    tracing::debug!("vote handled");
-                }
-            };
-        }
-    }
-=======
->>>>>>> a0708cf6
 }