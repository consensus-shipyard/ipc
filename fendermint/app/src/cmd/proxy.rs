// Copyright 2024 Textile
// Copyright 2022-2024 Protocol Labs
// SPDX-License-Identifier: Apache-2.0, MIT

use std::str::FromStr;
use std::{
    convert::Infallible, future::Future, net::ToSocketAddrs, num::ParseIntError, pin::Pin,
    sync::Arc,
};

use anyhow::anyhow;
use async_tempfile::TempFile;
use bytes::{Buf, Bytes};
use cid::Cid;
use fendermint_actor_machine::{Metadata, WriteAccess};
use futures_util::{Stream, StreamExt};
use fvm_ipld_encoding::strict_bytes::ByteBuf;
use fvm_shared::{address::Address, econ::TokenAmount, ActorID, BLOCK_GAS_LIMIT};
use ipfs_api_backend_hyper::{IpfsApi, IpfsClient, TryFromUri};
use num_traits::Zero;
use serde::{Deserialize, Serialize};
use serde_json::{json, Value};
use tendermint::{block::Height, Hash};
use thiserror::Error;
use tokio::{
    io::{AsyncSeekExt, AsyncWriteExt},
    sync::Mutex,
};
use tokio_util::compat::TokioAsyncReadCompatExt;
use warp::{
    http::{HeaderMap, HeaderValue, StatusCode},
    path::Tail,
    Filter, Rejection, Reply,
};

use fendermint_actor_accumulator::PushReturn;
use fendermint_actor_objectstore::{
    DeleteParams, GetParams, ListParams, Object, ObjectKind, ObjectList, ObjectListItem, PutParams,
};
use fendermint_app_options::rpc::BroadcastMode;
use fendermint_app_settings::proxy::ProxySettings;
use fendermint_rpc::tx::BoundClient;
use fendermint_rpc::{
    client::FendermintClient,
    message::GasParams,
    tx::{CallClient, TxClient},
};
use fendermint_vm_actor_interface::adm;
use fendermint_vm_message::query::FvmQueryHeight;

use crate::cmd;
use crate::options::{
    proxy::{ProxyArgs, ProxyCommands},
    rpc::TransArgs,
};

use super::rpc::{gas_params, BroadcastResponse, TransClient};

const MAX_OBJECT_LENGTH: u64 = 1024 * 1024 * 1024;
const MAX_INTERNAL_OBJECT_LENGTH: u64 = 1024;
const MAX_EVENT_LENGTH: u64 = 1024 * 500; // Limit to 500KiB for now

cmd! {
    ProxyArgs(self, settings: ProxySettings) {
        match self.command.clone() {
            ProxyCommands::Run { tendermint_url, ipfs_addr, args} => {
                let client = FendermintClient::new_http(tendermint_url, None)?;
                let ipfs = IpfsClient::from_multiaddr_str(&ipfs_addr)?;

                let seq = args.sequence;
                let nonce = Arc::new(Mutex::new(seq));

                // Admin routes
                let health_route = warp::path!("health")
                    .and(warp::get()).and_then(health);

                // Machines
                let machines_create_os_route = warp::path!("v1" / "machines" / "objectstores")
                    .and(warp::post())
                    .and(warp::query::<WriteAccessQuery>())
                    .and(with_client(client.clone()))
                    .and(with_args(args.clone()))
                    .and(with_nonce(nonce.clone()))
                    .and(warp::header::optional::<u64>("X-ADM-GasLimit"))
                    .and(warp::header::optional::<BroadcastMode>("X-ADM-BroadcastMode"))
                    .and_then(handle_machines_create_os);
                let machines_create_acc_route = warp::path!("v1" / "machines" / "accumulators")
                    .and(warp::post())
                    .and(warp::query::<WriteAccessQuery>())
                    .and(with_client(client.clone()))
                    .and(with_args(args.clone()))
                    .and(with_nonce(nonce.clone()))
                    .and(warp::header::optional::<u64>("X-ADM-GasLimit"))
                    .and(warp::header::optional::<BroadcastMode>("X-ADM-BroadcastMode"))
                    .and_then(handle_machines_create_acc);
                let machines_get_route = warp::path!("v1" / "machines" / Address)
                    .and(warp::query::<HeightQuery>())
                    .and(warp::get())
                    .and(with_client(client.clone()))
                    .and(with_args(args.clone()))
                    .and_then(handle_machines_get);

                // Accounts
                let accounts_get_machines_route = warp::path!("v1" / "accounts" / Address / "machines")
                    .and(warp::query::<HeightQuery>())
                    .and(warp::get())
                    .and(with_client(client.clone()))
                    .and(with_args(args.clone()))
                    .and_then(handle_accounts_get_machines);

                // Objectstore routes
                let os_upload_route = warp::path!("v1" / "objectstores" / Address / ..)
                    .and(warp::put())
                    .and(warp::path::tail())
                    .and(warp::body::stream())
                    .and(warp::body::content_length_limit(MAX_OBJECT_LENGTH))
                    .and(warp::header::<u64>("Content-Length"))
                    .and(with_client(client.clone()))
                    .and(with_ipfs(ipfs.clone()))
                    .and(with_args(args.clone()))
                    .and(with_nonce(nonce.clone()))
                    .and(warp::header::optional::<u64>("X-ADM-GasLimit"))
                    .and(warp::header::optional::<BroadcastMode>("X-ADM-BroadcastMode"))
                    .and_then(handle_os_upload);
                let os_delete_route = warp::path!("v1" / "objectstores" / Address / ..)
                    .and(warp::delete())
                    .and(warp::path::tail())
                    .and(with_client(client.clone()))
                    .and(with_args(args.clone()))
                    .and(with_nonce(nonce.clone()))
                    .and(warp::header::optional::<u64>("X-ADM-GasLimit"))
                    .and(warp::header::optional::<BroadcastMode>("X-ADM-BroadcastMode"))
                    .and_then(handle_os_delete);
                let os_get_or_list_route = warp::path!("v1" / "objectstores" / Address / ..)
                    .and(
                        warp::get().or(warp::head()).unify()
                    )
                    .and(warp::path::tail())
                    .and(warp::query::<HeightQuery>())
                    .and(warp::query::<ListQuery>())
                    .and(warp::header::optional::<String>("Range"))
                    .and(with_client(client.clone()))
                    .and(with_ipfs(ipfs.clone()))
                    .and(with_args(args.clone()))
                    .and_then(handle_os_get_or_list);

                // Accumulator routes
                let acc_push_route = warp::path!("v1" / "accumulators" / Address)
                    .and(warp::put())
                    .and(warp::body::content_length_limit(MAX_EVENT_LENGTH))
                    .and(warp::body::bytes())
                    .and(with_client(client.clone()))
                    .and(with_args(args.clone()))
                    .and(with_nonce(nonce))
                    .and(warp::header::optional::<u64>("X-ADM-GasLimit"))
                    .and(warp::header::optional::<BroadcastMode>("X-ADM-BroadcastMode"))
                    .and_then(handle_acc_push);
<<<<<<< HEAD
                let acc_root_route = warp::path!("v1" / "accumulators" / Address)
=======
                let get_at_route = warp::path!("v1" / "acc" / "get")
                    .and(warp::get())
                    .and(with_client(client.clone()))
                    .and(with_args(args.clone()))
                    .and(warp::query::<HeightQuery>())
                    .and(warp::query::<GetQuery>())
                    .and_then(handle_acc_get_at);
                let root_route = warp::path!("v1" / "acc")
>>>>>>> dc7fe2ea
                    .and(warp::get())
                    .and(warp::query::<HeightQuery>())
                    .and(with_client(client))
                    .and(with_args(args))
                    .and_then(handle_acc_root);

                let router = health_route
<<<<<<< HEAD
                    .or(machines_create_os_route)
                    .or(machines_create_acc_route)
                    .or(machines_get_route)
                    .or(accounts_get_machines_route)
                    .or(os_upload_route)
                    .or(os_delete_route)
                    .or(os_get_or_list_route)
                    .or(acc_push_route)
                    .or(acc_root_route)
=======
                    .or(upload_route)
                    .or(delete_route)
                    .or(get_route)
                    .or(list_route)
                    .or(push_route)
                    .or(get_at_route)
                    .or(root_route)
>>>>>>> dc7fe2ea
                    .with(warp::cors().allow_any_origin()
                        .allow_headers(vec!["Content-Type"])
                        .allow_methods(vec!["PUT", "DEL", "GET", "HEAD"]))
                    .recover(handle_rejection);

                if let Some(listen_addr) = settings.listen.to_socket_addrs()?.next() {
                    warp::serve(router).run(listen_addr).await;
                    Ok(())
                } else {
                    Err(anyhow!("failed to convert to any socket address"))
                }
            },
        }
    }
}

fn with_client(
    client: FendermintClient,
) -> impl Filter<Extract = (FendermintClient,), Error = Infallible> + Clone {
    warp::any().map(move || client.clone())
}

fn with_ipfs(
    client: IpfsClient,
) -> impl Filter<Extract = (IpfsClient,), Error = Infallible> + Clone {
    warp::any().map(move || client.clone())
}

fn with_args(args: TransArgs) -> impl Filter<Extract = (TransArgs,), Error = Infallible> + Clone {
    warp::any().map(move || args.clone())
}

fn with_nonce(
    nonce: Arc<Mutex<u64>>,
) -> impl Filter<Extract = (Arc<Mutex<u64>>,), Error = Infallible> + Clone {
    warp::any().map(move || nonce.clone())
}

fn get_os_key(tail: Tail) -> Result<Vec<u8>, Rejection> {
    let key = tail.as_str();
    match key.is_empty() {
        true => Err(Rejection::from(BadRequest {
            message: "empty key".into(),
        })),
        false => Ok(key.into()),
    }
}

#[derive(Serialize, Deserialize)]
struct WriteAccessQuery {
    pub write_access: Option<String>,
}

#[derive(Serialize, Deserialize)]
struct HeightQuery {
    pub height: Option<u64>,
}

#[derive(Serialize, Deserialize)]
struct ListQuery {
    pub offset: Option<u64>,
    pub limit: Option<u64>,
}

#[derive(Debug, Error)]
enum ProxyError {
    #[error("error parsing range header: `{0}`")]
    RangeHeaderParseError(ParseIntError),
    #[error("invalid range header")]
    RangeHeaderInvalid,
}

impl From<ParseIntError> for ProxyError {
    fn from(err: ParseIntError) -> Self {
        ProxyError::RangeHeaderParseError(err)
    }
}

async fn health() -> Result<impl Reply, Rejection> {
    Ok(warp::reply::reply())
}

async fn handle_machines_create_os(
    write_access_query: WriteAccessQuery,
    client: FendermintClient,
    mut args: TransArgs,
    nonce: Arc<Mutex<u64>>,
    gas_limit: Option<u64>,
    broadcast_mode: Option<BroadcastMode>,
) -> Result<impl Reply, Rejection> {
    let mut nonce_lck = nonce.lock().await;
    args.sequence = *nonce_lck;
    args.gas_limit = gas_limit.unwrap_or(BLOCK_GAS_LIMIT);
    args.broadcast_mode = broadcast_mode.unwrap_or(args.broadcast_mode);

    let write_access = write_access_query
        .write_access
        .unwrap_or("onlyowner".into());
    let write_access = WriteAccess::from_str(&write_access).map_err(|e| {
        Rejection::from(BadRequest {
            message: format!("machines create os error: {}", e),
        })
    })?;

    let res = os_create(client, args, write_access).await.map_err(|e| {
        Rejection::from(BadRequest {
            message: format!("machines create os error: {}", e),
        })
    })?;

    *nonce_lck += 1;
    Ok(warp::reply::json(&res))
}

async fn handle_machines_create_acc(
    write_access_query: WriteAccessQuery,
    client: FendermintClient,
    mut args: TransArgs,
    nonce: Arc<Mutex<u64>>,
    gas_limit: Option<u64>,
    broadcast_mode: Option<BroadcastMode>,
) -> Result<impl Reply, Rejection> {
    let mut nonce_lck = nonce.lock().await;
    args.sequence = *nonce_lck;
    args.gas_limit = gas_limit.unwrap_or(BLOCK_GAS_LIMIT);
    args.broadcast_mode = broadcast_mode.unwrap_or(args.broadcast_mode);

    let write_access = write_access_query
        .write_access
        .unwrap_or("onlyowner".into());
    let write_access = WriteAccess::from_str(&write_access).map_err(|e| {
        Rejection::from(BadRequest {
            message: format!("machines create acc error: {}", e),
        })
    })?;

    let res = acc_create(client, args, write_access).await.map_err(|e| {
        Rejection::from(BadRequest {
            message: format!("machines create acc error: {}", e),
        })
    })?;

    *nonce_lck += 1;
    Ok(warp::reply::json(&res))
}

async fn handle_accounts_get_machines(
    owner: Address,
    height_query: HeightQuery,
    client: FendermintClient,
    args: TransArgs,
) -> Result<impl Reply, Rejection> {
    let height = height_query.height.unwrap_or(0);

    let res = list_machines(client, args, Some(owner), height)
        .await
        .map_err(|e| {
            Rejection::from(BadRequest {
                message: format!("accounts get machines error: {}", e),
            })
        })?;

    let list = res.unwrap_or_default();
    let machines = list
        .iter()
        .map(|m| json!({"address": m.address.to_string(), "kind": m.kind.to_string()}))
        .collect::<Vec<Value>>();

    let json = json!({"machines": machines});
    Ok(warp::reply::json(&json))
}

async fn handle_machines_get(
    address: Address,
    height_query: HeightQuery,
    client: FendermintClient,
    args: TransArgs,
) -> Result<impl Reply, Rejection> {
    let height = height_query.height.unwrap_or(0);

    let res = get_machine(client, args, address, height)
        .await
        .map_err(|e| {
            Rejection::from(BadRequest {
                message: format!("machines get error: {}", e),
            })
        })?;

    let json = json!({"kind": res.kind.to_string(), "owner": res.owner.to_string()});
    Ok(warp::reply::json(&json))
}

// Objectstore handlers

#[allow(clippy::too_many_arguments)]
async fn handle_os_upload(
    address: Address,
    path: Tail,
    mut body: impl Stream<Item = Result<impl Buf, warp::Error>> + Unpin + Send + Sync,
    size: u64,
    client: FendermintClient,
    ipfs: IpfsClient,
    mut args: TransArgs,
    nonce: Arc<Mutex<u64>>,
    gas_limit: Option<u64>,
    broadcast_mode: Option<BroadcastMode>,
) -> Result<impl Reply, Rejection> {
    let mut nonce_lck = nonce.lock().await;
    args.sequence = *nonce_lck;
    args.gas_limit = gas_limit.unwrap_or(BLOCK_GAS_LIMIT);
    args.broadcast_mode = broadcast_mode.unwrap_or(args.broadcast_mode);

    if size == 0 {
        return Err(Rejection::from(BadRequest {
            message: "empty body".into(),
        }));
    }

    let key = get_os_key(path)?;

    let params = if size > MAX_INTERNAL_OBJECT_LENGTH {
        let mut tmp = TempFile::new().await.map_err(|e| {
            Rejection::from(BadRequest {
                message: format!("failed to create tmp file: {}", e),
            })
        })?;
        while let Some(buf) = body.next().await {
            let mut buf = buf.unwrap();
            while buf.remaining() > 0 {
                let chunk = buf.chunk().to_owned();
                let chunk_len = chunk.len();
                tmp.write_all(&chunk).await.map_err(|e| {
                    Rejection::from(BadRequest {
                        message: format!("failed to write chunk: {}", e),
                    })
                })?;
                tmp.flush().await.map_err(|e| {
                    Rejection::from(BadRequest {
                        message: format!("failed to flush chunk: {}", e),
                    })
                })?;
                buf.advance(chunk_len);
            }
        }
        tmp.rewind().await.map_err(|e| {
            Rejection::from(BadRequest {
                message: format!("failed to rewind: {}", e),
            })
        })?;

        let add = ipfs_api_backend_hyper::request::Add {
            chunker: Some("size-1048576"),
            pin: Some(false),
            raw_leaves: Some(true),
            cid_version: Some(1),
            hash: Some("blake2b-256"),
            ..Default::default()
        };

        let res = ipfs
            .add_async_with_options(tmp.compat(), add)
            .await
            .map_err(|e| {
                Rejection::from(BadRequest {
                    message: format!("failed to add file: {}", e),
                })
            })?;
        let cid = Cid::try_from(res.hash).map_err(|e| {
            Rejection::from(BadRequest {
                message: format!("failed to parse cid: {}", e),
            })
        })?;

        PutParams {
            key,
            kind: ObjectKind::External(cid),
            overwrite: true,
        }
    } else {
        let mut collected: Vec<u8> = vec![];
        while let Some(buf) = body.next().await {
            let mut buf = buf.unwrap();
            while buf.remaining() > 0 {
                let chunk = buf.chunk();
                let chunk_len = chunk.len();
                collected.extend_from_slice(chunk);
                buf.advance(chunk_len);
            }
        }

        PutParams {
            key,
            kind: ObjectKind::Internal(ByteBuf(collected)),
            overwrite: true,
        }
    };

    let res = os_put(client, args, address, params).await.map_err(|e| {
        Rejection::from(BadRequest {
            message: format!("objectstore upload error: {}", e),
        })
    })?;

    *nonce_lck += 1;
    Ok(warp::reply::json(&res))
}

async fn handle_os_delete(
    address: Address,
    path: Tail,
    client: FendermintClient,
    mut args: TransArgs,
    nonce: Arc<Mutex<u64>>,
    gas_limit: Option<u64>,
    broadcast_mode: Option<BroadcastMode>,
) -> Result<impl Reply, Rejection> {
    let mut nonce_lck = nonce.lock().await;
    args.sequence = *nonce_lck;
    args.gas_limit = gas_limit.unwrap_or(BLOCK_GAS_LIMIT);
    args.broadcast_mode = broadcast_mode.unwrap_or(args.broadcast_mode);

    let key = get_os_key(path)?;

    let res = os_delete(client, args, address, DeleteParams { key })
        .await
        .map_err(|e| {
            Rejection::from(BadRequest {
                message: format!("objectstore delete error: {}", e),
            })
        })?;

    *nonce_lck += 1;
    Ok(warp::reply::json(&res))
}

fn get_range_params(range: String, size: u64) -> Result<(u64, u64), ProxyError> {
    let range: Vec<String> = range
        .replace("bytes=", "")
        .split('-')
        .map(|n| n.to_string())
        .collect();
    if range.len() != 2 {
        return Err(ProxyError::RangeHeaderInvalid);
    }
    let (start, end): (u64, u64) = match (!range[0].is_empty(), !range[1].is_empty()) {
        (true, true) => (range[0].parse::<u64>()?, range[1].parse::<u64>()?),
        (true, false) => (range[0].parse::<u64>()?, size - 1),
        (false, true) => {
            let last = range[1].parse::<u64>()?;
            if last > size {
                (0, size - 1)
            } else {
                (size - last, size - 1)
            }
        }
        (false, false) => (0, size - 1),
    };
    if start > end || end >= size {
        return Err(ProxyError::RangeHeaderInvalid);
    }
    Ok((start, end))
}

#[allow(clippy::too_many_arguments)]
async fn handle_os_get_or_list(
    address: Address,
    tail: Tail,
    height_query: HeightQuery,
    list_query: ListQuery,
    range: Option<String>,
    client: FendermintClient,
    ipfs: IpfsClient,
    args: TransArgs,
) -> Result<impl Reply, Rejection> {
    let path = tail.as_str();
    if path.is_empty() || path.ends_with('/') {
        return handle_os_list(address, path, height_query, list_query, client, args).await;
    }

    let key: Vec<u8> = path.into();
    let height = height_query.height.unwrap_or(0);

    let res = os_get(client, args, address, GetParams { key }, height)
        .await
        .map_err(|e| {
            Rejection::from(BadRequest {
                message: format!("objectstore get error: {}", e),
            })
        })?;

    match res {
        Some(obj) => {
            let (body, start, end, len, size) = match obj {
                Object::Internal(buf) => {
                    let size = buf.0.len() as u64;
                    match range {
                        Some(range) => {
                            let (start, end) = get_range_params(range, size).map_err(|e| {
                                Rejection::from(BadRequest {
                                    message: format!("failed to get range params: {}", e),
                                })
                            })?;
                            let len = end - start + 1;
                            (
                                warp::hyper::Body::from(
                                    buf.0[start as usize..=end as usize].to_vec(),
                                ),
                                start,
                                end,
                                len,
                                size,
                            )
                        }
                        None => (warp::hyper::Body::from(buf.0), 0, size - 1, size, size),
                    }
                }
                Object::External((buf, resolved)) => {
                    let cid = Cid::try_from(buf.0).map_err(|e| {
                        Rejection::from(BadRequest {
                            message: format!("failed to decode cid: {}", e),
                        })
                    })?;
                    let cid = cid.to_string();
                    if !resolved {
                        return Err(Rejection::from(BadRequest {
                            message: "object is not resolved".to_string(),
                        }));
                    }

                    let stat = ipfs
                        .files_stat(format!("/ipfs/{cid}").as_str())
                        .await
                        .map_err(|e| {
                            Rejection::from(BadRequest {
                                message: format!("failed to stat object: {}", e),
                            })
                        })?;
                    let size = stat.size;

                    match range {
                        Some(range) => {
                            let (start, end) = get_range_params(range, size).map_err(|e| {
                                Rejection::from(BadRequest {
                                    message: format!("failed to get range params: {}", e),
                                })
                            })?;
                            let len = end - start + 1;
                            (
                                warp::hyper::Body::wrap_stream(ipfs.cat_range(
                                    &cid,
                                    start as usize,
                                    len as usize,
                                )),
                                start,
                                end,
                                len,
                                size,
                            )
                        }
                        None => (
                            warp::hyper::Body::wrap_stream(ipfs.cat(&cid)),
                            0,
                            size - 1,
                            size,
                            size,
                        ),
                    }
                }
            };

            let mut response = warp::reply::Response::new(body);
            let mut header_map = HeaderMap::new();
            if len < size {
                *response.status_mut() = StatusCode::PARTIAL_CONTENT;
                header_map.insert(
                    "Content-Range",
                    HeaderValue::from_str(&format!("bytes {}-{}/{}", start, end, len)).unwrap(),
                );
            } else {
                header_map.insert("Accept-Ranges", HeaderValue::from_str("bytes").unwrap());
            }
            header_map.insert("Content-Length", HeaderValue::from(len));
            let headers = response.headers_mut();
            headers.extend(header_map);

            Ok(response)
        }
        None => Err(Rejection::from(NotFound)),
    }
}

<<<<<<< HEAD
=======
#[derive(Serialize, Deserialize)]
struct ListQuery {
    pub prefix: Option<String>,
    pub delimiter: Option<String>,
    pub offset: Option<u64>,
    pub limit: Option<u64>,
}

#[derive(Serialize, Deserialize)]
struct GetQuery {
    pub index: u64,
}

>>>>>>> dc7fe2ea
async fn handle_os_list(
    address: Address,
    mut prefix: &str,
    height_query: HeightQuery,
    list_query: ListQuery,
    client: FendermintClient,
    args: TransArgs,
) -> Result<warp::reply::Response, Rejection> {
    if prefix == "/" {
        prefix = "";
    }
    let params = ListParams {
        prefix: prefix.into(),
        delimiter: "/".into(),
        offset: list_query.offset.unwrap_or(0),
        limit: list_query.limit.unwrap_or(0),
    };
    let height = height_query.height.unwrap_or(0);

    let res = os_list(client, args, address, params, height)
        .await
        .map_err(|e| {
            Rejection::from(BadRequest {
                message: format!("objectstore list error: {}", e),
            })
        })?;

    let list = res.unwrap_or_default();
    let objects = list
        .objects
        .iter()
        .map(|v| {
            let key = core::str::from_utf8(&v.0).unwrap_or_default().to_string();
            match &v.1 {
                ObjectListItem::Internal((cid, size)) => {
                    json!({"key": key, "value": json!({"kind": "internal", "content": cid.to_string(), "size": size})})
                }
                ObjectListItem::External((cid, resolved)) => {
                    json!({"key": key, "value": json!({"kind": "external", "content": cid.to_string(), "resolved": resolved})})
                }
            }
        })
        .collect::<Vec<Value>>();
    let common_prefixes = list
        .common_prefixes
        .iter()
        .map(|v| Value::String(core::str::from_utf8(v).unwrap_or_default().to_string()))
        .collect::<Vec<Value>>();

    let list = json!({"objects": objects, "common_prefixes": common_prefixes});
    let list = serde_json::to_vec(&list).unwrap();
    let mut header_map = HeaderMap::new();
    header_map.insert("Content-Length", HeaderValue::from(list.len()));
    header_map.insert("Content-Type", HeaderValue::from_static("application/json"));
    let body = warp::hyper::Body::from(list);
    let mut response = warp::reply::Response::new(body);
    let headers = response.headers_mut();
    headers.extend(header_map);

    Ok(response)
}

// Accumulator handlers

async fn handle_acc_push(
    address: Address,
    body: Bytes,
    client: FendermintClient,
    mut args: TransArgs,
    nonce: Arc<Mutex<u64>>,
    gas_limit: Option<u64>,
    broadcast_mode: Option<BroadcastMode>,
) -> Result<impl Reply, Rejection> {
    let mut nonce_lck = nonce.lock().await;
    args.sequence = *nonce_lck;
    args.gas_limit = gas_limit.unwrap_or(BLOCK_GAS_LIMIT);
    args.broadcast_mode = broadcast_mode.unwrap_or(args.broadcast_mode);

    let res = acc_push(client.clone(), args.clone(), address, body)
        .await
        .map_err(|e| {
            Rejection::from(BadRequest {
                message: format!("accumulator push error: {}", e),
            })
        })?;

    *nonce_lck += 1;

    let data = res.data.map(|pr| {
        json!( {
            "root": pr.root.to_string(),
            "index": pr.index,
        })
    });
    let res_human_readable = Txn {
        status: res.status,
        hash: res.hash,
        height: res.height,
        gas_used: res.gas_used,
        data,
    };
    Ok(warp::reply::json(&res_human_readable))
}

async fn handle_acc_get_at(
    client: FendermintClient,
    args: TransArgs,
    hq: HeightQuery,
    gq: GetQuery,
) -> Result<impl Reply, Rejection> {
    let res = acc_get_at(client, args, hq.height.unwrap_or(0), gq.index)
        .await
        .map_err(|e| {
            Rejection::from(BadRequest {
                message: format!("root error: {}", e),
            })
        })?;

    let str = String::from_utf8(res.unwrap_or_default()).unwrap();
    let json = json!({"value": str});
    Ok(warp::reply::json(&json))
}

async fn handle_acc_root(
    address: Address,
    height_query: HeightQuery,
    client: FendermintClient,
    args: TransArgs,
) -> Result<impl Reply, Rejection> {
    let height = height_query.height.unwrap_or(0);
    let res = acc_root(client, args, address, height).await.map_err(|e| {
        Rejection::from(BadRequest {
            message: format!("accumulator root error: {}", e),
        })
    })?;

    let json = json!({"root": res.unwrap_or_default().to_string()});
    Ok(warp::reply::json(&json))
}

// Rejection handlers

#[derive(Clone, Debug)]
struct BadRequest {
    message: String,
}

impl warp::reject::Reject for BadRequest {}

#[derive(Debug)]
struct NotFound;

impl warp::reject::Reject for NotFound {}

#[derive(Clone, Debug, Serialize)]
struct ErrorMessage {
    code: u16,
    message: String,
}

async fn handle_rejection(err: Rejection) -> Result<impl Reply, Infallible> {
    let (code, message) = if err.is_not_found() || err.find::<NotFound>().is_some() {
        (StatusCode::NOT_FOUND, "Not Found".to_string())
    } else if let Some(e) = err.find::<BadRequest>() {
        let err = e.to_owned();
        (StatusCode::BAD_REQUEST, err.message)
    } else if err.find::<warp::reject::PayloadTooLarge>().is_some() {
        (
            StatusCode::PAYLOAD_TOO_LARGE,
            "Payload too large".to_string(),
        )
    } else {
        (StatusCode::INTERNAL_SERVER_ERROR, format!("{:?}", err))
    };

    let reply = warp::reply::json(&ErrorMessage {
        code: code.as_u16(),
        message,
    });
    let reply = warp::reply::with_header(reply, "Access-Control-Allow-Origin", "*");
    Ok(warp::reply::with_status(reply, code))
}

// Transaction handling

#[derive(Clone, Debug, Serialize)]
enum TxnStatus {
    Pending,
    Committed,
}

#[derive(Clone, Debug, Serialize)]
struct Txn<D> {
    pub status: TxnStatus,
    pub hash: Hash,
    #[serde(skip_serializing_if = "Option::is_none")]
    pub height: Option<Height>,
    #[serde(skip_serializing_if = "i64::is_zero")]
    pub gas_used: i64,
    #[serde(skip_serializing_if = "Option::is_none")]
    pub data: Option<D>,
}

impl<D> Txn<D> {
    fn pending(hash: Hash) -> Self {
        Txn {
            status: TxnStatus::Pending,
            hash,
            height: None,
            gas_used: 0,
            data: None,
        }
    }

    fn committed(hash: Hash, height: Height, gas_used: i64, data: Option<D>) -> Self {
        Txn {
            status: TxnStatus::Committed,
            hash,
            height: Some(height),
            gas_used,
            data,
        }
    }
}

<<<<<<< HEAD
=======
/// Create a client, make a call to Tendermint with a closure, then maybe extract some JSON
/// depending on the return value, finally return the result in JSON.
>>>>>>> dc7fe2ea
async fn broadcast<F, D>(client: FendermintClient, args: TransArgs, f: F) -> anyhow::Result<Txn<D>>
where
    F: FnOnce(
        TransClient,
        TokenAmount,
        GasParams,
    ) -> Pin<Box<dyn Future<Output = anyhow::Result<BroadcastResponse<D>>> + Send>>,
{
    let client = TransClient::new(client, &args)?;
    let gas_params = gas_params(&args);
    let res = f(client, TokenAmount::default(), gas_params).await?;
    Ok(match res {
        BroadcastResponse::Async(res) => Txn::pending(res.response.hash),
        BroadcastResponse::Sync(res) => {
            if res.response.code.is_err() {
                return Err(anyhow!(res.response.log));
            }
            Txn::pending(res.response.hash)
        }
        BroadcastResponse::Commit(res) => {
            if res.response.check_tx.code.is_err() {
                return Err(anyhow!(res.response.check_tx.log));
            } else if res.response.deliver_tx.code.is_err() {
                return Err(anyhow!(res.response.deliver_tx.log));
            }
            Txn::committed(
                res.response.hash,
                res.response.height,
                res.response.deliver_tx.gas_used,
                res.return_data,
            )
        }
    })
}

// RPC methods

#[derive(Debug, Clone, Serialize, Deserialize)]
pub struct CreateReturnPretty {
    pub actor_id: ActorID,
    #[serde(skip_serializing_if = "Option::is_none")]
    pub robust_address: Option<String>,
}

async fn os_create(
    client: FendermintClient,
    args: TransArgs,
    write_access: WriteAccess,
) -> anyhow::Result<Txn<CreateReturnPretty>> {
    let tx = broadcast(client, args, |mut client, value, gas_params| {
        Box::pin(async move { client.os_create(write_access, value, gas_params).await })
    })
    .await?;
    let data = tx.data.map(|data| CreateReturnPretty {
        actor_id: data.actor_id,
        robust_address: data.robust_address.map(|a| a.to_string()),
    });

    let tx_pretty: Txn<CreateReturnPretty> = Txn {
        status: tx.status,
        hash: tx.hash,
        height: tx.height,
        gas_used: tx.gas_used,
        data,
    };
    Ok(tx_pretty)
}

async fn list_machines(
    client: FendermintClient,
    args: TransArgs,
    owner: Option<Address>,
    height: u64,
) -> anyhow::Result<Option<Vec<adm::Metadata>>> {
    let mut client = TransClient::new(client, &args)?;
    let gas_params = gas_params(&args);
    let h = FvmQueryHeight::from(height);
    let owner = owner.unwrap_or(client.address());

    let res = client
        .inner
        .list_machines_call(owner, TokenAmount::default(), gas_params, h)
        .await?;

    Ok(res.return_data)
}

async fn get_machine(
    client: FendermintClient,
    args: TransArgs,
    address: Address,
    height: u64,
) -> anyhow::Result<Metadata> {
    let mut client = TransClient::new(client, &args)?;
    let gas_params = gas_params(&args);
    let h = FvmQueryHeight::from(height);

    let res = client
        .inner
        .get_machine_call(address, TokenAmount::default(), gas_params, h)
        .await?;

    Ok(res.return_data.expect("metadata exists"))
}

async fn os_put(
    client: FendermintClient,
    args: TransArgs,
<<<<<<< HEAD
    address: Address,
    params: PutParams,
) -> anyhow::Result<Txn<String>> {
=======
    params: ObjectPutParams,
) -> anyhow::Result<Txn<Cid>> {
>>>>>>> dc7fe2ea
    broadcast(client, args, |mut client, value, gas_params| {
        Box::pin(async move { client.os_put(address, params, value, gas_params).await })
    })
    .await
}

async fn os_delete(
    client: FendermintClient,
    args: TransArgs,
<<<<<<< HEAD
    address: Address,
    params: DeleteParams,
) -> anyhow::Result<Txn<String>> {
=======
    params: ObjectDeleteParams,
) -> anyhow::Result<Txn<Cid>> {
>>>>>>> dc7fe2ea
    broadcast(client, args, |mut client, value, gas_params| {
        Box::pin(async move { client.os_delete(address, params, value, gas_params).await })
    })
    .await
}

async fn os_get(
    client: FendermintClient,
    args: TransArgs,
    address: Address,
    params: GetParams,
    height: u64,
) -> anyhow::Result<Option<Object>> {
    let mut client = TransClient::new(client, &args)?;
    let gas_params = gas_params(&args);
    let h = FvmQueryHeight::from(height);

    let res = client
        .inner
        .os_get_call(address, params, TokenAmount::default(), gas_params, h)
        .await?;

    Ok(res.return_data)
}

async fn os_list(
    client: FendermintClient,
    args: TransArgs,
    address: Address,
    params: ListParams,
    height: u64,
) -> anyhow::Result<Option<ObjectList>> {
    let mut client = TransClient::new(client, &args)?;
    let gas_params = gas_params(&args);
    let h = FvmQueryHeight::from(height);

    let res = client
        .inner
        .os_list_call(address, params, TokenAmount::default(), gas_params, h)
        .await?;

    Ok(res.return_data)
}

<<<<<<< HEAD
async fn acc_create(
    client: FendermintClient,
    args: TransArgs,
    write_access: WriteAccess,
) -> anyhow::Result<Txn<CreateReturnPretty>> {
    let tx = broadcast(client, args, |mut client, value, gas_params| {
        Box::pin(async move { client.acc_create(write_access, value, gas_params).await })
    })
    .await?;
    let data = tx.data.map(|data| CreateReturnPretty {
        actor_id: data.actor_id,
        robust_address: data.robust_address.map(|a| a.to_string()),
    });

    let tx_pretty: Txn<CreateReturnPretty> = Txn {
        status: tx.status,
        hash: tx.hash,
        height: tx.height,
        gas_used: tx.gas_used,
        data,
    };
    Ok(tx_pretty)
}

async fn acc_push(
    client: FendermintClient,
    args: TransArgs,
    address: Address,
    event: Bytes,
) -> anyhow::Result<Txn<String>> {
=======
async fn acc_push(
    client: FendermintClient,
    args: TransArgs,
    event: Bytes,
) -> anyhow::Result<Txn<PushReturn>> {
>>>>>>> dc7fe2ea
    broadcast(client, args, |mut client, value, gas_params| {
        Box::pin(async move { client.acc_push(address, event, value, gas_params).await })
    })
    .await
}

async fn acc_get_at(
    client: FendermintClient,
    args: TransArgs,
    height: u64,
    index: u64,
) -> anyhow::Result<Option<Vec<u8>>> {
    let mut client = TransClient::new(client, &args)?;
    let gas_params = gas_params(&args);
    let h = FvmQueryHeight::from(height);

    let res = client
        .inner
        .acc_get_at_call(TokenAmount::default(), gas_params, h, index)
        .await?;

    Ok(res.return_data)
}

async fn acc_root(
    client: FendermintClient,
    args: TransArgs,
    address: Address,
    height: u64,
) -> anyhow::Result<Option<String>> {
    let mut client = TransClient::new(client, &args)?;
    let gas_params = gas_params(&args);
    let h = FvmQueryHeight::from(height);

    let res = client
        .inner
        .acc_root_call(address, TokenAmount::default(), gas_params, h)
        .await?;

    Ok(res.return_data)
}<|MERGE_RESOLUTION|>--- conflicted
+++ resolved
@@ -155,18 +155,14 @@
                     .and(warp::header::optional::<u64>("X-ADM-GasLimit"))
                     .and(warp::header::optional::<BroadcastMode>("X-ADM-BroadcastMode"))
                     .and_then(handle_acc_push);
-<<<<<<< HEAD
-                let acc_root_route = warp::path!("v1" / "accumulators" / Address)
-=======
-                let get_at_route = warp::path!("v1" / "acc" / "get")
+                let acc_get_at_route = warp::path!("v1" / "accumulators" / Address / "get")
                     .and(warp::get())
+                    .and(warp::query::<GetQuery>())
+                    .and(warp::query::<HeightQuery>())
                     .and(with_client(client.clone()))
                     .and(with_args(args.clone()))
-                    .and(warp::query::<HeightQuery>())
-                    .and(warp::query::<GetQuery>())
                     .and_then(handle_acc_get_at);
-                let root_route = warp::path!("v1" / "acc")
->>>>>>> dc7fe2ea
+                let acc_root_route = warp::path!("v1" / "accumulators" / Address)
                     .and(warp::get())
                     .and(warp::query::<HeightQuery>())
                     .and(with_client(client))
@@ -174,7 +170,6 @@
                     .and_then(handle_acc_root);
 
                 let router = health_route
-<<<<<<< HEAD
                     .or(machines_create_os_route)
                     .or(machines_create_acc_route)
                     .or(machines_get_route)
@@ -183,16 +178,8 @@
                     .or(os_delete_route)
                     .or(os_get_or_list_route)
                     .or(acc_push_route)
+                    .or(acc_get_at_route)
                     .or(acc_root_route)
-=======
-                    .or(upload_route)
-                    .or(delete_route)
-                    .or(get_route)
-                    .or(list_route)
-                    .or(push_route)
-                    .or(get_at_route)
-                    .or(root_route)
->>>>>>> dc7fe2ea
                     .with(warp::cors().allow_any_origin()
                         .allow_headers(vec!["Content-Type"])
                         .allow_methods(vec!["PUT", "DEL", "GET", "HEAD"]))
@@ -255,6 +242,11 @@
 struct ListQuery {
     pub offset: Option<u64>,
     pub limit: Option<u64>,
+}
+
+#[derive(Serialize, Deserialize)]
+struct GetQuery {
+    pub index: u64,
 }
 
 #[derive(Debug, Error)]
@@ -684,22 +676,6 @@
     }
 }
 
-<<<<<<< HEAD
-=======
-#[derive(Serialize, Deserialize)]
-struct ListQuery {
-    pub prefix: Option<String>,
-    pub delimiter: Option<String>,
-    pub offset: Option<u64>,
-    pub limit: Option<u64>,
-}
-
-#[derive(Serialize, Deserialize)]
-struct GetQuery {
-    pub index: u64,
-}
-
->>>>>>> dc7fe2ea
 async fn handle_os_list(
     address: Address,
     mut prefix: &str,
@@ -805,18 +781,25 @@
 }
 
 async fn handle_acc_get_at(
-    client: FendermintClient,
-    args: TransArgs,
-    hq: HeightQuery,
-    gq: GetQuery,
+    address: Address,
+    get_query: GetQuery,
+    height_query: HeightQuery,
+    client: FendermintClient,
+    args: TransArgs,
 ) -> Result<impl Reply, Rejection> {
-    let res = acc_get_at(client, args, hq.height.unwrap_or(0), gq.index)
-        .await
-        .map_err(|e| {
-            Rejection::from(BadRequest {
-                message: format!("root error: {}", e),
-            })
-        })?;
+    let res = acc_get_at(
+        client,
+        args,
+        address,
+        get_query.index,
+        height_query.height.unwrap_or(0),
+    )
+    .await
+    .map_err(|e| {
+        Rejection::from(BadRequest {
+            message: format!("root error: {}", e),
+        })
+    })?;
 
     let str = String::from_utf8(res.unwrap_or_default()).unwrap();
     let json = json!({"value": str});
@@ -925,11 +908,6 @@
     }
 }
 
-<<<<<<< HEAD
-=======
-/// Create a client, make a call to Tendermint with a closure, then maybe extract some JSON
-/// depending on the return value, finally return the result in JSON.
->>>>>>> dc7fe2ea
 async fn broadcast<F, D>(client: FendermintClient, args: TransArgs, f: F) -> anyhow::Result<Txn<D>>
 where
     F: FnOnce(
@@ -1038,14 +1016,9 @@
 async fn os_put(
     client: FendermintClient,
     args: TransArgs,
-<<<<<<< HEAD
     address: Address,
     params: PutParams,
 ) -> anyhow::Result<Txn<String>> {
-=======
-    params: ObjectPutParams,
-) -> anyhow::Result<Txn<Cid>> {
->>>>>>> dc7fe2ea
     broadcast(client, args, |mut client, value, gas_params| {
         Box::pin(async move { client.os_put(address, params, value, gas_params).await })
     })
@@ -1055,14 +1028,9 @@
 async fn os_delete(
     client: FendermintClient,
     args: TransArgs,
-<<<<<<< HEAD
     address: Address,
     params: DeleteParams,
 ) -> anyhow::Result<Txn<String>> {
-=======
-    params: ObjectDeleteParams,
-) -> anyhow::Result<Txn<Cid>> {
->>>>>>> dc7fe2ea
     broadcast(client, args, |mut client, value, gas_params| {
         Box::pin(async move { client.os_delete(address, params, value, gas_params).await })
     })
@@ -1107,7 +1075,6 @@
     Ok(res.return_data)
 }
 
-<<<<<<< HEAD
 async fn acc_create(
     client: FendermintClient,
     args: TransArgs,
@@ -1137,14 +1104,7 @@
     args: TransArgs,
     address: Address,
     event: Bytes,
-) -> anyhow::Result<Txn<String>> {
-=======
-async fn acc_push(
-    client: FendermintClient,
-    args: TransArgs,
-    event: Bytes,
 ) -> anyhow::Result<Txn<PushReturn>> {
->>>>>>> dc7fe2ea
     broadcast(client, args, |mut client, value, gas_params| {
         Box::pin(async move { client.acc_push(address, event, value, gas_params).await })
     })
@@ -1154,8 +1114,9 @@
 async fn acc_get_at(
     client: FendermintClient,
     args: TransArgs,
+    address: Address,
+    index: u64,
     height: u64,
-    index: u64,
 ) -> anyhow::Result<Option<Vec<u8>>> {
     let mut client = TransClient::new(client, &args)?;
     let gas_params = gas_params(&args);
@@ -1163,7 +1124,7 @@
 
     let res = client
         .inner
-        .acc_get_at_call(TokenAmount::default(), gas_params, h, index)
+        .acc_get_at_call(address, TokenAmount::default(), gas_params, h, index)
         .await?;
 
     Ok(res.return_data)
