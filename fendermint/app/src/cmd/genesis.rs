--- conflicted
+++ resolved
@@ -39,20 +39,6 @@
 }
 
 cmd! {
-<<<<<<< HEAD
-    GenesisNewArgs(self, genesis_file: PathBuf) {
-        let genesis = Genesis {
-            timestamp: Timestamp(self.timestamp),
-            chain_name: self.chain_name.clone(),
-            network_version: self.network_version,
-            base_fee: self.base_fee.clone(),
-            power_scale: self.power_scale,
-            validators: Vec::new(),
-            accounts: Vec::new(),
-            eam_permission_mode: PermissionMode::Unrestricted,
-            ipc: None,
-        };
-=======
   GenesisNewArgs(self, genesis_file: PathBuf) {
     let genesis = Genesis {
       timestamp: Timestamp(self.timestamp),
@@ -69,11 +55,8 @@
 
     let json = serde_json::to_string_pretty(&genesis)?;
     std::fs::write(genesis_file, json)?;
->>>>>>> f358fde9
-
-        let json = serde_json::to_string_pretty(&genesis)?;
-        std::fs::write(genesis_file, json)?;
-        Ok(())
+
+    Ok(())
   }
 }
 
