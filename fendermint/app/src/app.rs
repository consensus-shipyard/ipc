// Copyright 2022-2024 Protocol Labs
// SPDX-License-Identifier: Apache-2.0, MIT
use std::future::Future;
use std::sync::Arc;

use anyhow::{anyhow, Context, Result};
use async_stm::{atomically, atomically_or_err};
use async_trait::async_trait;
use cid::Cid;
use fendermint_abci::util::take_until_max_size;
use fendermint_abci::{AbciResult, Application};
use fendermint_storage::{
    Codec, Encode, KVCollection, KVRead, KVReadable, KVStore, KVWritable, KVWrite,
};
use fendermint_vm_core::Timestamp;
use fendermint_vm_interpreter::bytes::{
    BytesMessageApplyRes, BytesMessageCheckRes, BytesMessageQuery, BytesMessageQueryRes,
};
use fendermint_vm_interpreter::chain::{ChainEnv, ChainMessageApplyRet, IllegalMessage};
use fendermint_vm_interpreter::fvm::state::{
    empty_state_tree, CheckStateRef, FvmExecState, FvmQueryState, FvmStateParams,
    FvmUpdatableParams,
};
use fendermint_vm_interpreter::fvm::store::ReadOnlyBlockstore;
use fendermint_vm_interpreter::fvm::{FvmApplyRet, PowerUpdates};
use fendermint_vm_interpreter::genesis::{read_genesis_car, GenesisAppState};
use fendermint_vm_interpreter::signed::InvalidSignature;
use fendermint_vm_interpreter::{
    CheckInterpreter, ExecInterpreter, ProposalInterpreter, QueryInterpreter,
};
use fendermint_vm_message::query::FvmQueryHeight;
use fendermint_vm_snapshot::{SnapshotClient, SnapshotError};
use fvm::engine::MultiEngine;
use fvm_ipld_blockstore::Blockstore;
use fvm_shared::chainid::ChainID;
use fvm_shared::clock::ChainEpoch;
use fvm_shared::econ::TokenAmount;
use fvm_shared::version::NetworkVersion;
use ipc_observability::{emit, serde::HexEncodableBlockHash};
use num_traits::Zero;
use serde::{Deserialize, Serialize};
use tendermint::abci::request::CheckTxKind;
use tendermint::abci::{request, response};
use tracing::instrument;

use crate::observe::{
    BlockCommitted, BlockProposalEvaluated, BlockProposalReceived, BlockProposalSent, Message,
    MpoolReceived,
};
use crate::AppExitCode;
use crate::BlockHeight;
use crate::{tmconv::*, VERSION};

#[derive(Serialize)]
#[repr(u8)]
pub enum AppStoreKey {
    State,
}

// TODO: What range should we use for our own error codes? Should we shift FVM errors?
#[derive(Debug)]
#[repr(u32)]
pub enum AppError {
    /// Failed to deserialize the transaction.
    InvalidEncoding = 51,
    /// Failed to validate the user signature.
    InvalidSignature = 52,
    /// User sent a message they should not construct.
    IllegalMessage = 53,
    /// The genesis block hasn't been initialized yet.
    NotInitialized = 54,
}

/// The application state record we keep a history of in the database.
#[derive(Serialize, Deserialize)]
pub struct AppState {
    /// Last committed block height.
    block_height: BlockHeight,
    /// Oldest state hash height.
    oldest_state_height: BlockHeight,
    /// Last committed version of the evolving state of the FVM.
    state_params: FvmStateParams,
}

impl AppState {
    pub fn state_root(&self) -> Cid {
        self.state_params.state_root
    }

    pub fn chain_id(&self) -> ChainID {
        ChainID::from(self.state_params.chain_id)
    }

    pub fn app_hash(&self) -> tendermint::hash::AppHash {
        to_app_hash(&self.state_params)
    }

    /// The state is effective at the *next* block, that is, the effects of block N are visible in the header of block N+1,
    /// so the height of the state itself as a "post-state" is one higher than the block which we executed to create it.
    pub fn state_height(&self) -> BlockHeight {
        self.block_height + 1
    }
}

pub struct AppConfig<S: KVStore> {
    /// Namespace to store the current app state.
    pub app_namespace: S::Namespace,
    /// Namespace to store the app state history.
    pub state_hist_namespace: S::Namespace,
    /// Size of state history to keep; 0 means unlimited.
    pub state_hist_size: u64,
    /// Block height where we should gracefully stop the node
    pub halt_height: i64,
}

/// Handle ABCI requests.
#[derive(Clone)]
pub struct App<DB, SS, S, I>
where
    SS: Blockstore + Clone + 'static,
    S: KVStore,
{
    /// Database backing all key-value operations.
    db: Arc<DB>,
    /// State store, backing all the smart contracts.
    ///
    /// Must be kept separate from storage that can be influenced by network operations such as Bitswap;
    /// nodes must be able to run transactions deterministically. By contrast the Bitswap store should
    /// be able to read its own storage area as well as state storage, to serve content from both.
    state_store: Arc<SS>,
    /// Wasm engine cache.
    multi_engine: Arc<MultiEngine>,
    /// Block height where we should gracefully stop the node
    halt_height: i64,
    /// Namespace to store app state.
    namespace: S::Namespace,
    /// Collection of past state parameters.
    ///
    /// We store the state hash for the height of the block where it was committed,
    /// which is different from how Tendermint Core will refer to it in queries,
    /// shifted by one, because Tendermint Core will use the height where the hash
    /// *appeared*, which is in the block *after* the one which was committed.
    ///
    /// The state also contains things like timestamp and the network version,
    /// so that we can retrospectively execute FVM messages at past block heights
    /// in read-only mode.
    state_hist: KVCollection<S, BlockHeight, FvmStateParams>,
    /// Interpreter for block lifecycle events.
    interpreter: Arc<I>,
    /// Environment-like dependencies for the interpreter.
    chain_env: ChainEnv,
    /// Interface to the snapshotter, if enabled.
    snapshots: Option<SnapshotClient>,
    /// State accumulating changes during block execution.
    exec_state: Arc<tokio::sync::Mutex<Option<FvmExecState<SS>>>>,
    /// Projected (partial) state accumulating during transaction checks.
    check_state: CheckStateRef<SS>,
    /// How much history to keep.
    ///
    /// Zero means unlimited.
    state_hist_size: u64,
}

impl<DB, SS, S, I> App<DB, SS, S, I>
where
    S: KVStore
        + Codec<AppState>
        + Encode<AppStoreKey>
        + Encode<BlockHeight>
        + Codec<FvmStateParams>,
    DB: KVWritable<S> + KVReadable<S> + Clone + 'static,
    SS: Blockstore + Clone + 'static,
{
    pub fn new(
        config: AppConfig<S>,
        db: DB,
        state_store: SS,
        interpreter: I,
        chain_env: ChainEnv,
        snapshots: Option<SnapshotClient>,
    ) -> Result<Self> {
        let app = Self {
            db: Arc::new(db),
            state_store: Arc::new(state_store),
            multi_engine: Arc::new(MultiEngine::new(1)),
            halt_height: config.halt_height,
            namespace: config.app_namespace,
            state_hist: KVCollection::new(config.state_hist_namespace),
            state_hist_size: config.state_hist_size,
            interpreter: Arc::new(interpreter),
            chain_env,
            snapshots,
            exec_state: Arc::new(tokio::sync::Mutex::new(None)),
            check_state: Arc::new(tokio::sync::Mutex::new(None)),
        };
        app.init_committed_state()?;
        Ok(app)
    }
}

impl<DB, SS, S, I> App<DB, SS, S, I>
where
    S: KVStore
        + Codec<AppState>
        + Encode<AppStoreKey>
        + Encode<BlockHeight>
        + Codec<FvmStateParams>,
    DB: KVWritable<S> + KVReadable<S> + 'static + Clone,
    SS: Blockstore + 'static + Clone,
{
    /// Get an owned clone of the state store.
    fn state_store_clone(&self) -> SS {
        self.state_store.as_ref().clone()
    }

    /// Ensure the store has some initial state.
    fn init_committed_state(&self) -> Result<()> {
        if self.get_committed_state()?.is_none() {
            // We need to be careful never to run a query on this.
            let mut state_tree = empty_state_tree(self.state_store_clone())
                .context("failed to create empty state tree")?;
            let state_root = state_tree.flush()?;
            let state = AppState {
                block_height: 0,
                oldest_state_height: 0,
                state_params: FvmStateParams {
                    timestamp: Timestamp(0),
                    state_root,
                    network_version: NetworkVersion::V0,
                    base_fee: TokenAmount::zero(),
                    circ_supply: TokenAmount::zero(),
                    chain_id: 0,
                    power_scale: 0,
                    app_version: 0,
                    credit_debit_interval: 0,
                    blob_storage_capacity: 4_294_967_296,
                    blob_debit_rate: 1,
                },
            };
            self.set_committed_state(state)?;
        }
        Ok(())
    }

    /// Get the last committed state, if exists.
    fn get_committed_state(&self) -> Result<Option<AppState>> {
        let tx = self.db.read();
        tx.get(&self.namespace, &AppStoreKey::State)
            .context("get failed")
    }

    /// Get the last committed state; return error if it doesn't exist.
    fn committed_state(&self) -> Result<AppState> {
        match self.get_committed_state()? {
            Some(state) => Ok(state),
            None => Err(anyhow!("app state not found")),
        }
    }

    /// Set the last committed state.
    fn set_committed_state(&self, mut state: AppState) -> Result<()> {
        self.db
            .with_write(|tx| {
                // Insert latest state history point at the `block_height + 1`,
                // to be consistent with how CometBFT queries are supposed to work.
                let state_height = state.state_height();

                self.state_hist
                    .put(tx, &state_height, &state.state_params)?;

                // Prune state history.
                if self.state_hist_size > 0 && state_height >= self.state_hist_size {
                    let prune_height = state_height.saturating_sub(self.state_hist_size);
                    while state.oldest_state_height <= prune_height {
                        self.state_hist.delete(tx, &state.oldest_state_height)?;
                        state.oldest_state_height += 1;
                    }
                }

                // Update the application state.
                tx.put(&self.namespace, &AppStoreKey::State, &state)?;

                Ok(())
            })
            .context("commit failed")
    }

    /// Put the execution state during block execution. Has to be empty.
    async fn put_exec_state(&self, state: FvmExecState<SS>) {
        let mut guard = self.exec_state.lock().await;
        assert!(guard.is_none(), "exec state not empty");
        *guard = Some(state);
    }

    /// Take the execution state during block execution. Has to be non-empty.
    async fn take_exec_state(&self) -> FvmExecState<SS> {
        let mut guard = self.exec_state.lock().await;
        guard.take().expect("exec state empty")
    }

    /// Take the execution state, update it, put it back, return the output.
    async fn modify_exec_state<T, F, R>(&self, f: F) -> Result<T>
    where
        F: FnOnce((ChainEnv, FvmExecState<SS>)) -> R,
        R: Future<Output = Result<((ChainEnv, FvmExecState<SS>), T)>>,
    {
        let mut guard = self.exec_state.lock().await;
        let state = guard.take().expect("exec state empty");

        // NOTE: There is no need to save the `ChainEnv`; it's shared with other, meant for cloning.
        let ((_env, state), ret) = f((self.chain_env.clone(), state)).await?;

        *guard = Some(state);

        Ok(ret)
    }

    /// Get a read only fvm execution state. This is useful to perform query commands targeting
    /// the latest state.
    pub fn new_read_only_exec_state(
        &self,
    ) -> Result<Option<FvmExecState<ReadOnlyBlockstore<Arc<SS>>>>> {
        let maybe_app_state = self.get_committed_state()?;

        Ok(if let Some(app_state) = maybe_app_state {
            let block_height = app_state.block_height;
            let state_params = app_state.state_params;

            // wait for block production
            if !Self::can_query_state(block_height, &state_params) {
                return Ok(None);
            }

            let exec_state = FvmExecState::new(
                ReadOnlyBlockstore::new(self.state_store.clone()),
                self.multi_engine.as_ref(),
                block_height as ChainEpoch,
                state_params,
            )
            .context("error creating execution state")?;

            Some(exec_state)
        } else {
            None
        })
    }

    /// Look up a past state at a particular height Tendermint Core is looking for.
    ///
    /// A height of zero means we are looking for the latest state.
    /// The genesis block state is saved under height 1.
    /// Under height 0 we saved the empty state, which we must not query,
    /// because it doesn't contain any initialized state for the actors.
    ///
    /// Returns the state params and the height of the block which committed it.
    fn state_params_at_height(
        &self,
        height: FvmQueryHeight,
    ) -> Result<(FvmStateParams, BlockHeight)> {
        if let FvmQueryHeight::Height(h) = height {
            let tx = self.db.read();
            let sh = self
                .state_hist
                .get(&tx, &h)
                .context("error looking up history")?;

            if let Some(p) = sh {
                return Ok((p, h));
            }
        }
        let state = self.committed_state()?;
        Ok((state.state_params, state.block_height))
    }

    /// Check whether the state has been initialized by genesis.
    ///
    /// We can't run queries on the initial empty state becase the actors haven't been inserted yet.
    fn can_query_state(height: BlockHeight, params: &FvmStateParams) -> bool {
        // It's really the empty state tree that would be the best indicator.
        !(height == 0 && params.timestamp.0 == 0 && params.network_version == NetworkVersion::V0)
    }

    fn parse_genesis_app_bytes(bytes: &[u8]) -> Result<Vec<u8>> {
        // cometbft serves data in json format, convert from json string
        match serde_json::from_slice(bytes)? {
            serde_json::Value::String(s) => Ok(GenesisAppState::decode_and_decompress(&s)?),
            _ => Err(anyhow!("invalid app state json")),
        }
    }
}

// NOTE: The `Application` interface doesn't allow failures at the moment. The protobuf
// of `Response` actually has an `Exception` type, so in theory we could use that, and
// Tendermint would break up the connection. However, before the response could reach it,
// the `tower-abci` library would throw an exception when it tried to convert a
// `Response::Exception` into a `ConsensusResponse` for example.
#[async_trait]
impl<DB, SS, S, I> Application for App<DB, SS, S, I>
where
    S: KVStore
        + Codec<AppState>
        + Encode<AppStoreKey>
        + Encode<BlockHeight>
        + Codec<FvmStateParams>,
    S::Namespace: Sync + Send,
    DB: KVWritable<S> + KVReadable<S> + Clone + Send + Sync + 'static,
    SS: Blockstore + Clone + Send + Sync + 'static,
<<<<<<< HEAD
    I: GenesisInterpreter<
        State = FvmGenesisState<SS>,
        Genesis = Vec<u8>,
        Output = FvmGenesisOutput,
    >,
    I: ProposalInterpreter<
        State = (ChainEnv, FvmExecState<ReadOnlyBlockstore<SS>>),
        Message = Vec<u8>,
    >,
=======
    I: ProposalInterpreter<State = ChainEnv, Message = Vec<u8>>,
>>>>>>> 7cdce868
    I: ExecInterpreter<
        State = (ChainEnv, FvmExecState<SS>),
        Message = Vec<u8>,
        BeginOutput = FvmApplyRet,
        DeliverOutput = BytesMessageApplyRes,
        EndOutput = PowerUpdates,
    >,
    I: CheckInterpreter<
        State = FvmExecState<ReadOnlyBlockstore<SS>>,
        Message = Vec<u8>,
        Output = BytesMessageCheckRes,
    >,
    I: QueryInterpreter<
        State = FvmQueryState<SS>,
        Query = BytesMessageQuery,
        Output = BytesMessageQueryRes,
    >,
{
    /// Provide information about the ABCI application.
    async fn info(&self, _request: request::Info) -> AbciResult<response::Info> {
        let state = self.committed_state()?;

        let height = tendermint::block::Height::try_from(state.block_height)?;

        let info = response::Info {
            data: "fendermint".to_string(),
            version: VERSION.to_owned(),
            app_version: state.state_params.app_version,
            last_block_height: height,
            last_block_app_hash: state.app_hash(),
        };
        Ok(info)
    }

    /// Called once upon genesis.
    async fn init_chain(&self, request: request::InitChain) -> AbciResult<response::InitChain> {
        let genesis_bytes = Self::parse_genesis_app_bytes(&request.app_state_bytes)?;
        let genesis_hash =
            fendermint_vm_message::cid(&genesis_bytes).context("failed to compute genesis CID")?;

        // Make it easy to spot any discrepancies between nodes.
        tracing::info!(genesis_hash = genesis_hash.to_string(), "genesis");

        let (validators, state_params) = read_genesis_car(genesis_bytes, &self.state_store).await?;
        let validators =
            to_validator_updates(validators).context("failed to convert validators")?;

        tracing::info!(state_params = serde_json::to_string(&state_params)?);

        // Let's pretend that the genesis state is that of a fictive block at height 0.
        // The record will be stored under height 1, and the record after the application
        // of the actual block 1 will be at height 2, so they are distinct records.
        // That is despite the fact that block 1 will share the timestamp with genesis,
        // however it seems like it goes through a `prepare_proposal` phase too, which
        // suggests it could have additional transactions affecting the state hash.
        // By keeping them separate we can actually run queries at height=1 as well as height=2,
        // to see the difference between `genesis.json` only and whatever else is in block 1.
        let height: u64 = request.initial_height.into();
        // Note that setting the `initial_height` to 0 doesn't seem to have an effect.
        let height = height - 1;

        let app_state = AppState {
            block_height: height,
            oldest_state_height: height,
<<<<<<< HEAD
            state_params: FvmStateParams {
                state_root,
                timestamp: out.timestamp,
                network_version: out.network_version,
                base_fee: out.base_fee,
                circ_supply: out.circ_supply,
                chain_id: out.chain_id.into(),
                power_scale: out.power_scale,
                app_version: 0,
                credit_debit_interval: out.credit_debit_interval,
                blob_storage_capacity: out.blob_storage_capacity,
                blob_debit_rate: out.blob_debit_rate,
            },
=======
            state_params,
>>>>>>> 7cdce868
        };

        let response = response::InitChain {
            consensus_params: None,
            validators,
            app_hash: app_state.app_hash(),
        };

        tracing::info!(
            height,
            state_root = app_state.state_root().to_string(),
            app_hash = app_state.app_hash().to_string(),
            timestamp = app_state.state_params.timestamp.0,
            chain_id = app_state.state_params.chain_id,
            "init chain"
        );

        self.set_committed_state(app_state)?;

        Ok(response)
    }

    /// Query the application for data at the current or past height.
    #[instrument(skip(self))]
    async fn query(&self, request: request::Query) -> AbciResult<response::Query> {
        let db = self.state_store_clone();
        let height = FvmQueryHeight::from(request.height.value());
        let (state_params, block_height) = self.state_params_at_height(height)?;

        tracing::debug!(
            query_height = request.height.value(),
            block_height,
            state_root = state_params.state_root.to_string(),
            "running query"
        );

        // Don't run queries on the empty state, they won't work.
        if !Self::can_query_state(block_height, &state_params) {
            return Ok(invalid_query(
                AppError::NotInitialized,
                "The app hasn't been initialized yet.".to_owned(),
            ));
        }

        let state = FvmQueryState::new(
            db,
            self.multi_engine.clone(),
            block_height.try_into()?,
            state_params,
            self.check_state.clone(),
            height == FvmQueryHeight::Pending,
        )
        .context("error creating query state")?;

        let qry = (request.path, request.data.to_vec());

        let (_, result) = self
            .interpreter
            .query(state, qry)
            .await
            .context("error running query")?;

        let response = match result {
            Err(e) => invalid_query(AppError::InvalidEncoding, e.description),
            Ok(result) => to_query(result, block_height)?,
        };
        Ok(response)
    }

    /// Check the given transaction before putting it into the local mempool.
    async fn check_tx(&self, request: request::CheckTx) -> AbciResult<response::CheckTx> {
        // Keep the guard through the check, so there can be only one at a time.
        let mut guard = self.check_state.lock().await;

        let state = match guard.take() {
            Some(state) => state,
            None => {
                let db = self.state_store_clone();
                let state = self.committed_state()?;

                // This would create a partial state, but some client scenarios need the full one.
                // FvmCheckState::new(db, state.state_root(), state.chain_id())
                //     .context("error creating check state")?

                FvmExecState::new(
                    ReadOnlyBlockstore::new(db),
                    self.multi_engine.as_ref(),
                    state.block_height.try_into()?,
                    state.state_params,
                )
                .context("error creating check state")?
            }
        };

        let (state, result) = self
            .interpreter
            .check(
                state,
                request.tx.to_vec(),
                request.kind == CheckTxKind::Recheck,
            )
            .await
            .context("error running check")?;

        // Update the check state.
        *guard = Some(state);

        let mut mpool_received_trace = MpoolReceived::default();

        let response = match result {
            Err(e) => invalid_check_tx(AppError::InvalidEncoding, e.description),
            Ok(result) => match result {
                Err(IllegalMessage) => invalid_check_tx(AppError::IllegalMessage, "".to_owned()),
                Ok(Err(InvalidSignature(d))) => invalid_check_tx(AppError::InvalidSignature, d),
                Ok(Ok(ret)) => {
                    mpool_received_trace.message = Some(Message::from(&ret.message));
                    to_check_tx(ret)
                }
            },
        };

        mpool_received_trace.accept = response.code.is_ok();
        if !mpool_received_trace.accept {
            mpool_received_trace.reason = Some(format!("{:?} - {}", response.code, response.info));
        }

        emit(mpool_received_trace);
        Ok(response)
    }

    /// Amend which transactions to put into the next block proposal.
    async fn prepare_proposal(
        &self,
        request: request::PrepareProposal,
    ) -> AbciResult<response::PrepareProposal> {
        tracing::debug!(
            height = request.height.value(),
            time = request.time.to_string(),
            "prepare proposal"
        );
        let state = self.committed_state()?;
        let exec_state = FvmExecState::new(
            ReadOnlyBlockstore::new(self.state_store_clone()),
            self.multi_engine.as_ref(),
            state.block_height as ChainEpoch,
            state.state_params,
        )
        .context("error creating execution state")?;

        let txs = request.txs.into_iter().map(|tx| tx.to_vec()).collect();

        let txs = self
            .interpreter
            .prepare((self.chain_env.clone(), exec_state), txs)
            .await
            .context("failed to prepare proposal")?;

        let txs = txs.into_iter().map(bytes::Bytes::from).collect();
        let (txs, size) = take_until_max_size(txs, request.max_tx_bytes.try_into().unwrap());

        emit(BlockProposalSent {
            validator: &request.proposer_address,
            height: request.height.value(),
            tx_count: txs.len(),
            size,
        });

        Ok(response::PrepareProposal { txs })
    }

    /// Inspect a proposal and decide whether to vote on it.
    async fn process_proposal(
        &self,
        request: request::ProcessProposal,
    ) -> AbciResult<response::ProcessProposal> {
        tracing::debug!(
            height = request.height.value(),
            time = request.time.to_string(),
            "process proposal"
        );
        let state = self.committed_state()?;
        let exec_state = FvmExecState::new(
            ReadOnlyBlockstore::new(self.state_store_clone()),
            self.multi_engine.as_ref(),
            state.block_height as ChainEpoch,
            state.state_params,
        )
        .context("error creating execution state")?;

        let txs: Vec<_> = request.txs.into_iter().map(|tx| tx.to_vec()).collect();
        let size_txs = txs.iter().map(|tx| tx.len()).sum::<usize>();
        let num_txs = txs.len();

        let accept = self
            .interpreter
            .process((self.chain_env.clone(), exec_state), txs)
            .await
            .context("failed to process proposal")?;

        emit(BlockProposalReceived {
            height: request.height.value(),
            hash: HexEncodableBlockHash(request.hash.into()),
            size: size_txs,
            tx_count: num_txs,
            validator: &request.proposer_address,
        });

        emit(BlockProposalEvaluated {
            height: request.height.value(),
            hash: HexEncodableBlockHash(request.hash.into()),
            size: size_txs,
            tx_count: num_txs,
            validator: &request.proposer_address,
            accept,
            reason: None,
        });

        if accept {
            Ok(response::ProcessProposal::Accept)
        } else {
            Ok(response::ProcessProposal::Reject)
        }
    }

    /// Signals the beginning of a new block, prior to any `DeliverTx` calls.
    async fn begin_block(&self, request: request::BeginBlock) -> AbciResult<response::BeginBlock> {
        let block_height = request.header.height.into();
        let block_hash = match request.hash {
            tendermint::Hash::Sha256(h) => h,
            tendermint::Hash::None => return Err(anyhow!("empty block hash").into()),
        };

        if self.halt_height != 0 && block_height == self.halt_height {
            tracing::info!(
                height = block_height,
                "Stopping node due to reaching halt height"
            );
            std::process::exit(AppExitCode::Halt as i32);
        }

        let db = self.state_store_clone();
        let state = self.committed_state()?;
        let mut state_params = state.state_params.clone();

        tracing::debug!(
            height = block_height,
            timestamp = request.header.time.unix_timestamp(),
            app_hash = request.header.app_hash.to_string(),
            //app_state_hash = to_app_hash(&state_params).to_string(), // should be the same as `app_hash`
            "begin block"
        );

        state_params.timestamp = to_timestamp(request.header.time);

        let state = FvmExecState::new(db, self.multi_engine.as_ref(), block_height, state_params)
            .context("error creating new state")?
            .with_block_hash(block_hash)
            .with_validator_id(request.header.proposer_address);

        tracing::debug!("initialized exec state");

        self.put_exec_state(state).await;

        let ret = self
            .modify_exec_state(|s| self.interpreter.begin(s))
            .await
            .context("begin failed")?;

        Ok(to_begin_block(ret))
    }

    /// Apply a transaction to the application's state.
    async fn deliver_tx(&self, request: request::DeliverTx) -> AbciResult<response::DeliverTx> {
        let msg = request.tx.to_vec();
        let (result, block_hash) = self
            .modify_exec_state(|s| async {
                let ((env, state), res) = self.interpreter.deliver(s, msg).await?;
                let block_hash = state.block_hash();
                Ok(((env, state), (res, block_hash)))
            })
            .await
            .context("deliver failed")?;

        let response = match result {
            Err(e) => invalid_deliver_tx(AppError::InvalidEncoding, e.description),
            Ok(ret) => match ret {
                ChainMessageApplyRet::Signed(Err(InvalidSignature(d))) => {
                    invalid_deliver_tx(AppError::InvalidSignature, d)
                }
                ChainMessageApplyRet::Signed(Ok(ret)) => {
                    to_deliver_tx(ret.fvm, ret.domain_hash, block_hash)
                }
                ChainMessageApplyRet::Ipc(ret) => to_deliver_tx(ret, None, block_hash),
            },
        };

        if response.code != 0.into() {
            tracing::info!(
                "deliver_tx failed: {:?} - {:?}",
                response.code,
                response.info
            );
        }

        Ok(response)
    }

    /// Signals the end of a block.
    async fn end_block(&self, request: request::EndBlock) -> AbciResult<response::EndBlock> {
        tracing::debug!(height = request.height, "end block");

        // TODO: Return events from epoch transitions.
        let ret = self
            .modify_exec_state(|s| self.interpreter.end(s))
            .await
            .context("end failed")?;

        let r = to_end_block(ret)?;

        Ok(r)
    }

    /// Commit the current state at the current height.
    async fn commit(&self) -> AbciResult<response::Commit> {
        let exec_state = self.take_exec_state().await;

        // Commit the execution state to the datastore.
        let mut state = self.committed_state()?;
        state.block_height = exec_state.block_height().try_into()?;
        state.state_params.timestamp = exec_state.timestamp();

        let (
            state_root,
            FvmUpdatableParams {
                app_version,
                base_fee,
                circ_supply,
                power_scale,
                credit_debit_interval,
            },
            _,
        ) = exec_state.commit().context("failed to commit FVM")?;

        state.state_params.state_root = state_root;
        state.state_params.app_version = app_version;
        state.state_params.base_fee = base_fee;
        state.state_params.circ_supply = circ_supply;
        state.state_params.power_scale = power_scale;
        state.state_params.credit_debit_interval = credit_debit_interval;

        let app_hash = state.app_hash();
        let block_height = state.block_height;

        // Tell CometBFT how much of the block history it can forget.
        let retain_height = if self.state_hist_size == 0 {
            Default::default()
        } else {
            block_height.saturating_sub(self.state_hist_size)
        };

        tracing::debug!(
            block_height,
            state_root = state_root.to_string(),
            app_hash = app_hash.to_string(),
            timestamp = state.state_params.timestamp.0,
            "commit state"
        );

        // TODO: We can defer committing changes the resolution pool to this point.
        // For example if a checkpoint is successfully executed, that's when we want to remove
        // that checkpoint from the pool, and not propose it to other validators again.
        // However, once Tendermint starts delivering the transactions, the commit will surely
        // follow at the end, so we can also remove these checkpoints from memory at the time
        // the transaction is delivered, rather than when the whole thing is committed.
        // It is only important to the persistent database changes as an atomic step in the
        // commit in case the block execution fails somewhere in the middle for uknown reasons.
        // But if that happened, we will have to restart the application again anyway, and
        // repopulate the in-memory checkpoints based on the last committed ledger.
        // So, while the pool is theoretically part of the evolving state and we can pass
        // it in and out, unless we want to defer commit to here (which the interpreters aren't
        // notified about), we could add it to the `ChainMessageInterpreter` as a constructor argument,
        // a sort of "ambient state", and not worry about in in the `App` at all.

        // Notify the snapshotter. It wasn't clear whether this should be done in `commit` or `begin_block`,
        // that is, whether the _height_ of the snapshot should be `block_height` or `block_height+1`.
        // When CometBFT calls `offer_snapshot` it sends an `app_hash` in it that we compare to the CID
        // of the `state_params`. Based on end-to-end testing it looks like it gives the `app_hash` from
        // the *next* block, so we have to do it here.
        // For example:
        // a) Notify in `begin_block`: say we are at committing block 899, then we notify in `begin_block`
        //    that block 900 has this state (so we use `block_height+1` in notification);
        //    CometBFT is going to offer it with the `app_hash` of block 901, which won't match, because
        //    by then the timestamp will be different in the state params after committing block 900.
        // b) Notify in `commit`: say we are committing block 900 and notify immediately that it has this state
        //    (even though this state will only be available to query from the next height);
        //    CometBFT is going to offer it with the `app_hash` of 901, but in this case that's good, because
        //    that hash reflects the changes made by block 900, which this state param is the result of.
        if let Some(ref snapshots) = self.snapshots {
            atomically(|| snapshots.notify(block_height, state.state_params.clone())).await;
        }

        // Commit app state to the datastore.
        self.set_committed_state(state)?;

        // Reset check state.
        let mut guard = self.check_state.lock().await;
        *guard = None;

        emit(BlockCommitted {
            height: block_height,
            app_hash: HexEncodableBlockHash(app_hash.clone().into()),
        });

        Ok(response::Commit {
            data: app_hash.into(),
            retain_height: retain_height.try_into().expect("height is valid"),
        })
    }

    /// List the snapshots available on this node to be served to remote peers.
    async fn list_snapshots(&self) -> AbciResult<response::ListSnapshots> {
        if let Some(ref client) = self.snapshots {
            let snapshots = atomically(|| client.list_snapshots()).await;
            tracing::info!(snapshot_count = snapshots.len(), "listing snaphots");
            Ok(to_snapshots(snapshots)?)
        } else {
            tracing::info!("listing snaphots disabled");
            Ok(Default::default())
        }
    }

    /// Decide whether to start downloading a snapshot from peers.
    ///
    /// This method is also called when a download is aborted and a new snapshot is offered,
    /// so potentially we have to clean up previous resources and start a new one.
    async fn offer_snapshot(
        &self,
        request: request::OfferSnapshot,
    ) -> AbciResult<response::OfferSnapshot> {
        if let Some(ref client) = self.snapshots {
            tracing::info!(
                height = request.snapshot.height.value(),
                "received snapshot offer"
            );

            return match from_snapshot(request).context("failed to parse snapshot") {
                Ok(manifest) => {
                    tracing::info!(?manifest, "received snapshot offer");
                    // We can look at the version, but currently there's only one.
                    match atomically_or_err(|| client.offer_snapshot(manifest.clone())).await {
                        Ok(path) => {
                            tracing::info!(
                                download_dir = path.to_string_lossy().to_string(),
                                height = manifest.block_height,
                                size = manifest.size,
                                chunks = manifest.chunks,
                                "downloading snapshot"
                            );
                            Ok(response::OfferSnapshot::Accept)
                        }
                        Err(SnapshotError::IncompatibleVersion(version)) => {
                            tracing::warn!(version, "rejecting offered snapshot version");
                            Ok(response::OfferSnapshot::RejectFormat)
                        }
                        Err(e) => {
                            tracing::error!(error = ?e, "failed to start snapshot download");
                            Ok(response::OfferSnapshot::Abort)
                        }
                    }
                }
                Err(e) => {
                    tracing::warn!("failed to parse snapshot offer: {e:#}");
                    Ok(response::OfferSnapshot::Reject)
                }
            };
        }
        Ok(Default::default())
    }

    /// Load a particular snapshot chunk a remote peer is asking for.
    async fn load_snapshot_chunk(
        &self,
        request: request::LoadSnapshotChunk,
    ) -> AbciResult<response::LoadSnapshotChunk> {
        if let Some(ref client) = self.snapshots {
            if let Some(snapshot) =
                atomically(|| client.access_snapshot(request.height.value(), request.format)).await
            {
                match snapshot.load_chunk(request.chunk) {
                    Ok(chunk) => {
                        return Ok(response::LoadSnapshotChunk {
                            chunk: chunk.into(),
                        });
                    }
                    Err(e) => {
                        tracing::warn!("failed to load chunk: {e:#}");
                    }
                }
            }
        }
        Ok(Default::default())
    }

    /// Apply the given snapshot chunk to the application's state.
    async fn apply_snapshot_chunk(
        &self,
        request: request::ApplySnapshotChunk,
    ) -> AbciResult<response::ApplySnapshotChunk> {
        tracing::debug!(chunk = request.index, "received snapshot chunk");
        let default = response::ApplySnapshotChunk::default();

        if let Some(ref client) = self.snapshots {
            match atomically_or_err(|| {
                client.save_chunk(request.index, request.chunk.clone().into())
            })
            .await
            {
                Ok(snapshot) => {
                    if let Some(snapshot) = snapshot {
                        tracing::info!(
                            download_dir = snapshot.snapshot_dir.to_string_lossy().to_string(),
                            height = snapshot.manifest.block_height,
                            "received all snapshot chunks",
                        );

                        // Ideally we would import into some isolated store then validate,
                        // but for now let's trust that all is well.
                        if let Err(e) = snapshot.import(self.state_store_clone(), true).await {
                            tracing::error!(error =? e, "failed to import snapshot");
                            return Ok(response::ApplySnapshotChunk {
                                result: response::ApplySnapshotChunkResult::RejectSnapshot,
                                ..default
                            });
                        }

                        tracing::info!(
                            height = snapshot.manifest.block_height,
                            "imported snapshot"
                        );

                        // Now insert the new state into the history.
                        let mut state = self.committed_state()?;

                        // The height reflects that it was produced in `commit`.
                        state.block_height = snapshot.manifest.block_height;
                        state.state_params = snapshot.manifest.state_params;
                        self.set_committed_state(state)?;

                        // TODO: We can remove the `current_download` from the STM
                        // state here which would cause it to get dropped from /tmp,
                        // but for now let's keep it just in case we need to investigate
                        // some problem.

                        // We could also move the files into our own snapshot directory
                        // so that we can offer it to others, but again let's hold on
                        // until we have done more robust validation.
                    }
                    return Ok(response::ApplySnapshotChunk {
                        result: response::ApplySnapshotChunkResult::Accept,
                        ..default
                    });
                }
                Err(SnapshotError::UnexpectedChunk(expected, got)) => {
                    tracing::warn!(got, expected, "unexpected snapshot chunk index");
                    return Ok(response::ApplySnapshotChunk {
                        result: response::ApplySnapshotChunkResult::Retry,
                        refetch_chunks: vec![expected],
                        ..default
                    });
                }
                Err(SnapshotError::WrongChecksum(expected, got)) => {
                    tracing::warn!(?got, ?expected, "wrong snapshot checksum");
                    // We could retry this snapshot, or try another one.
                    // If we retry, we have to tell which chunks to refetch.
                    return Ok(response::ApplySnapshotChunk {
                        result: response::ApplySnapshotChunkResult::RejectSnapshot,
                        ..default
                    });
                }
                Err(e) => {
                    tracing::error!(
                        chunk = request.index,
                        sender = request.sender,
                        error = ?e,
                        "failed to process snapshot chunk"
                    );
                }
            }
        }

        Ok(default)
    }
}<|MERGE_RESOLUTION|>--- conflicted
+++ resolved
@@ -405,19 +405,10 @@
     S::Namespace: Sync + Send,
     DB: KVWritable<S> + KVReadable<S> + Clone + Send + Sync + 'static,
     SS: Blockstore + Clone + Send + Sync + 'static,
-<<<<<<< HEAD
-    I: GenesisInterpreter<
-        State = FvmGenesisState<SS>,
-        Genesis = Vec<u8>,
-        Output = FvmGenesisOutput,
-    >,
     I: ProposalInterpreter<
         State = (ChainEnv, FvmExecState<ReadOnlyBlockstore<SS>>),
         Message = Vec<u8>,
     >,
-=======
-    I: ProposalInterpreter<State = ChainEnv, Message = Vec<u8>>,
->>>>>>> 7cdce868
     I: ExecInterpreter<
         State = (ChainEnv, FvmExecState<SS>),
         Message = Vec<u8>,
@@ -482,23 +473,7 @@
         let app_state = AppState {
             block_height: height,
             oldest_state_height: height,
-<<<<<<< HEAD
-            state_params: FvmStateParams {
-                state_root,
-                timestamp: out.timestamp,
-                network_version: out.network_version,
-                base_fee: out.base_fee,
-                circ_supply: out.circ_supply,
-                chain_id: out.chain_id.into(),
-                power_scale: out.power_scale,
-                app_version: 0,
-                credit_debit_interval: out.credit_debit_interval,
-                blob_storage_capacity: out.blob_storage_capacity,
-                blob_debit_rate: out.blob_debit_rate,
-            },
-=======
             state_params,
->>>>>>> 7cdce868
         };
 
         let response = response::InitChain {
@@ -838,6 +813,8 @@
                 circ_supply,
                 power_scale,
                 credit_debit_interval,
+                blob_storage_capacity,
+                blob_debit_rate,
             },
             _,
         ) = exec_state.commit().context("failed to commit FVM")?;
@@ -848,6 +825,8 @@
         state.state_params.circ_supply = circ_supply;
         state.state_params.power_scale = power_scale;
         state.state_params.credit_debit_interval = credit_debit_interval;
+        state.state_params.blob_storage_capacity = blob_storage_capacity;
+        state.state_params.blob_debit_rate = blob_debit_rate;
 
         let app_hash = state.app_hash();
         let block_height = state.block_height;
