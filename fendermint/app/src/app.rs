// Copyright 2022-2024 Protocol Labs
// SPDX-License-Identifier: Apache-2.0, MIT
use std::future::Future;
use std::sync::Arc;

use anyhow::{anyhow, Context, Result};
use async_stm::{atomically, atomically_or_err};
use async_trait::async_trait;
use cid::Cid;
use fendermint_abci::util::take_until_max_size;
use fendermint_abci::{AbciResult, Application};
use fendermint_storage::{
    Codec, Encode, KVCollection, KVRead, KVReadable, KVStore, KVWritable, KVWrite,
};
use fendermint_vm_core::Timestamp;
use fendermint_vm_interpreter::bytes::{
    BytesMessageApplyRes, BytesMessageCheckRes, BytesMessageQuery, BytesMessageQueryRes,
};
use fendermint_vm_interpreter::chain::{ChainEnv, ChainMessageApplyRet, IllegalMessage};
use fendermint_vm_interpreter::fvm::state::{
    empty_state_tree, CheckStateRef, FvmExecState, FvmQueryState, FvmStateParams,
    FvmUpdatableParams,
};
use fendermint_vm_interpreter::fvm::store::ReadOnlyBlockstore;
use fendermint_vm_interpreter::fvm::{BlockGasLimit, FvmApplyRet, PowerUpdates};
use fendermint_vm_interpreter::genesis::{read_genesis_car, GenesisAppState};
use fendermint_vm_interpreter::signed::InvalidSignature;
use fendermint_vm_interpreter::{
    CheckInterpreter, ExecInterpreter, ProposalInterpreter, QueryInterpreter,
};
use fendermint_vm_message::query::FvmQueryHeight;
use fendermint_vm_snapshot::{SnapshotClient, SnapshotError};
use fendermint_vm_topdown::launch::Toggle;
use fendermint_vm_topdown::TopdownClient;
use fvm::engine::MultiEngine;
use fvm_ipld_blockstore::Blockstore;
use fvm_shared::chainid::ChainID;
use fvm_shared::clock::ChainEpoch;
use fvm_shared::econ::TokenAmount;
use fvm_shared::version::NetworkVersion;
use ipc_observability::{emit, serde::HexEncodableBlockHash};
use num_traits::Zero;
use serde::{Deserialize, Serialize};
use tendermint::abci::request::CheckTxKind;
use tendermint::abci::{request, response};
use tendermint_rpc::Client;
use tracing::instrument;

use crate::observe::{
    BlockCommitted, BlockProposalEvaluated, BlockProposalReceived, BlockProposalSent, Message,
    MpoolReceived,
};
use crate::validators::ValidatorTracker;
use crate::AppExitCode;
use crate::BlockHeight;
use crate::{tmconv::*, VERSION};

#[derive(Serialize)]
#[repr(u8)]
pub enum AppStoreKey {
    State,
}

// TODO: What range should we use for our own error codes? Should we shift FVM errors?
#[derive(Debug)]
#[repr(u32)]
pub enum AppError {
    /// Failed to deserialize the transaction.
    InvalidEncoding = 51,
    /// Failed to validate the user signature.
    InvalidSignature = 52,
    /// User sent a message they should not construct.
    IllegalMessage = 53,
    /// The genesis block hasn't been initialized yet.
    NotInitialized = 54,
}

/// The application state record we keep a history of in the database.
#[derive(Serialize, Deserialize)]
pub struct AppState {
    /// Last committed block height.
    block_height: BlockHeight,
    /// Oldest state hash height.
    oldest_state_height: BlockHeight,
    /// Last committed version of the evolving state of the FVM.
    state_params: FvmStateParams,
}

impl AppState {
    pub fn state_root(&self) -> Cid {
        self.state_params.state_root
    }

    pub fn chain_id(&self) -> ChainID {
        ChainID::from(self.state_params.chain_id)
    }

    pub fn app_hash(&self) -> tendermint::hash::AppHash {
        to_app_hash(&self.state_params)
    }

    /// The state is effective at the *next* block, that is, the effects of block N are visible in the header of block N+1,
    /// so the height of the state itself as a "post-state" is one higher than the block which we executed to create it.
    pub fn state_height(&self) -> BlockHeight {
        self.block_height + 1
    }
}

pub struct AppConfig<S: KVStore> {
    /// Namespace to store the current app state.
    pub app_namespace: S::Namespace,
    /// Namespace to store the app state history.
    pub state_hist_namespace: S::Namespace,
    /// Size of state history to keep; 0 means unlimited.
    pub state_hist_size: u64,
    /// Block height where we should gracefully stop the node
    pub halt_height: i64,
}

/// Handle ABCI requests.
#[derive(Clone)]
pub struct App<DB, SS, S, I, C>
where
    SS: Blockstore + Clone + 'static,
    S: KVStore,
    C: Client,
{
    /// Database backing all key-value operations.
    db: Arc<DB>,
    /// State store, backing all the smart contracts.
    ///
    /// Must be kept separate from storage that can be influenced by network operations such as Bitswap;
    /// nodes must be able to run transactions deterministically. By contrast the Bitswap store should
    /// be able to read its own storage area as well as state storage, to serve content from both.
    state_store: Arc<SS>,
    /// Wasm engine cache.
    multi_engine: Arc<MultiEngine>,
    /// Block height where we should gracefully stop the node
    halt_height: i64,
    /// Namespace to store app state.
    namespace: S::Namespace,
    /// Collection of past state parameters.
    ///
    /// We store the state hash for the height of the block where it was committed,
    /// which is different from how Tendermint Core will refer to it in queries,
    /// shifted by one, because Tendermint Core will use the height where the hash
    /// *appeared*, which is in the block *after* the one which was committed.
    ///
    /// The state also contains things like timestamp and the network version,
    /// so that we can retrospectively execute FVM messages at past block heights
    /// in read-only mode.
    state_hist: KVCollection<S, BlockHeight, FvmStateParams>,
    /// Interpreter for block lifecycle events.
    interpreter: Arc<I>,
    /// Environment-like dependencies for the interpreter.
    chain_env: ChainEnv,
    /// Interface to the snapshotter, if enabled.
    snapshots: Option<SnapshotClient>,
    /// State accumulating changes during block execution.
    exec_state: Arc<tokio::sync::Mutex<Option<FvmExecState<SS>>>>,
    /// Projected (partial) state accumulating during transaction checks.
    check_state: CheckStateRef<SS>,
    /// How much history to keep.
    ///
    /// Zero means unlimited.
    state_hist_size: u64,
    /// Tracks the validator
    validators: ValidatorTracker<C>,
    /// The cometbft client
    client: C,
}

impl<DB, SS, S, I, C> App<DB, SS, S, I, C>
where
    S: KVStore
        + Codec<AppState>
        + Encode<AppStoreKey>
        + Encode<BlockHeight>
        + Codec<FvmStateParams>,
    DB: KVWritable<S> + KVReadable<S> + Clone + 'static,
    SS: Blockstore + Clone + 'static,
    C: Client + Clone,
{
    pub fn new(
        config: AppConfig<S>,
        db: DB,
        state_store: SS,
        interpreter: I,
        chain_env: ChainEnv,
        snapshots: Option<SnapshotClient>,
        client: C,
    ) -> Result<Self> {
        let app = Self {
            db: Arc::new(db),
            state_store: Arc::new(state_store),
            multi_engine: Arc::new(MultiEngine::new(1)),
            halt_height: config.halt_height,
            namespace: config.app_namespace,
            state_hist: KVCollection::new(config.state_hist_namespace),
            state_hist_size: config.state_hist_size,
            interpreter: Arc::new(interpreter),
            chain_env,
            snapshots,
            exec_state: Arc::new(tokio::sync::Mutex::new(None)),
            check_state: Arc::new(tokio::sync::Mutex::new(None)),
            validators: ValidatorTracker::new(client.clone()),
            client,
        };
        app.init_committed_state()?;
        Ok(app)
    }
}

impl<DB, SS, S, I, C> App<DB, SS, S, I, C>
where
    S: KVStore
        + Codec<AppState>
        + Encode<AppStoreKey>
        + Encode<BlockHeight>
        + Codec<FvmStateParams>,
    DB: KVWritable<S> + KVReadable<S> + 'static + Clone,
    SS: Blockstore + 'static + Clone,
    C: Client,
{
    /// Get an owned clone of the state store.
    fn state_store_clone(&self) -> SS {
        self.state_store.as_ref().clone()
    }

    /// Ensure the store has some initial state.
    fn init_committed_state(&self) -> Result<()> {
        if self.get_committed_state()?.is_none() {
            // We need to be careful never to run a query on this.
            let mut state_tree = empty_state_tree(self.state_store_clone())
                .context("failed to create empty state tree")?;
            let state_root = state_tree.flush()?;
            let state = AppState {
                block_height: 0,
                oldest_state_height: 0,
                state_params: FvmStateParams {
                    timestamp: Timestamp(0),
                    state_root,
                    network_version: NetworkVersion::V0,
                    base_fee: TokenAmount::zero(),
                    circ_supply: TokenAmount::zero(),
                    chain_id: 0,
                    power_scale: 0,
                    app_version: 0,
                },
            };
            self.set_committed_state(state)?;
        }
        Ok(())
    }

    /// Get the last committed state, if exists.
    fn get_committed_state(&self) -> Result<Option<AppState>> {
        let tx = self.db.read();
        tx.get(&self.namespace, &AppStoreKey::State)
            .context("get failed")
    }

    /// Get the last committed state; return error if it doesn't exist.
    fn committed_state(&self) -> Result<AppState> {
        match self.get_committed_state()? {
            Some(state) => Ok(state),
            None => Err(anyhow!("app state not found")),
        }
    }

    /// Set the last committed state.
    fn set_committed_state(&self, mut state: AppState) -> Result<()> {
        self.db
            .with_write(|tx| {
                // Insert latest state history point at the `block_height + 1`,
                // to be consistent with how CometBFT queries are supposed to work.
                let state_height = state.state_height();

                self.state_hist
                    .put(tx, &state_height, &state.state_params)?;

                // Prune state history.
                if self.state_hist_size > 0 && state_height >= self.state_hist_size {
                    let prune_height = state_height.saturating_sub(self.state_hist_size);
                    while state.oldest_state_height <= prune_height {
                        self.state_hist.delete(tx, &state.oldest_state_height)?;
                        state.oldest_state_height += 1;
                    }
                }

                // Update the application state.
                tx.put(&self.namespace, &AppStoreKey::State, &state)?;

                Ok(())
            })
            .context("commit failed")
    }

    /// Put the execution state during block execution. Has to be empty.
    async fn put_exec_state(&self, state: FvmExecState<SS>) {
        let mut guard = self.exec_state.lock().await;
        assert!(guard.is_none(), "exec state not empty");
        *guard = Some(state);
    }

    /// Take the execution state during block execution. Has to be non-empty.
    async fn take_exec_state(&self) -> FvmExecState<SS> {
        let mut guard = self.exec_state.lock().await;
        guard.take().expect("exec state empty")
    }

    /// Take the execution state, update it, put it back, return the output.
    async fn modify_exec_state<T, F, R>(&self, f: F) -> Result<T>
    where
        F: FnOnce((ChainEnv, FvmExecState<SS>)) -> R,
        R: Future<Output = Result<((ChainEnv, FvmExecState<SS>), T)>>,
    {
        let mut guard = self.exec_state.lock().await;
        let state = guard.take().expect("exec state empty");

        // NOTE: There is no need to save the `ChainEnv`; it's shared with other, meant for cloning.
        let ((_env, state), ret) = f((self.chain_env.clone(), state)).await?;

        *guard = Some(state);

        Ok(ret)
    }

<<<<<<< HEAD
    pub fn enable_topdown(&mut self, topdown: TopdownClient) {
        self.chain_env.topdown_client = Toggle::enable(topdown);
    }

    /// Get a read only fvm execution state. This is useful to perform query commands targeting
    /// the latest state.
    pub fn new_read_only_exec_state(
=======
    /// Get a read-only view from the current FVM execution state, optionally passing a new BlockContext.
    /// This is useful to perform query commands targeting the latest state. Mutations from transactions
    /// will not be persisted.
    pub fn read_only_view(
>>>>>>> 130ae756
        &self,
        height: Option<BlockHeight>,
    ) -> Result<Option<FvmExecState<ReadOnlyBlockstore<Arc<SS>>>>> {
        let app_state = match self.get_committed_state()? {
            Some(app_state) => app_state,
            None => return Ok(None),
        };

        let block_height = height.unwrap_or(app_state.block_height);
        let state_params = app_state.state_params;

        // wait for block production
        if !Self::can_query_state(block_height, &state_params) {
            return Ok(None);
        }

        let exec_state = FvmExecState::new(
            ReadOnlyBlockstore::new(self.state_store.clone()),
            self.multi_engine.as_ref(),
            block_height as ChainEpoch,
            state_params,
        )
        .context("error creating execution state")?;

        Ok(Some(exec_state))
    }

    /// Look up a past state at a particular height Tendermint Core is looking for.
    ///
    /// A height of zero means we are looking for the latest state.
    /// The genesis block state is saved under height 1.
    /// Under height 0 we saved the empty state, which we must not query,
    /// because it doesn't contain any initialized state for the actors.
    ///
    /// Returns the state params and the height of the block which committed it.
    fn state_params_at_height(
        &self,
        height: FvmQueryHeight,
    ) -> Result<(FvmStateParams, BlockHeight)> {
        if let FvmQueryHeight::Height(h) = height {
            let tx = self.db.read();
            let sh = self
                .state_hist
                .get(&tx, &h)
                .context("error looking up history")?;

            if let Some(p) = sh {
                return Ok((p, h));
            }
        }
        let state = self.committed_state()?;
        Ok((state.state_params, state.block_height))
    }

    /// Check whether the state has been initialized by genesis.
    ///
    /// We can't run queries on the initial empty state becase the actors haven't been inserted yet.
    fn can_query_state(height: BlockHeight, params: &FvmStateParams) -> bool {
        // It's really the empty state tree that would be the best indicator.
        !(height == 0 && params.timestamp.0 == 0 && params.network_version == NetworkVersion::V0)
    }

    fn parse_genesis_app_bytes(bytes: &[u8]) -> Result<Vec<u8>> {
        // cometbft serves data in json format, convert from json string
        match serde_json::from_slice(bytes)? {
            serde_json::Value::String(s) => Ok(GenesisAppState::decode_and_decompress(&s)?),
            _ => Err(anyhow!("invalid app state json")),
        }
    }
}

// NOTE: The `Application` interface doesn't allow failures at the moment. The protobuf
// of `Response` actually has an `Exception` type, so in theory we could use that, and
// Tendermint would break up the connection. However, before the response could reach it,
// the `tower-abci` library would throw an exception when it tried to convert a
// `Response::Exception` into a `ConsensusResponse` for example.
#[async_trait]
impl<DB, SS, S, I, C> Application for App<DB, SS, S, I, C>
where
    S: KVStore
        + Codec<AppState>
        + Encode<AppStoreKey>
        + Encode<BlockHeight>
        + Codec<FvmStateParams>,
    S::Namespace: Sync + Send,
    DB: KVWritable<S> + KVReadable<S> + Clone + Send + Sync + 'static,
    SS: Blockstore + Clone + Send + Sync + 'static,
    I: ProposalInterpreter<
        State = (ChainEnv, FvmExecState<ReadOnlyBlockstore<Arc<SS>>>),
        Message = Vec<u8>,
    >,
    I: ExecInterpreter<
        State = (ChainEnv, FvmExecState<SS>),
        Message = Vec<u8>,
        BeginOutput = FvmApplyRet,
        DeliverOutput = BytesMessageApplyRes,
        EndOutput = (PowerUpdates, BlockGasLimit),
    >,
    I: CheckInterpreter<
        State = FvmExecState<ReadOnlyBlockstore<SS>>,
        Message = Vec<u8>,
        Output = BytesMessageCheckRes,
    >,
    I: QueryInterpreter<
        State = FvmQueryState<SS>,
        Query = BytesMessageQuery,
        Output = BytesMessageQueryRes,
    >,
    C: Client + Sync + Clone,
{
    /// Provide information about the ABCI application.
    async fn info(&self, _request: request::Info) -> AbciResult<response::Info> {
        let state = self.committed_state()?;

        let height = tendermint::block::Height::try_from(state.block_height)?;

        let info = response::Info {
            data: "fendermint".to_string(),
            version: VERSION.to_owned(),
            app_version: state.state_params.app_version,
            last_block_height: height,
            last_block_app_hash: state.app_hash(),
        };
        Ok(info)
    }

    /// Called once upon genesis.
    async fn init_chain(&self, request: request::InitChain) -> AbciResult<response::InitChain> {
        let genesis_bytes = Self::parse_genesis_app_bytes(&request.app_state_bytes)?;
        let genesis_hash =
            fendermint_vm_message::cid(&genesis_bytes).context("failed to compute genesis CID")?;

        // Make it easy to spot any discrepancies between nodes.
        tracing::info!(genesis_hash = genesis_hash.to_string(), "genesis");

        let (validators, state_params) = read_genesis_car(genesis_bytes, &self.state_store).await?;
        let validators =
            to_validator_updates(validators).context("failed to convert validators")?;

        tracing::info!(state_params = serde_json::to_string(&state_params)?);

        // Let's pretend that the genesis state is that of a fictive block at height 0.
        // The record will be stored under height 1, and the record after the application
        // of the actual block 1 will be at height 2, so they are distinct records.
        // That is despite the fact that block 1 will share the timestamp with genesis,
        // however it seems like it goes through a `prepare_proposal` phase too, which
        // suggests it could have additional transactions affecting the state hash.
        // By keeping them separate we can actually run queries at height=1 as well as height=2,
        // to see the difference between `genesis.json` only and whatever else is in block 1.
        let height: u64 = request.initial_height.into();
        // Note that setting the `initial_height` to 0 doesn't seem to have an effect.
        let height = height - 1;

        let app_state = AppState {
            block_height: height,
            oldest_state_height: height,
            state_params,
        };

        let response = response::InitChain {
            consensus_params: None,
            validators,
            app_hash: app_state.app_hash(),
        };

        tracing::info!(
            height,
            state_root = app_state.state_root().to_string(),
            app_hash = app_state.app_hash().to_string(),
            timestamp = app_state.state_params.timestamp.0,
            chain_id = app_state.state_params.chain_id,
            "init chain"
        );

        self.set_committed_state(app_state)?;

        Ok(response)
    }

    /// Query the application for data at the current or past height.
    #[instrument(skip(self))]
    async fn query(&self, request: request::Query) -> AbciResult<response::Query> {
        let db = self.state_store_clone();
        let height = FvmQueryHeight::from(request.height.value());
        let (state_params, block_height) = self.state_params_at_height(height)?;

        tracing::debug!(
            query_height = request.height.value(),
            block_height,
            state_root = state_params.state_root.to_string(),
            "running query"
        );

        // Don't run queries on the empty state, they won't work.
        if !Self::can_query_state(block_height, &state_params) {
            return Ok(invalid_query(
                AppError::NotInitialized,
                "The app hasn't been initialized yet.".to_owned(),
            ));
        }

        let state = FvmQueryState::new(
            db,
            self.multi_engine.clone(),
            block_height.try_into()?,
            state_params,
            self.check_state.clone(),
            height == FvmQueryHeight::Pending,
        )
        .context("error creating query state")?;

        let qry = (request.path, request.data.to_vec());

        let (_, result) = self
            .interpreter
            .query(state, qry)
            .await
            .context("error running query")?;

        let response = match result {
            Err(e) => invalid_query(AppError::InvalidEncoding, e.description),
            Ok(result) => to_query(result, block_height)?,
        };
        Ok(response)
    }

    /// Check the given transaction before putting it into the local mempool.
    async fn check_tx(&self, request: request::CheckTx) -> AbciResult<response::CheckTx> {
        // Keep the guard through the check, so there can be only one at a time.
        let mut guard = self.check_state.lock().await;

        let state = match guard.take() {
            Some(state) => state,
            None => {
                let db = self.state_store_clone();
                let state = self.committed_state()?;

                // This would create a partial state, but some client scenarios need the full one.
                // FvmCheckState::new(db, state.state_root(), state.chain_id())
                //     .context("error creating check state")?

                FvmExecState::new(
                    ReadOnlyBlockstore::new(db),
                    self.multi_engine.as_ref(),
                    state.block_height.try_into()?,
                    state.state_params,
                )
                .context("error creating check state")?
            }
        };

        let (state, result) = self
            .interpreter
            .check(
                state,
                request.tx.to_vec(),
                request.kind == CheckTxKind::Recheck,
            )
            .await
            .context("error running check")?;

        // Update the check state.
        *guard = Some(state);

        let mut mpool_received_trace = MpoolReceived::default();

        let response = match result {
            Err(e) => invalid_check_tx(AppError::InvalidEncoding, e.description),
            Ok(result) => match result {
                Err(IllegalMessage) => invalid_check_tx(AppError::IllegalMessage, "".to_owned()),
                Ok(Err(InvalidSignature(d))) => invalid_check_tx(AppError::InvalidSignature, d),
                Ok(Ok(ret)) => {
                    mpool_received_trace.message = Some(Message::from(&ret.message));
                    to_check_tx(ret)
                }
            },
        };

        mpool_received_trace.accept = response.code.is_ok();
        if !mpool_received_trace.accept {
            mpool_received_trace.reason = Some(format!("{:?} - {}", response.code, response.info));
        }

        emit(mpool_received_trace);
        Ok(response)
    }

    /// Amend which transactions to put into the next block proposal.
    async fn prepare_proposal(
        &self,
        request: request::PrepareProposal,
    ) -> AbciResult<response::PrepareProposal> {
        tracing::debug!(
            height = request.height.value(),
            time = request.time.to_string(),
            "prepare proposal"
        );
        let txs = request.txs.into_iter().map(|tx| tx.to_vec()).collect();

        let state = self
            .read_only_view(Some(request.height.value()))?
            .ok_or_else(|| anyhow!("exec state should be present"))?;

        let txs = self
            .interpreter
            .prepare((self.chain_env.clone(), state), txs)
            .await
            .context("failed to prepare proposal")?;

        let txs = txs.into_iter().map(bytes::Bytes::from).collect();
        // TODO: This seems leaky placed here, should be done in `interpreter`, that's where it's ipc
        // TODO: aware, here might have filtered more important messages.
        let (txs, size) = take_until_max_size(txs, request.max_tx_bytes.try_into().unwrap());

        emit(BlockProposalSent {
            validator: &request.proposer_address,
            height: request.height.value(),
            tx_count: txs.len(),
            size,
        });

        Ok(response::PrepareProposal { txs })
    }

    /// Inspect a proposal and decide whether to vote on it.
    async fn process_proposal(
        &self,
        request: request::ProcessProposal,
    ) -> AbciResult<response::ProcessProposal> {
        tracing::debug!(
            height = request.height.value(),
            time = request.time.to_string(),
            "process proposal"
        );
        let txs: Vec<_> = request.txs.into_iter().map(|tx| tx.to_vec()).collect();
        let size_txs = txs.iter().map(|tx| tx.len()).sum::<usize>();
        let num_txs = txs.len();

        let state = self
            .read_only_view(Some(request.height.value()))?
            .ok_or_else(|| anyhow!("exec state should be present"))?;

        let accept = self
            .interpreter
            .process((self.chain_env.clone(), state), txs)
            .await
            .context("failed to process proposal")?;

        emit(BlockProposalReceived {
            height: request.height.value(),
            hash: HexEncodableBlockHash(request.hash.into()),
            size: size_txs,
            tx_count: num_txs,
            validator: &request.proposer_address,
        });

        emit(BlockProposalEvaluated {
            height: request.height.value(),
            hash: HexEncodableBlockHash(request.hash.into()),
            size: size_txs,
            tx_count: num_txs,
            validator: &request.proposer_address,
            accept,
            reason: None,
        });

        if accept {
            Ok(response::ProcessProposal::Accept)
        } else {
            Ok(response::ProcessProposal::Reject)
        }
    }

    /// Signals the beginning of a new block, prior to any `DeliverTx` calls.
    async fn begin_block(&self, request: request::BeginBlock) -> AbciResult<response::BeginBlock> {
        let block_height = request.header.height.into();
        let block_hash = match request.hash {
            tendermint::Hash::Sha256(h) => h,
            tendermint::Hash::None => return Err(anyhow!("empty block hash").into()),
        };

        if self.halt_height != 0 && block_height == self.halt_height {
            tracing::info!(
                height = block_height,
                "Stopping node due to reaching halt height"
            );
            std::process::exit(AppExitCode::Halt as i32);
        }

        let db = self.state_store_clone();
        let state = self.committed_state()?;
        let mut state_params = state.state_params.clone();

        tracing::debug!(
            height = block_height,
            timestamp = request.header.time.unix_timestamp(),
            app_hash = request.header.app_hash.to_string(),
            //app_state_hash = to_app_hash(&state_params).to_string(), // should be the same as `app_hash`
            "begin block"
        );

        state_params.timestamp = to_timestamp(request.header.time);

        let validator = self
            .validators
            .get_validator(&request.header.proposer_address, block_height)
            .await?;

        let state = FvmExecState::new(db, self.multi_engine.as_ref(), block_height, state_params)
            .context("error creating new state")?
            .with_block_hash(block_hash)
            .with_block_producer(validator);

        tracing::debug!("initialized exec state");

        self.put_exec_state(state).await;

        let ret = self
            .modify_exec_state(|s| self.interpreter.begin(s))
            .await
            .context("begin failed")?;

        Ok(to_begin_block(ret))
    }

    /// Apply a transaction to the application's state.
    async fn deliver_tx(&self, request: request::DeliverTx) -> AbciResult<response::DeliverTx> {
        let msg = request.tx.to_vec();
        let (result, block_hash) = self
            .modify_exec_state(|s| async {
                let ((env, state), res) = self.interpreter.deliver(s, msg).await?;
                let block_hash = state.block_hash();
                Ok(((env, state), (res, block_hash)))
            })
            .await
            .context("deliver failed")?;

        let response = match result {
            Err(e) => invalid_deliver_tx(AppError::InvalidEncoding, e.description),
            Ok(ret) => match ret {
                ChainMessageApplyRet::Signed(Err(InvalidSignature(d))) => {
                    invalid_deliver_tx(AppError::InvalidSignature, d)
                }
                ChainMessageApplyRet::Signed(Ok(ret)) => {
                    to_deliver_tx(ret.fvm, ret.domain_hash, block_hash)
                }
                ChainMessageApplyRet::Ipc(ret) => to_deliver_tx(ret, None, block_hash),
            },
        };

        if response.code != 0.into() {
            tracing::info!(
                "deliver_tx failed: {:?} - {:?}",
                response.code,
                response.info
            );
        }

        Ok(response)
    }

    /// Signals the end of a block.
    async fn end_block(&self, request: request::EndBlock) -> AbciResult<response::EndBlock> {
        tracing::debug!(height = request.height, "end block");

        // End the interpreter for this block.
        let (power_updates, new_block_gas_limit) = self
            .modify_exec_state(|s| self.interpreter.end(s))
            .await
            .context("end failed")?;

        // Convert the incoming power updates to Tendermint validator updates.
        let validator_updates =
            to_validator_updates(power_updates.0).context("failed to convert validator updates")?;

        // If the block gas limit has changed, we need to update the consensus layer so it can
        // pack subsequent blocks against the new limit.
        let consensus_param_updates = {
            let mut consensus_params = self
                .client
                .consensus_params(tendermint::block::Height::try_from(request.height)?)
                .await?
                .consensus_params;

            if consensus_params.block.max_gas != new_block_gas_limit as i64 {
                consensus_params.block.max_gas = new_block_gas_limit as i64;
                Some(consensus_params)
            } else {
                None
            }
        };

        let ret = response::EndBlock {
            validator_updates,
            consensus_param_updates,
            events: Vec::new(), // TODO: Return events from epoch transitions.
        };

        Ok(ret)
    }

    /// Commit the current state at the current height.
    async fn commit(&self) -> AbciResult<response::Commit> {
        let exec_state = self.take_exec_state().await;

        // Commit the execution state to the datastore.
        let mut state = self.committed_state()?;
        state.block_height = exec_state.block_height().try_into()?;
        state.state_params.timestamp = exec_state.timestamp();

        let (
            state_root,
            FvmUpdatableParams {
                app_version,
                base_fee,
                circ_supply,
                power_scale,
            },
            _,
        ) = exec_state.commit().context("failed to commit FVM")?;

        state.state_params.state_root = state_root;
        state.state_params.app_version = app_version;
        state.state_params.base_fee = base_fee;
        state.state_params.circ_supply = circ_supply;
        state.state_params.power_scale = power_scale;

        let app_hash = state.app_hash();
        let block_height = state.block_height;

        // Tell CometBFT how much of the block history it can forget.
        let retain_height = if self.state_hist_size == 0 {
            Default::default()
        } else {
            block_height.saturating_sub(self.state_hist_size)
        };

        tracing::debug!(
            block_height,
            state_root = state_root.to_string(),
            app_hash = app_hash.to_string(),
            timestamp = state.state_params.timestamp.0,
            "commit state"
        );

        // TODO: We can defer committing changes the resolution pool to this point.
        // For example if a checkpoint is successfully executed, that's when we want to remove
        // that checkpoint from the pool, and not propose it to other validators again.
        // However, once Tendermint starts delivering the transactions, the commit will surely
        // follow at the end, so we can also remove these checkpoints from memory at the time
        // the transaction is delivered, rather than when the whole thing is committed.
        // It is only important to the persistent database changes as an atomic step in the
        // commit in case the block execution fails somewhere in the middle for uknown reasons.
        // But if that happened, we will have to restart the application again anyway, and
        // repopulate the in-memory checkpoints based on the last committed ledger.
        // So, while the pool is theoretically part of the evolving state and we can pass
        // it in and out, unless we want to defer commit to here (which the interpreters aren't
        // notified about), we could add it to the `ChainMessageInterpreter` as a constructor argument,
        // a sort of "ambient state", and not worry about in in the `App` at all.

        // Notify the snapshotter. It wasn't clear whether this should be done in `commit` or `begin_block`,
        // that is, whether the _height_ of the snapshot should be `block_height` or `block_height+1`.
        // When CometBFT calls `offer_snapshot` it sends an `app_hash` in it that we compare to the CID
        // of the `state_params`. Based on end-to-end testing it looks like it gives the `app_hash` from
        // the *next* block, so we have to do it here.
        // For example:
        // a) Notify in `begin_block`: say we are at committing block 899, then we notify in `begin_block`
        //    that block 900 has this state (so we use `block_height+1` in notification);
        //    CometBFT is going to offer it with the `app_hash` of block 901, which won't match, because
        //    by then the timestamp will be different in the state params after committing block 900.
        // b) Notify in `commit`: say we are committing block 900 and notify immediately that it has this state
        //    (even though this state will only be available to query from the next height);
        //    CometBFT is going to offer it with the `app_hash` of 901, but in this case that's good, because
        //    that hash reflects the changes made by block 900, which this state param is the result of.
        if let Some(ref snapshots) = self.snapshots {
            atomically(|| snapshots.notify(block_height, state.state_params.clone())).await;
        }

        // Commit app state to the datastore.
        self.set_committed_state(state)?;

        // Reset check state.
        let mut guard = self.check_state.lock().await;
        *guard = None;

        emit(BlockCommitted {
            height: block_height,
            app_hash: HexEncodableBlockHash(app_hash.clone().into()),
        });

        Ok(response::Commit {
            data: app_hash.into(),
            retain_height: retain_height.try_into().expect("height is valid"),
        })
    }

    /// List the snapshots available on this node to be served to remote peers.
    async fn list_snapshots(&self) -> AbciResult<response::ListSnapshots> {
        if let Some(ref client) = self.snapshots {
            let snapshots = atomically(|| client.list_snapshots()).await;
            tracing::info!(snapshot_count = snapshots.len(), "listing snaphots");
            Ok(to_snapshots(snapshots)?)
        } else {
            tracing::info!("listing snaphots disabled");
            Ok(Default::default())
        }
    }

    /// Load a particular snapshot chunk a remote peer is asking for.
    async fn load_snapshot_chunk(
        &self,
        request: request::LoadSnapshotChunk,
    ) -> AbciResult<response::LoadSnapshotChunk> {
        if let Some(ref client) = self.snapshots {
            if let Some(snapshot) =
                atomically(|| client.access_snapshot(request.height.value(), request.format)).await
            {
                match snapshot.load_chunk(request.chunk) {
                    Ok(chunk) => {
                        return Ok(response::LoadSnapshotChunk {
                            chunk: chunk.into(),
                        });
                    }
                    Err(e) => {
                        tracing::warn!("failed to load chunk: {e:#}");
                    }
                }
            }
        }
        Ok(Default::default())
    }

    /// Decide whether to start downloading a snapshot from peers.
    ///
    /// This method is also called when a download is aborted and a new snapshot is offered,
    /// so potentially we have to clean up previous resources and start a new one.
    async fn offer_snapshot(
        &self,
        request: request::OfferSnapshot,
    ) -> AbciResult<response::OfferSnapshot> {
        if let Some(ref client) = self.snapshots {
            tracing::info!(
                height = request.snapshot.height.value(),
                "received snapshot offer"
            );

            match from_snapshot(request).context("failed to parse snapshot") {
                Ok(manifest) => {
                    tracing::info!(?manifest, "received snapshot offer");
                    // We can look at the version but currently there's only one.
                    match atomically_or_err(|| client.offer_snapshot(manifest.clone())).await {
                        Ok(path) => {
                            tracing::info!(
                                download_dir = path.to_string_lossy().to_string(),
                                height = manifest.block_height,
                                size = manifest.size,
                                chunks = manifest.chunks,
                                "downloading snapshot"
                            );
                            return Ok(response::OfferSnapshot::Accept);
                        }
                        Err(SnapshotError::IncompatibleVersion(version)) => {
                            tracing::warn!(version, "rejecting offered snapshot version");
                            return Ok(response::OfferSnapshot::RejectFormat);
                        }
                        Err(e) => {
                            tracing::error!(error = ?e, "failed to start snapshot download");
                            return Ok(response::OfferSnapshot::Abort);
                        }
                    };
                }
                Err(e) => {
                    tracing::warn!("failed to parse snapshot offer: {e:#}");
                    return Ok(response::OfferSnapshot::Reject);
                }
            }
        }
        Ok(Default::default())
    }

    /// Apply the given snapshot chunk to the application's state.
    async fn apply_snapshot_chunk(
        &self,
        request: request::ApplySnapshotChunk,
    ) -> AbciResult<response::ApplySnapshotChunk> {
        tracing::debug!(chunk = request.index, "received snapshot chunk");
        let default = response::ApplySnapshotChunk::default();

        if let Some(ref client) = self.snapshots {
            match atomically_or_err(|| {
                client.save_chunk(request.index, request.chunk.clone().into())
            })
            .await
            {
                Ok(snapshot) => {
                    if let Some(snapshot) = snapshot {
                        tracing::info!(
                            download_dir = snapshot.snapshot_dir.to_string_lossy().to_string(),
                            height = snapshot.manifest.block_height,
                            "received all snapshot chunks",
                        );

                        // Ideally we would import into some isolated store then validate,
                        // but for now let's trust that all is well.
                        if let Err(e) = snapshot.import(self.state_store_clone(), true).await {
                            tracing::error!(error =? e, "failed to import snapshot");
                            return Ok(response::ApplySnapshotChunk {
                                result: response::ApplySnapshotChunkResult::RejectSnapshot,
                                ..default
                            });
                        }

                        tracing::info!(
                            height = snapshot.manifest.block_height,
                            "imported snapshot"
                        );

                        // Now insert the new state into the history.
                        let mut state = self.committed_state()?;

                        // The height reflects that it was produced in `commit`.
                        state.block_height = snapshot.manifest.block_height;
                        state.state_params = snapshot.manifest.state_params;
                        self.set_committed_state(state)?;

                        // TODO: We can remove the `current_download` from the STM
                        // state here which would cause it to get dropped from /tmp,
                        // but for now let's keep it just in case we need to investigate
                        // some problem.

                        // We could also move the files into our own snapshot directory
                        // so that we can offer it to others, but again let's hold on
                        // until we have done more robust validation.
                    }
                    return Ok(response::ApplySnapshotChunk {
                        result: response::ApplySnapshotChunkResult::Accept,
                        ..default
                    });
                }
                Err(SnapshotError::UnexpectedChunk(expected, got)) => {
                    tracing::warn!(got, expected, "unexpected snapshot chunk index");
                    return Ok(response::ApplySnapshotChunk {
                        result: response::ApplySnapshotChunkResult::Retry,
                        refetch_chunks: vec![expected],
                        ..default
                    });
                }
                Err(SnapshotError::WrongChecksum(expected, got)) => {
                    tracing::warn!(?got, ?expected, "wrong snapshot checksum");
                    // We could retry this snapshot, or try another one.
                    // If we retry, we have to tell which chunks to refetch.
                    return Ok(response::ApplySnapshotChunk {
                        result: response::ApplySnapshotChunkResult::RejectSnapshot,
                        ..default
                    });
                }
                Err(e) => {
                    tracing::error!(
                        chunk = request.index,
                        sender = request.sender,
                        error = ?e,
                        "failed to process snapshot chunk"
                    );
                }
            }
        }

        Ok(default)
    }
}<|MERGE_RESOLUTION|>--- conflicted
+++ resolved
@@ -326,20 +326,14 @@
         Ok(ret)
     }
 
-<<<<<<< HEAD
     pub fn enable_topdown(&mut self, topdown: TopdownClient) {
         self.chain_env.topdown_client = Toggle::enable(topdown);
     }
 
-    /// Get a read only fvm execution state. This is useful to perform query commands targeting
-    /// the latest state.
-    pub fn new_read_only_exec_state(
-=======
     /// Get a read-only view from the current FVM execution state, optionally passing a new BlockContext.
     /// This is useful to perform query commands targeting the latest state. Mutations from transactions
     /// will not be persisted.
     pub fn read_only_view(
->>>>>>> 130ae756
         &self,
         height: Option<BlockHeight>,
     ) -> Result<Option<FvmExecState<ReadOnlyBlockstore<Arc<SS>>>>> {
