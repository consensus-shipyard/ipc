--- conflicted
+++ resolved
@@ -402,16 +402,7 @@
     S::Namespace: Sync + Send,
     DB: KVWritable<S> + KVReadable<S> + Clone + Send + Sync + 'static,
     SS: Blockstore + Clone + Send + Sync + 'static,
-<<<<<<< HEAD
-    I: GenesisInterpreter<
-        State = FvmGenesisState<SS>,
-        Genesis = Vec<u8>,
-        Output = FvmGenesisOutput,
-    >,
     I: ProposalInterpreter<State = (ChainEnv, FvmExecState<SS>), Message = Vec<u8>>,
-=======
-    I: ProposalInterpreter<State = ChainEnv, Message = Vec<u8>>,
->>>>>>> 8eae194c
     I: ExecInterpreter<
         State = (ChainEnv, FvmExecState<SS>),
         Message = Vec<u8>,
