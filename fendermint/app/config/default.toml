--- conflicted
+++ resolved
@@ -149,8 +149,6 @@
 # JSON-RPC (POST) and WebSockets (GET) requests.
 port = 8545
 
-<<<<<<< HEAD
-=======
 [eth.metrics]
 # Enable the export of metrics over HTTP.
 enabled = true
@@ -161,7 +159,6 @@
 # The default port where the Prometheus exporter makes the metrics available.
 port = 9185
 
->>>>>>> 7cdce868
 [eth.cors]
 # A list of origins a cross-domain request can be executed from
 # Default value '[]' disables cors support
@@ -174,7 +171,14 @@
 # Suggested headers if allowing origins: "Accept", "Authorization", "Content-Type", "Origin"
 allowed_headers = []
 
-<<<<<<< HEAD
+[eth.tracing]
+
+[eth.tracing.console]
+enabled = true
+
+[eth.tracing.file]
+enabled = false
+
 # Object API facade
 [objects]
 
@@ -182,15 +186,14 @@
 # Only accept local connections by default.
 host = "127.0.0.1"
 port = 8001
-=======
-[eth.tracing]
-
-[eth.tracing.console]
-enabled = true
-
-[eth.tracing.file]
+
+[objects.tracing]
+
+[objects.tracing.console]
+enabled = true
+
+[objects.tracing.file]
 enabled = false
->>>>>>> 7cdce868
 
 # IPLD Resolver Configuration
 [resolver]
