.PHONY: all build test lint license check-fmt check-clippy actor-bundle

BUILTIN_ACTORS_FOLDER ?= $(PWD)/../builtin-actors
BUILTIN_ACTORS_BUNDLE := $(PWD)/builtin-actors/output/bundle.car
CUSTOM_ACTORS_BUNDLE  := $(PWD)/actors/output/custom_actors_bundle.car

IPC_ACTORS_DIR        := $(PWD)/../contracts
IPC_ACTORS_OUT        := $(IPC_ACTORS_DIR)/out
IPC_ACTORS_CODE       := $(shell find $(IPC_ACTORS_DIR) -type f \( -name "*.sol" \))
IPC_ACTORS_GEN        := .contracts-gen

FENDERMINT_CODE       := $(shell find . -type f \( -name "*.rs" -o -name "Cargo.toml" \) | grep -v target)

CRATE   := $(shell cargo test -p 2>&1 | grep fendermint)
PACKAGE := $(patsubst %, --package %, $(CRATE))

# Override PROFILE env var to choose between `local | ci`
PROFILE ?= local

# Set to `--push` to push the multiarch image during the build.
# Leave on `--load` for local build, but it only works for a single platform.
BUILDX_STORE ?= --load
# Set according to what kind of `--platform` and `--cache` to use.
# Leave empty for local builds, then the platform matches the local one.
BUILDX_FLAGS ?=
# Set to the `<repo>/<image>:<tag>` label the image.
BUILDX_TAG   ?= fendermint:latest

all: lint build test diagrams docker-build

diagrams:
	make -C  ../docs/fendermint/diagrams diagrams

build: $(IPC_ACTORS_GEN) | protoc npm
	cargo build --locked --release

install: $(IPC_ACTORS_GEN)
	cargo install --locked --path app

# Using --release for testing because wasm can otherwise be slow.
# Excluding the materializer tests because they rely on docker; we could test with --lib
test: $(BUILTIN_ACTORS_BUNDLE) $(IPC_ACTORS_GEN)
	FM_BUILTIN_ACTORS_BUNDLE=$(BUILTIN_ACTORS_BUNDLE) \
	FM_CUSTOM_ACTORS_BUNDLE=$(CUSTOM_ACTORS_BUNDLE) \
	FM_CONTRACTS_DIR=$(IPC_ACTORS_OUT) \
<<<<<<< HEAD
	cargo test --locked --release \
		-p fendermint_abci \
		-p fendermint_app \
		-p fendermint_actor_accumulator \
		-p fendermint_actor_machine \
		-p fendermint_actor_blobs_shared \
		-p fendermint_actor_objectstore \
		-p fendermint_testing \
		-p fendermint_app_options \
		-p fendermint_crypto \
		-p fendermint_vm_actor_interface \
		-p fendermint_vm_genesis \
		-p fendermint_vm_core \
		-p fendermint_vm_encoding \
		-p fendermint_vm_message \
		-p fendermint_app_settings \
		-p fendermint_vm_topdown \
		-p fendermint_tracing \
		-p fendermint_vm_event \
		-p fendermint_eth_api \
		-p fendermint_rpc \
		-p fendermint_rocksdb \
		-p fendermint_storage \
		-p fendermint_actor_blobs \
		-p fendermint_actor_chainmetadata \
		-p fendermint_actors \
		-p fendermint_eth_hardhat \
		-p fendermint_vm_iroh_resolver \
		-p fendermint_vm_resolver \
		-p fendermint_graph_test \
		-p fendermint_smoke_test \
		-p fendermint_snapshot_test
	FM_BUILTIN_ACTORS_BUNDLE=$(BUILTIN_ACTORS_BUNDLE) \
	FM_CUSTOM_ACTORS_BUNDLE=$(CUSTOM_ACTORS_BUNDLE) \
	FM_CONTRACTS_DIR=$(IPC_ACTORS_OUT) \
	cargo test --locked --release \
		-p fendermint_actor_eam \
		-p fendermint_vm_interpreter \
		-p fendermint_vm_snapshot \
		-p fendermint_contract_test
=======
	cargo test --locked --release $(shell echo $(PACKAGE) | sed 's/--package fendermint_materializer//g')
>>>>>>> 7cdce868

# Not using --release beause the build has been done in docker and the wasm code runs inside the container.
e2e: docker-build | cargo-make
	${MAKE} e2e-only

e2e-only:
	cd testing/smoke-test    && cargo make --profile $(PROFILE)
	cd testing/snapshot-test && cargo make --profile $(PROFILE)
	cd testing/graph-test    && cargo make --profile $(PROFILE)
	PROFILE=$(PROFILE) cargo test --locked --package fendermint_materializer

clean:
	cargo clean
	rm -f $(BUILTIN_ACTORS_BUNDLE)
	rm -f $(CUSTOM_ACTORS_BUNDLE)
	rm -rf testing/materializer/tests/docker-materializer

lint: \
	check-fmt \
	check-clippy

check-fmt:
	@# `nightly` is required to support ignore list in rustfmt.toml
	rustup install nightly-2024-09-20
	rustup component add --toolchain nightly-2024-09-20 rustfmt
	cargo +nightly-2024-09-20 fmt $(PACKAGE) --check

check-clippy: $(IPC_ACTORS_GEN)
	@# --all actually runs on the whole workspace but since fendermint depends on all, it's okay.
	@# We could have a separate top level job that does `fmt` and `clippy` check on the whole project.
	cargo clippy $(PACKAGE) --no-deps --tests -- -D clippy::all

docker-deps: $(BUILTIN_ACTORS_BUNDLE) $(CUSTOM_ACTORS_BUNDLE) $(IPC_ACTORS_GEN)
	rm -rf docker/.artifacts
	mkdir -p docker/.artifacts/contracts
	cp -r $(IPC_ACTORS_OUT)/* docker/.artifacts/contracts
	cp $(BUILTIN_ACTORS_BUNDLE) docker/.artifacts
	cp $(CUSTOM_ACTORS_BUNDLE) docker/.artifacts

# To use `buildx` locally to produce multiplatform images, one needs to run `docker buildx create --use`.
# After that it looks like even the regular docker build needs the `--load` parameter, which hopefully
# it can handle for anyone with `DOCKER_BUILDKIT=1`.
docker-build: docker-deps $(FENDERMINT_CODE)
	if [ "$(PROFILE)" = "ci" ]; then \
		cat docker/builder.ci.Dockerfile docker/runner.Dockerfile > docker/Dockerfile ; \
		docker buildx build --ssh default \
			$(BUILDX_STORE) \
			$(BUILDX_FLAGS) \
			-f docker/Dockerfile \
			-t $(BUILDX_TAG) $(PWD)/..; \
	else \
		cat docker/builder.local.Dockerfile docker/runner.Dockerfile > docker/Dockerfile ; \
		DOCKER_BUILDKIT=1 \
		docker build --ssh default \
			$(BUILDX_STORE) \
			-f docker/Dockerfile \
			-t fendermint:latest $(PWD)/..; \
	fi

# Build a bundle CAR; this is so we don't have to have a project reference,
# which means we are not tied to the release cycle of both FVM _and_ actors;
# so long as they work together.
actor-bundle: $(BUILTIN_ACTORS_BUNDLE) $(CUSTOM_ACTORS_BUNDLE)

compile-abi: $(IPC_ACTORS_GEN)

# Download a released builtin-actors bundle CAR file.
$(BUILTIN_ACTORS_BUNDLE):
	mkdir -p $(dir $@)
	(cd $(BUILTIN_ACTORS_FOLDER) && make bundle-mainnet)
	cp $(BUILTIN_ACTORS_FOLDER)/output/builtin-actors-mainnet.car $@

# Build a bundle CAR for the custom actors in this repo.
$(CUSTOM_ACTORS_BUNDLE):
	cargo build --locked --release -p fendermint_actors

# Regenerate the ABI artifacts if we don't have them already, or they changed.
$(IPC_ACTORS_GEN): $(IPC_ACTORS_CODE)
		cd $(IPC_ACTORS_DIR) && make compile-abi
		touch $@

.PHONY: protoc
protoc:
	@if [ -z "$(shell which protoc)" ]; then \
		echo "Please install the Protobuf Compiler. See https://grpc.io/docs/protoc-installation/"; \
		exit 1; \
	fi

.PHONY: npm
npm:
	@if [ -z "$(shell which npm)" ]; then \
		echo "Please install npm. See https://docs.npmjs.com/downloading-and-installing-node-js-and-npm"; \
		exit 1; \
	fi

.PHONY: cargo-make
cargo-make:
	@if [ -z "$(shell cargo --list | grep make)" ]; then \
		cargo install cargo-make; \
	fi<|MERGE_RESOLUTION|>--- conflicted
+++ resolved
@@ -43,50 +43,7 @@
 	FM_BUILTIN_ACTORS_BUNDLE=$(BUILTIN_ACTORS_BUNDLE) \
 	FM_CUSTOM_ACTORS_BUNDLE=$(CUSTOM_ACTORS_BUNDLE) \
 	FM_CONTRACTS_DIR=$(IPC_ACTORS_OUT) \
-<<<<<<< HEAD
-	cargo test --locked --release \
-		-p fendermint_abci \
-		-p fendermint_app \
-		-p fendermint_actor_accumulator \
-		-p fendermint_actor_machine \
-		-p fendermint_actor_blobs_shared \
-		-p fendermint_actor_objectstore \
-		-p fendermint_testing \
-		-p fendermint_app_options \
-		-p fendermint_crypto \
-		-p fendermint_vm_actor_interface \
-		-p fendermint_vm_genesis \
-		-p fendermint_vm_core \
-		-p fendermint_vm_encoding \
-		-p fendermint_vm_message \
-		-p fendermint_app_settings \
-		-p fendermint_vm_topdown \
-		-p fendermint_tracing \
-		-p fendermint_vm_event \
-		-p fendermint_eth_api \
-		-p fendermint_rpc \
-		-p fendermint_rocksdb \
-		-p fendermint_storage \
-		-p fendermint_actor_blobs \
-		-p fendermint_actor_chainmetadata \
-		-p fendermint_actors \
-		-p fendermint_eth_hardhat \
-		-p fendermint_vm_iroh_resolver \
-		-p fendermint_vm_resolver \
-		-p fendermint_graph_test \
-		-p fendermint_smoke_test \
-		-p fendermint_snapshot_test
-	FM_BUILTIN_ACTORS_BUNDLE=$(BUILTIN_ACTORS_BUNDLE) \
-	FM_CUSTOM_ACTORS_BUNDLE=$(CUSTOM_ACTORS_BUNDLE) \
-	FM_CONTRACTS_DIR=$(IPC_ACTORS_OUT) \
-	cargo test --locked --release \
-		-p fendermint_actor_eam \
-		-p fendermint_vm_interpreter \
-		-p fendermint_vm_snapshot \
-		-p fendermint_contract_test
-=======
 	cargo test --locked --release $(shell echo $(PACKAGE) | sed 's/--package fendermint_materializer//g')
->>>>>>> 7cdce868
 
 # Not using --release beause the build has been done in docker and the wasm code runs inside the container.
 e2e: docker-build | cargo-make
