// Copyright 2022-2024 Protocol Labs
// SPDX-License-Identifier: Apache-2.0, MIT

use fil_actor_bundler::Bundler;
use std::error::Error;
use std::io::{BufRead, BufReader};
use std::path::Path;
use std::process::{Command, Stdio};
use std::thread;

<<<<<<< HEAD
const ACTORS: &[&str] = &["chainmetadata", "fluence"];
=======
const ACTORS: &[&str] = &["chainmetadata", "eam"];
>>>>>>> 7d608b08

const FILES_TO_WATCH: &[&str] = &["Cargo.toml", "src"];

fn main() -> Result<(), Box<dyn Error>> {
    // Cargo executable location.
    let cargo = std::env::var_os("CARGO").expect("no CARGO env var");

    let out_dir = std::env::var_os("OUT_DIR")
        .as_ref()
        .map(Path::new)
        .map(|p| p.join("bundle"))
        .expect("no OUT_DIR env var");
    println!("cargo:warning=out_dir: {:?}", &out_dir);

    let manifest_path =
        Path::new(&std::env::var_os("CARGO_MANIFEST_DIR").expect("CARGO_MANIFEST_DIR unset"))
            .join("Cargo.toml");

    for file in [FILES_TO_WATCH, ACTORS].concat() {
        println!("cargo:rerun-if-changed={}", file);
    }

    // Cargo build command for all test_actors at once.
    let mut cmd = Command::new(cargo);
    cmd.arg("build")
        .args(
            ACTORS
                .iter()
                .map(|pkg| "-p=fendermint_actor_".to_owned() + pkg),
        )
        .arg("--target=wasm32-unknown-unknown")
        .arg("--profile=wasm")
        .arg("--features=fil-actor")
        .arg(format!("--manifest-path={}", manifest_path.display()))
        .stdout(Stdio::piped())
        .stderr(Stdio::piped())
        // We are supposed to only generate artifacts under OUT_DIR,
        // so set OUT_DIR as the target directory for this build.
        .env("CARGO_TARGET_DIR", &out_dir)
        // As we are being called inside a build-script, this env variable is set. However, we set
        // our own `RUSTFLAGS` and thus, we need to remove this. Otherwise cargo favors this
        // env variable.
        .env_remove("CARGO_ENCODED_RUSTFLAGS");

    // Print out the command line we're about to run.
    println!("cargo:warning=cmd={:?}", &cmd);

    // Launch the command.
    let mut child = cmd.spawn().expect("failed to launch cargo build");

    // Pipe the output as cargo warnings. Unfortunately this is the only way to
    // get cargo build to print the output.
    let stdout = child.stdout.take().expect("no stdout");
    let stderr = child.stderr.take().expect("no stderr");
    let j1 = thread::spawn(move || {
        for line in BufReader::new(stderr).lines() {
            println!("cargo:warning={:?}", line.unwrap());
        }
    });
    let j2 = thread::spawn(move || {
        for line in BufReader::new(stdout).lines() {
            println!("cargo:warning={:?}", line.unwrap());
        }
    });

    j1.join().unwrap();
    j2.join().unwrap();

    let result = child.wait().expect("failed to wait for build to finish");
    if !result.success() {
        return Err("actor build failed".into());
    }

    // make sure the output dir exists
    std::fs::create_dir_all("output")
        .expect("failed to create output dir for the custom_actors_bundle.car file");

    let dst = Path::new("output/custom_actors_bundle.car");
    let mut bundler = Bundler::new(dst);
    for (&pkg, id) in ACTORS.iter().zip(1u32..) {
        let bytecode_path = Path::new(&out_dir)
            .join("wasm32-unknown-unknown/wasm")
            .join(format!("fendermint_actor_{}.wasm", pkg));

        // This actor version doesn't force synthetic CIDs; it uses genuine
        // content-addressed CIDs.
        let forced_cid = None;

        let cid = bundler
            .add_from_file(id, pkg.to_owned(), forced_cid, &bytecode_path)
            .unwrap_or_else(|err| {
                panic!(
                    "failed to add file {:?} to bundle for actor {}: {}",
                    bytecode_path, id, err
                )
            });
        println!(
            "cargo:warning=added {} ({}) to bundle with CID {}",
            pkg, id, cid
        );
    }
    bundler.finish().expect("failed to finish bundle");

    println!("cargo:warning=bundle={}", dst.display());

    Ok(())
}<|MERGE_RESOLUTION|>--- conflicted
+++ resolved
@@ -8,11 +8,7 @@
 use std::process::{Command, Stdio};
 use std::thread;
 
-<<<<<<< HEAD
-const ACTORS: &[&str] = &["chainmetadata", "fluence"];
-=======
-const ACTORS: &[&str] = &["chainmetadata", "eam"];
->>>>>>> 7d608b08
+const ACTORS: &[&str] = &["chainmetadata", "eam", "fluence"];
 
 const FILES_TO_WATCH: &[&str] = &["Cargo.toml", "src"];
 
