--- conflicted
+++ resolved
@@ -30,12 +30,8 @@
         ret.push((name.clone(), path.to_string()));
     }
 
-<<<<<<< HEAD
-const ACTORS: &[&str] = &["blobs", "bucket", "chainmetadata", "eam", "timehub"];
-=======
     Ok(ret)
 }
->>>>>>> 130ae756
 
 const FILES_TO_WATCH: &[&str] = &["Cargo.toml", "src"];
 
