--- conflicted
+++ resolved
@@ -30,12 +30,8 @@
         ret.push((name.clone(), path.to_string()));
     }
 
-<<<<<<< HEAD
-const ACTORS: &[&str] = &["chainmetadata", "eam", "gas_market", "activity_tracker"];
-=======
     Ok(ret)
 }
->>>>>>> 702d49b6
 
 const FILES_TO_WATCH: &[&str] = &["Cargo.toml", "src"];
 
