// Copyright 2024 Hoku Contributors
// Copyright 2021-2023 Protocol Labs
// SPDX-License-Identifier: Apache-2.0, MIT

use fvm_ipld_encoding::tuple::*;
use fvm_shared::address::Address;
use fvm_shared::bigint::{BigInt, BigUint};
use fvm_shared::clock::ChainEpoch;
use fvm_shared::econ::TokenAmount;
use serde::{Deserialize, Serialize};

use crate::state::{BlobStatus, Hash, PublicKey, SubscriptionId};

/// Params for buying credits.
#[derive(Clone, Debug, Serialize, Deserialize)]
#[serde(transparent)]
pub struct BuyCreditParams(pub Address);

/// Params for approving credit.
#[derive(Clone, Debug, Serialize_tuple, Deserialize_tuple)]
pub struct ApproveCreditParams {
    /// Account address (credit owner) that is making the approval.
    /// Required due to approval by proxy from an EVM contract.
    pub from: Address,
    /// Account address that is receiving the approval.
    pub receiver: Address,
    /// Optional restriction on caller address, e.g., a bucket.
    /// The receiver will only be able to use the approval via a caller contract.
    pub required_caller: Option<Address>,
    /// Optional credit approval limit.
    /// If specified, the approval becomes invalid once the committed credits reach the
    /// specified limit.
    pub limit: Option<BigUint>,
    /// Optional credit approval time-to-live epochs.
    /// If specified, the approval becomes invalid after this duration.
    pub ttl: Option<ChainEpoch>,
}

/// Params for revoking credit.
#[derive(Clone, Debug, Serialize_tuple, Deserialize_tuple)]
pub struct RevokeCreditParams {
    /// Account address (credit owner) that is making the approval.
    /// Required due to approval by proxy from an EVM contract.
    pub from: Address,
    /// Account address that is receiving the approval.
    pub receiver: Address,
    /// Optional restriction on caller address, e.g., a bucket.
    /// This allows the origin of a transaction to use an approval limited to the caller.
    pub required_caller: Option<Address>,
}

/// Params for getting an account.
#[derive(Clone, Debug, Serialize, Deserialize)]
#[serde(transparent)]
pub struct GetAccountParams(pub Address);

/// Params for adding a blob.
#[derive(Clone, Debug, Serialize_tuple, Deserialize_tuple)]
pub struct AddBlobParams {
    /// Optional sponsor address.
    /// Txn origin must have a delegation from sponsor.
    pub sponsor: Option<Address>,
    /// Source Iroh node ID used for ingestion.
    pub source: PublicKey,
    /// Blob blake3 hash.
    pub hash: Hash,
<<<<<<< HEAD
    /// Identifier used to differentiate blob additions for the same subscriber.
    pub id: SubscriptionId,
=======
    /// Blake3 hash of the metadata to use for blob recovery.
    pub metadata_hash: Hash,
>>>>>>> 28275c85
    /// Blob size.
    pub size: u64,
    /// Blob time-to-live epochs.
    /// If not specified, the auto-debitor maintains about one hour of credits as an
    /// ongoing commitment.
    pub ttl: Option<ChainEpoch>,
}

/// Params for getting a blob.
#[derive(Clone, Debug, Serialize, Deserialize)]
#[serde(transparent)]
pub struct GetBlobParams(pub Hash);

/// Params for getting blob status.
#[derive(Clone, Debug, Serialize_tuple, Deserialize_tuple)]
pub struct GetBlobStatusParams {
    /// The origin address that requested the blob.
    /// This could be a wallet or machine.
    pub subscriber: Address,
    /// Blob blake3 hash.
    pub hash: Hash,
    /// Identifier used to differentiate blob additions for the same subscriber.
    pub id: SubscriptionId,
}

/// Params for getting pending blobs.
#[derive(Clone, Debug, Serialize, Deserialize)]
#[serde(transparent)]
pub struct GetPendingBlobsParams(pub u32);

/// Params for finalizing a blob.
#[derive(Clone, Debug, Serialize_tuple, Deserialize_tuple)]
pub struct FinalizeBlobParams {
    /// The address that requested the blob.
    /// This could be a wallet or machine.
    pub subscriber: Address,
    /// Blob blake3 hash.
    pub hash: Hash,
    /// Identifier used to differentiate blob additions for the same subscriber.
    pub id: SubscriptionId,
    /// The status to set as final.
    pub status: BlobStatus,
}

/// Params for deleting a blob.
#[derive(Clone, Debug, Serialize_tuple, Deserialize_tuple)]
pub struct DeleteBlobParams {
    /// Optional sponsor address.
    /// Caller must still have a delegation from sponsor.
    /// Must be used if the caller is the delegate who added the blob.
    pub sponsor: Option<Address>,
    /// Blob blake3 hash.
    pub hash: Hash,
    /// Identifier used to differentiate blob additions for the same subscriber.
    pub id: SubscriptionId,
}

/// The stats of the blob actor.
#[derive(Clone, Debug, Serialize_tuple, Deserialize_tuple)]
pub struct GetStatsReturn {
    /// The current token balance earned by the subnet.
    pub balance: TokenAmount,
    /// The total free storage capacity of the subnet.
    pub capacity_free: BigInt,
    /// The total used storage capacity of the subnet.
    pub capacity_used: BigInt,
    /// The total number of credits sold in the subnet.
    pub credit_sold: BigInt,
    /// The total number of credits committed to active storage in the subnet.
    pub credit_committed: BigInt,
    /// The total number of credits debited in the subnet.
    pub credit_debited: BigInt,
    /// The byte-blocks per atto token rate set at genesis.
    pub credit_debit_rate: u64,
    /// Total number of debit accounts.
    pub num_accounts: u64,
    /// Total number of actively stored blobs.
    pub num_blobs: u64,
    /// Total number of currently resolving blobs.
    pub num_resolving: u64,
}<|MERGE_RESOLUTION|>--- conflicted
+++ resolved
@@ -64,13 +64,10 @@
     pub source: PublicKey,
     /// Blob blake3 hash.
     pub hash: Hash,
-<<<<<<< HEAD
+    /// Blake3 hash of the metadata to use for blob recovery.
+    pub metadata_hash: Hash,
     /// Identifier used to differentiate blob additions for the same subscriber.
     pub id: SubscriptionId,
-=======
-    /// Blake3 hash of the metadata to use for blob recovery.
-    pub metadata_hash: Hash,
->>>>>>> 28275c85
     /// Blob size.
     pub size: u64,
     /// Blob time-to-live epochs.
