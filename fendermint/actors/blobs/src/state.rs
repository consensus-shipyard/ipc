// Copyright 2024 Hoku Contributors
// Copyright 2021-2023 Protocol Labs
// SPDX-License-Identifier: Apache-2.0, MIT

use std::collections::{BTreeMap, HashMap, HashSet};
use std::ops::Bound::{Included, Unbounded};

use fendermint_actor_blobs_shared::params::GetStatsReturn;
use fendermint_actor_blobs_shared::state::{
<<<<<<< HEAD
    Account, Blob, BlobStatus, CreditAllowance, CreditApproval, Hash, PublicKey, Subscription,
    SubscriptionGroup, SubscriptionId,
=======
    Account, Blob, BlobStatus, CreditApproval, Hash, PublicKey, Subscription, SubscriptionGroup,
    SubscriptionId, TtlStatus,
>>>>>>> 1b6a7ff5
};
use fil_actors_runtime::ActorError;
use fvm_ipld_encoding::tuple::*;
use fvm_shared::address::Address;
use fvm_shared::bigint::{BigInt, BigUint};
use fvm_shared::clock::ChainEpoch;
use fvm_shared::econ::TokenAmount;
use log::{debug, warn};
use num_traits::{Signed, ToPrimitive, Zero};

/// The minimum epoch duration a blob can be stored.
const MIN_TTL: ChainEpoch = 3600; // one hour
/// The rolling epoch duration used for non-expiring blobs.
const AUTO_TTL: ChainEpoch = 3600; // one hour

/// The state represents all accounts and stored blobs.
#[derive(Debug, Serialize_tuple, Deserialize_tuple)]
pub struct State {
    /// The total storage capacity of the subnet.
    pub capacity_total: BigInt,
    /// The total used storage capacity of the subnet.
    pub capacity_used: BigInt,
    /// The total number of credits sold in the subnet.
    pub credit_sold: BigInt,
    /// The total number of credits committed to active storage in the subnet.
    pub credit_committed: BigInt,
    /// The total number of credits debited in the subnet.
    pub credit_debited: BigInt,
    /// The byte-blocks per atto token rate set at genesis.
    pub credits_per_byte_block: u64,
    /// Map containing all accounts by robust (non-ID) actor address.
    pub accounts: HashMap<Address, Account>,
    /// Map containing all blobs.
    pub blobs: HashMap<Hash, Blob>,
    /// Map of expiries to blob hashes.
    pub expiries: BTreeMap<ChainEpoch, HashMap<Address, HashMap<ExpiryKey, bool>>>,
    /// Map of currently added blob hashes to account and source Iroh node IDs.
    pub added: BTreeMap<Hash, HashSet<(Address, SubscriptionId, PublicKey)>>,
    /// Map of currently pending blob hashes to account and source Iroh node IDs.
    pub pending: BTreeMap<Hash, HashSet<(Address, SubscriptionId, PublicKey)>>,
}

/// Key used to namespace subscriptions in the expiry index.
#[derive(Clone, Debug, Hash, PartialEq, Eq, Serialize_tuple, Deserialize_tuple)]
pub struct ExpiryKey {
    /// Key hash.
    pub hash: Hash,
    /// Key subscription ID.
    pub id: SubscriptionId,
}

impl ExpiryKey {
    /// Create a new expiry key.
    pub fn new(hash: Hash, id: &SubscriptionId) -> Self {
        Self {
            hash,
            id: id.clone(),
        }
    }
}

/// Helper for handling credit approvals.
struct CreditDelegation<'a> {
    /// The address that is submitting the transaction to add this blob.
    pub origin: Address,
    /// The address that is calling into the blob actor.
    /// If the blob actor is accessed directly, this will be the same as "origin".
    /// However, most of the time this will be the address of the actor instance that is
    /// calling into the blobs actor, i.e., a specific Bucket or Timehub instance.
    pub caller: Address,
    /// Information about the approval that allows "origin" to use credits via "caller".
    /// Note that the Address that has issued this approval (the subscriber/sponsor), and whose
    /// credits are being allowed to be used, are not stored internal to this struct.
    pub approval: &'a mut CreditApproval,
}

impl<'a> CreditDelegation<'a> {
    pub fn new(origin: Address, caller: Address, approval: &'a mut CreditApproval) -> Self {
        Self {
            origin,
            caller,
            approval,
        }
    }

    /// Tuple of (Origin, Caller) addresses.
    pub fn addresses(&self) -> (Address, Address) {
        (self.origin, self.caller)
    }
}

impl State {
    pub fn new(capacity: u64, credits_per_byte_block: u64) -> Self {
        Self {
            capacity_total: BigInt::from(capacity),
            capacity_used: BigInt::zero(),
            credit_sold: BigInt::zero(),
            credit_committed: BigInt::zero(),
            credit_debited: BigInt::zero(),
            credits_per_byte_block,
            accounts: HashMap::new(),
            blobs: HashMap::new(),
            expiries: BTreeMap::new(),
            added: BTreeMap::new(),
            pending: BTreeMap::new(),
        }
    }

    // TODO: Don't calculate stats on the fly, use running counters.
    pub fn get_stats(&self, balance: TokenAmount) -> GetStatsReturn {
        GetStatsReturn {
            balance,
            capacity_free: self.capacity_available(),
            capacity_used: self.capacity_used.clone(),
            credit_sold: self.credit_sold.clone(),
            credit_committed: self.credit_committed.clone(),
            credit_debited: self.credit_debited.clone(),
            credit_debit_rate: self.credits_per_byte_block,
            num_accounts: self.accounts.len() as u64,
            num_blobs: self.blobs.len() as u64,
            num_resolving: self.pending.len() as u64,
            bytes_resolving: self.pending.keys().map(|hash| self.blobs[hash].size).sum(),
            num_added: self.added.len() as u64,
            bytes_added: self.added.keys().map(|hash| self.blobs[hash].size).sum(),
        }
    }

    pub fn buy_credit(
        &mut self,
        to: Address,
        amount: TokenAmount,
        current_epoch: ChainEpoch,
    ) -> anyhow::Result<Account, ActorError> {
        if amount.is_negative() {
            return Err(ActorError::illegal_argument(
                "token amount must be positive".into(),
            ));
        }
        let credits = amount.atto().clone();
        // Don't sell credits if we're at storage capacity
        if self.capacity_available().is_zero() {
            return Err(ActorError::forbidden(
                "credits not available (subnet has reached storage capacity)".into(),
            ));
        }
        self.credit_sold += &credits;
        let account = self
            .accounts
            .entry(to)
            .and_modify(|a| a.credit_free += &credits)
            .or_insert(Account::new(credits.clone(), current_epoch));
        debug!("sold {} credits to {}", credits, to);
        Ok(account.clone())
    }

    pub fn update_credit(
        &mut self,
        from: Address,
        sponsor: Option<Address>,
        add_amount: TokenAmount,
        current_epoch: ChainEpoch,
    ) -> anyhow::Result<(), ActorError> {
        let addr = sponsor.unwrap_or(from);
        let account = self
            .accounts
            .get_mut(&addr)
            .ok_or(ActorError::not_found(format!("account {} not found", addr)))?;
        let delegation = if let Some(sponsor) = sponsor {
            let approval = account
                .approvals
                .get_mut(&from)
                .ok_or(ActorError::forbidden(format!(
                    "approval from {} to {} not found",
                    sponsor, from
                )))?;
            Some(CreditDelegation::new(from, from, approval))
        } else {
            None
        };
        // Check credit balance and debit
        let add_credit = add_amount.atto().clone();
        if add_credit.is_negative() {
            let credit_required = -add_credit.clone();
            ensure_credit(
                &addr,
                current_epoch,
                &account.credit_free,
                &credit_required,
                &delegation,
            )?;
        }
        self.credit_debited -= &add_credit;
        account.credit_free += &add_credit;
        // Update credit approval
        if let Some(delegation) = delegation {
            delegation.approval.used -= &add_credit;
        }
        if add_credit.is_positive() {
            debug!("refunded {} credits to {}", add_credit, addr);
        } else {
            debug!("debited {} credits from {}", add_credit.magnitude(), addr);
        }
        Ok(())
    }

    pub fn approve_credit(
        &mut self,
        from: Address,
        to: Address,
        caller_allowlist: Option<HashSet<Address>>,
        current_epoch: ChainEpoch,
        limit: Option<BigUint>,
        ttl: Option<ChainEpoch>,
    ) -> anyhow::Result<CreditApproval, ActorError> {
        let limit = limit.map(BigInt::from);
        if let Some(ttl) = ttl {
            if ttl < MIN_TTL {
                return Err(ActorError::illegal_argument(format!(
                    "minimum approval TTL is {}",
                    MIN_TTL
                )));
            }
        }
        let expiry = ttl.map(|t| t + current_epoch);
        let account = self
            .accounts
            .entry(from)
            .or_insert(Account::new(BigInt::zero(), current_epoch));
        // Get or add a new approval
        let approval = account.approvals.entry(to).or_insert(CreditApproval {
            limit: limit.clone(),
            expiry,
            used: BigInt::zero(),
            caller_allowlist: caller_allowlist.clone(),
        });
        // Validate approval changes
        if let Some(limit) = limit.clone() {
            if approval.used > limit {
                return Err(ActorError::illegal_argument(format!(
                    "limit cannot be less than amount of already used credits ({})",
                    approval.used
                )));
            }
        }
        approval.limit = limit;
        approval.expiry = expiry;
        approval.caller_allowlist = caller_allowlist.clone();
        debug!(
            "approved credits from {} to {} (limit: {:?}; expiry: {:?}, caller_allowlist: {:?})",
            from, to, approval.limit, approval.expiry, caller_allowlist
        );
        Ok(approval.clone())
    }

    /// Revokes credit from one account to another.
    /// If a caller is specified, this will remove it from the caller allowlist.
    /// It is not possible to use this method to transform an approval with a caller allowlist
    /// into one without a caller allowlist.
    pub fn revoke_credit(
        &mut self,
        from: Address,
        to: Address,
        for_caller: Option<Address>,
    ) -> anyhow::Result<(), ActorError> {
        let account = self
            .accounts
            .get_mut(&from)
            .ok_or(ActorError::not_found(format!("account {} not found", from)))?;
        if let Some(caller) = for_caller {
            let approval = account
                .approvals
                .get_mut(&to)
                .ok_or(ActorError::not_found(format!(
                    "approval from {} to {} not found",
                    from, to,
                )))?;
            if !approval.remove_caller(&caller) {
                return Err(ActorError::not_found(format!(
                    "approval from {} to {} via caller {} not found",
                    from, to, caller
                )));
            } else if !approval.has_allowlist() {
                // Remove the entire approval.
                // Otherwise, removing this caller would make the approval valid for any caller,
                // which is likely not the intention.
                account.approvals.remove(&to);
            }
        } else if account.approvals.remove(&to).is_none() {
            return Err(ActorError::not_found(format!(
                "approval from {} to {} not found",
                from, to
            )));
        }
        debug!(
            "revoked credits from {} to {} (required_caller: {:?})",
            from, to, for_caller
        );
        Ok(())
    }

    pub fn get_account(&self, from: Address) -> Option<Account> {
        self.accounts.get(&from).cloned()
    }

    /// Returns the CreditApproval if one exists from the given address, to the given address,
    /// for the given caller, or None if no approval exists.
    pub fn get_credit_approval(&self, from: Address, to: Address) -> Option<CreditApproval> {
        let account = match self.accounts.get(&from) {
            None => return None,
            Some(account) => account,
        };
        account.approvals.get(&to).cloned()
    }

    /// Returns the free credit for the given address, including an amount from a default sponsor.
    /// Note: An error returned from this method would be fatal, as it's called from the FVM executor.
    pub fn get_credit_allowance(
        &self,
        from: Address,
        current_epoch: ChainEpoch,
    ) -> anyhow::Result<CreditAllowance, ActorError> {
        let account = match self.accounts.get(&from) {
            None => return Ok(CreditAllowance::default()),
            Some(account) => account,
        };
        let mut allowance = CreditAllowance {
            amount: TokenAmount::from_atto(account.credit_free.clone()),
            ..Default::default()
        };
        if let Some(credit_sponsor) = account.credit_sponsor {
            let sponsor = match self.accounts.get(&credit_sponsor) {
                None => return Ok(allowance),
                Some(account) => account,
            };
            let sponsored = sponsor
                .approvals
                .get(&from)
                .and_then(|approval| {
                    let expiry_valid = approval
                        .expiry
                        .map_or(true, |expiry| expiry > current_epoch);
                    if !expiry_valid {
                        return None;
                    }
                    let credit_free = sponsor.credit_free.clone();
                    let used = approval.used.clone();
                    let amount = approval
                        .limit
                        .clone()
                        .map_or(credit_free.clone(), |limit| (limit - used).min(credit_free));
                    Some(TokenAmount::from_atto(amount))
                })
                .unwrap_or(TokenAmount::zero());
            allowance.sponsor = Some(credit_sponsor);
            allowance.sponsored_amount = sponsored;
        } else {
            return Ok(allowance);
        }
        Ok(allowance)
    }

    pub fn set_credit_sponsor(
        &mut self,
        from: Address,
        sponsor: Option<Address>,
        current_epoch: ChainEpoch,
    ) -> anyhow::Result<(), ActorError> {
        let account = self
            .accounts
            .entry(from)
            .or_insert(Account::new(BigInt::zero(), current_epoch));
        account.credit_sponsor = sponsor;
        debug!("set credit sponsor for {} to {:?}", from, sponsor);
        Ok(())
    }

    #[allow(clippy::type_complexity)]
    pub fn debit_accounts(
        &mut self,
        current_epoch: ChainEpoch,
    ) -> anyhow::Result<HashSet<Hash>, ActorError> {
        // Delete expired subscriptions
        let mut delete_from_disc = HashSet::new();
        let expiries: Vec<(ChainEpoch, HashMap<Address, HashMap<ExpiryKey, bool>>)> = self
            .expiries
            .range((Unbounded, Included(current_epoch)))
            .map(|(expiry, entry)| (*expiry, entry.clone()))
            .collect();
        let mut num_renewed = 0;
        let mut num_deleted = 0;
        for (_, entry) in expiries {
            for (subscriber, subs) in entry {
                for (key, auto_renew) in subs {
                    if auto_renew {
                        if let Err(e) =
                            self.renew_blob(subscriber, current_epoch, key.hash, key.id.clone())
                        {
                            // Warn and skip down to delete
                            warn!(
                                "failed to renew blob {} for {} (id: {}): {}",
                                key.hash, subscriber, key.id, e
                            );
                        } else {
                            num_renewed += 1;
                            continue;
                        }
                    }
                    match self.delete_blob(
                        subscriber,
                        subscriber,
                        subscriber,
                        current_epoch,
                        key.hash,
                        key.id.clone(),
                    ) {
                        Ok(from_disc) => {
                            num_deleted += 1;
                            if from_disc {
                                delete_from_disc.insert(key.hash);
                            }
                        }
                        Err(e) => {
                            warn!(
                                "failed to delete blob {} for {} (id: {}): {}",
                                key.hash, subscriber, key.id, e
                            )
                        }
                    }
                }
            }
        }
        debug!("renewed {} expired subscriptions", num_renewed);
        debug!("deleted {} expired subscriptions", num_deleted);
        debug!(
            "{} blobs marked for deletion from disc",
            delete_from_disc.len()
        );
        // Debit for existing usage
        for (address, account) in self.accounts.iter_mut() {
            let debit_blocks = current_epoch - account.last_debit_epoch;
            let debit_byte_block = debit_blocks as u64 * &account.capacity_used;
            let debit_credits = self.credits_per_byte_block * debit_byte_block;
            self.credit_debited += &debit_credits;
            self.credit_committed -= &debit_credits;
            account.credit_committed -= &debit_credits;
            account.last_debit_epoch = current_epoch;
            debug!("debited {} credits from {}", debit_credits, address);
        }
        Ok(delete_from_disc)
    }

    /// Add a blob.
    ///
    /// @param origin - The address that is submitting the transaction to add this blob.
    /// @param caller - The address that is calling into this function.
    //    If the blob actor is accessed directly, this will be the same as "origin".
    //    However, most of the time this will be the address of the actor instance that is
    //    calling into the blobs actor, i.e., a specific Bucket or Timehub instance.
    /// @param subscriber - The address responsible for the subscription to keep this blob around.
    ///   This is whose credits will be spent by this transaction, and going forward to continue to
    ///   pay for the blob over time. Generally, this is the owner of the wrapping Actor
    ///   (e.g., Buckets, Timehub).
    #[allow(clippy::too_many_arguments)]
    pub fn add_blob(
        &mut self,
        origin: Address,
        caller: Address,
        subscriber: Address,
        current_epoch: ChainEpoch,
        hash: Hash,
        metadata_hash: Hash,
        id: SubscriptionId,
        size: u64,
        ttl: Option<ChainEpoch>,
        source: PublicKey,
        tokens_received: TokenAmount,
    ) -> anyhow::Result<(Subscription, TokenAmount), ActorError> {
        let account = self
            .accounts
            .entry(subscriber)
            .or_insert(Account::new(BigInt::zero(), current_epoch));
        let (ttl, auto_renew) = accept_ttl(ttl, account)?;
        let delegation = if origin != subscriber {
            // Look for an approval for origin from subscriber and validate the caller is allowed.
            let approval = account
                .approvals
                .get_mut(&origin)
                .and_then(|approval| approval.is_caller_allowed(&caller).then_some(approval))
                .ok_or(ActorError::forbidden(format!(
                    "approval from {} to {} via caller {} not found",
                    subscriber, origin, caller
                )))?;
            Some(CreditDelegation::new(origin, caller, approval))
        } else {
            None
        };
        // Capacity updates and required credit depend on whether the subscriber is already
        // subscribing to this blob
        let size = BigInt::from(size);
        let expiry = current_epoch + ttl;
        let mut new_capacity = BigInt::zero();
        let mut new_account_capacity = BigInt::zero();
        let credit_required: BigInt;
        // Like cashback but for sending unspent tokens back
        let tokens_unspent: TokenAmount;
        let sub = if let Some(blob) = self.blobs.get_mut(&hash) {
            let sub = if let Some(group) = blob.subscribers.get_mut(&subscriber) {
                let (group_expiry, new_group_expiry) = group.max_expiries(&id, Some(expiry));
                // If the subscriber has been debited after the group's max expiry, we need to
                // clean up the accounting with a refund.
                // If the ensure-credit check below fails, the refund won't be saved in the
                // subscriber's state.
                // However, they will get rerefunded during the next auto debit tick.
                if let Some(group_expiry) = group_expiry {
                    if account.last_debit_epoch > group_expiry {
                        // The refund extends up to the current epoch because we need to
                        // account for the charge that will happen below at the current epoch.
                        let refund_blocks = current_epoch - group_expiry;
                        let refund_byte_blocks = refund_blocks as u64 * &size;
                        let refund_credits = self.credits_per_byte_block * refund_byte_blocks;
                        // Re-mint spent credit
                        self.credit_debited -= &refund_credits;
                        self.credit_committed += &refund_credits;
                        account.credit_committed += &refund_credits;
                        debug!("refunded {} credits to {}", refund_credits, subscriber);
                    }
                }
                // Ensure subscriber has enough credits, considering the subscription group may
                // have expiries that cover a portion of the addition.
                // Required credit can be negative if subscriber is reducing expiry.
                // When adding, the new group expiry will always contain a value.
                let new_group_expiry = new_group_expiry.unwrap();
                let byte_blocks_required = if let Some(group_expiry) = group_expiry {
                    (new_group_expiry - group_expiry.max(current_epoch)) as u64 * &size
                } else {
                    (new_group_expiry - current_epoch) as u64 * &size
                };
                credit_required = byte_blocks_required * self.credits_per_byte_block;
                tokens_unspent = ensure_credit_or_buy(
                    &mut account.credit_free,
                    &mut self.credit_sold,
                    &credit_required,
                    &tokens_received,
                    &subscriber,
                    current_epoch,
                    &delegation,
                )?;
                if let Some(sub) = group.subscriptions.get_mut(&id) {
                    // Update expiry index
                    if expiry != sub.expiry {
                        update_expiry_index(
                            &mut self.expiries,
                            subscriber,
                            hash,
                            &id,
                            Some((expiry, auto_renew)),
                            Some(sub.expiry),
                        );
                    }
                    sub.expiry = expiry;
                    sub.auto_renew = auto_renew;
                    // Overwrite source allows subscriber to retry resolving
                    sub.source = source;
                    sub.delegate = delegation.as_ref().map(|d| d.addresses());
                    sub.failed = false;
                    debug!(
                        "updated subscription to blob {} for {} (key: {})",
                        hash, subscriber, id
                    );
                    sub.clone()
                } else {
                    // Add new subscription
                    let sub = Subscription {
                        added: current_epoch,
                        expiry,
                        auto_renew,
                        source,
                        delegate: delegation.as_ref().map(|d| d.addresses()),
                        failed: false,
                    };
                    group.subscriptions.insert(id.clone(), sub.clone());
                    debug!(
                        "created new subscription to blob {} for {} (key: {})",
                        hash, subscriber, id
                    );
                    // Update expiry index
                    update_expiry_index(
                        &mut self.expiries,
                        subscriber,
                        hash,
                        &id,
                        Some((expiry, auto_renew)),
                        None,
                    );
                    sub
                }
            } else {
                new_account_capacity = size.clone();
                // One or more accounts have already committed credit.
                // However, we still need to reserve the full required credit from the new
                // subscriber, as the existing account(s) may decide to change the expiry or cancel.
                let byte_blocks_required = ttl as u64 * &size;
                credit_required = byte_blocks_required * self.credits_per_byte_block;
                tokens_unspent = ensure_credit_or_buy(
                    &mut account.credit_free,
                    &mut self.credit_sold,
                    &credit_required,
                    &tokens_received,
                    &subscriber,
                    current_epoch,
                    &delegation,
                )?;
                // Add new subscription
                let sub = Subscription {
                    added: current_epoch,
                    expiry,
                    auto_renew,
                    source,
                    delegate: delegation.as_ref().map(|d| d.addresses()),
                    failed: false,
                };
                blob.subscribers.insert(
                    subscriber,
                    SubscriptionGroup {
                        subscriptions: HashMap::from([(id.clone(), sub.clone())]),
                    },
                );
                debug!(
                    "created new subscription to blob {} for {} (key: {})",
                    hash, subscriber, id
                );
                // Update expiry index
                update_expiry_index(
                    &mut self.expiries,
                    subscriber,
                    hash,
                    &id,
                    Some((expiry, auto_renew)),
                    None,
                );
                sub
            };
            if !matches!(blob.status, BlobStatus::Resolved) {
                // It's pending or failed, reset to added status
                blob.status = BlobStatus::Added;
                // Add/update added with hash and its source
                self.added
                    .entry(hash)
                    .and_modify(|sources| {
                        sources.insert((subscriber, id.clone(), source));
                    })
                    .or_insert(HashSet::from([(subscriber, id, source)]));
            }
            sub
        } else {
            new_account_capacity = size.clone();
            // New blob increases network capacity as well.
            // Ensure there is enough capacity available.
            let available_capacity = &self.capacity_total - &self.capacity_used;
            if size > available_capacity {
                return Err(ActorError::forbidden(format!(
                    "subnet has insufficient storage capacity (available: {}; required: {})",
                    available_capacity, size
                )));
            }
            new_capacity = size.clone();
            let byte_blocks_required = ttl as u64 * &size;
            credit_required = byte_blocks_required * self.credits_per_byte_block;
            tokens_unspent = ensure_credit_or_buy(
                &mut account.credit_free,
                &mut self.credit_sold,
                &credit_required,
                &tokens_received,
                &subscriber,
                current_epoch,
                &delegation,
            )?;
            // Create new blob
            let sub = Subscription {
                added: current_epoch,
                expiry,
                auto_renew,
                source,
                delegate: delegation.as_ref().map(|d| d.addresses()),
                failed: false,
            };
            let blob = Blob {
                size: size.to_u64().unwrap(),
                metadata_hash,
                subscribers: HashMap::from([(
                    subscriber,
                    SubscriptionGroup {
                        subscriptions: HashMap::from([(id.clone(), sub.clone())]),
                    },
                )]),
                status: BlobStatus::Added,
            };
            self.blobs.insert(hash, blob);
            debug!("created new blob {}", hash);
            debug!(
                "created new subscription to blob {} for {} (key: {})",
                hash, subscriber, id
            );
            // Update expiry index
            update_expiry_index(
                &mut self.expiries,
                subscriber,
                hash,
                &id,
                Some((expiry, auto_renew)),
                None,
            );
            // Add to added
            self.added
                .insert(hash, HashSet::from([(subscriber, id, source)]));
            sub
        };
        // Account capacity is changing, debit for existing usage
        let debit_blocks = current_epoch - account.last_debit_epoch;
        let debit_byte_blocks = debit_blocks as u64 * &account.capacity_used;
        let debit = debit_byte_blocks * self.credits_per_byte_block;
        self.credit_debited += &debit;
        self.credit_committed -= &debit;
        account.credit_committed -= &debit;
        account.last_debit_epoch = current_epoch;
        debug!("debited {} credits from {}", debit, subscriber);
        // Account for new size and move free credit to committed credit
        self.capacity_used += &new_capacity;
        debug!("used {} bytes from subnet", new_account_capacity);
        account.capacity_used += &new_account_capacity;
        debug!("used {} bytes from {}", new_account_capacity, subscriber);
        self.credit_committed += &credit_required;
        account.credit_committed += &credit_required;
        account.credit_free -= &credit_required;
        // Update credit approval
        if let Some(delegation) = delegation {
            delegation.approval.used += &credit_required;
        }
        if credit_required.is_positive() {
            debug!("committed {} credits from {}", credit_required, subscriber);
        } else {
            debug!(
                "released {} credits to {}",
                credit_required.magnitude(),
                subscriber
            );
        }
        Ok((sub, tokens_unspent))
    }

    fn renew_blob(
        &mut self,
        subscriber: Address,
        current_epoch: ChainEpoch,
        hash: Hash,
        id: SubscriptionId,
    ) -> anyhow::Result<Account, ActorError> {
        let account = self
            .accounts
            .entry(subscriber)
            .or_insert(Account::new(BigInt::zero(), current_epoch));
        let blob = self
            .blobs
            .get_mut(&hash)
            .ok_or(ActorError::not_found(format!("blob {} not found", hash)))?;
        if matches!(blob.status, BlobStatus::Failed) {
            // Do not renew failed blobs.
            return Err(ActorError::illegal_state(format!(
                "cannot renew failed blob {}",
                hash
            )));
        }
        let group = blob
            .subscribers
            .get_mut(&subscriber)
            .ok_or(ActorError::forbidden(format!(
                "subscriber {} is not subscribed to blob {}",
                subscriber, hash
            )))?;
        // Renewal must begin at the current epoch to avoid potential issues with auto-renewal.
        // Simply adding TTL to the current max expiry could result in an expiry date that's not
        // truly in the future, depending on how frequently auto-renewal occurs.
        // We'll ensure below that past unpaid for blocks are accounted for.
        let expiry = current_epoch + AUTO_TTL;
        let (group_expiry, new_group_expiry) = group.max_expiries(&id, Some(expiry));
        let sub = group
            .subscriptions
            .get_mut(&id)
            .ok_or(ActorError::not_found(format!(
                "subscription id {} not found",
                id.clone()
            )))?;
        let delegation = if let Some((origin, caller)) = sub.delegate {
            // Look for an approval for origin from subscriber and validate the caller is allowed.
            let approval = account
                .approvals
                .get_mut(&origin)
                .and_then(|approval| approval.is_caller_allowed(&caller).then_some(approval))
                .ok_or(ActorError::forbidden(format!(
                    "approval from {} to {} via caller {} not found",
                    subscriber, origin, caller
                )))?;
            Some(CreditDelegation::new(origin, caller, approval))
        } else {
            None
        };
        // If the subscriber has been debited after the group's max expiry, we need to
        // clean up the accounting with a refund.
        // We could just account for the refund amount when ensuring credit below, but if that
        // fails, the overcharge would still exist.
        // When renewing, the existing group expiry will always contain a value.
        let group_expiry = group_expiry.unwrap();
        let size = BigInt::from(blob.size);
        if account.last_debit_epoch > group_expiry {
            // The refund extends up to the last debit epoch
            let refund_blocks = account.last_debit_epoch - group_expiry;
            let refund_byte_blocks = refund_blocks as u64 * &size;
            let refund_credits = refund_byte_blocks * self.credits_per_byte_block;
            // Re-mint spent credit
            self.credit_debited -= &refund_credits;
            self.credit_committed += &refund_credits;
            account.credit_committed += &refund_credits;
            debug!("refunded {} credits to {}", refund_credits, subscriber);
        }
        // Ensure subscriber has enough credits, considering the subscription group may
        // have expiries that cover a portion of the renewal.
        // Required credit can be negative if subscriber is reducing expiry.
        // When renewing, the new group expiry will always contain a value.
        // There may be a gap between the existing expiry and the last debit that will make
        // the renewal discontinuous.
        let new_group_expiry = new_group_expiry.unwrap();
        let byte_blocks_required =
            (new_group_expiry - group_expiry.max(account.last_debit_epoch)) as u64 * &size;
        let credit_required = byte_blocks_required * self.credits_per_byte_block;
        ensure_credit(
            &subscriber,
            current_epoch,
            &account.credit_free,
            &credit_required,
            &delegation,
        )?;
        // Update expiry index
        if expiry != sub.expiry {
            update_expiry_index(
                &mut self.expiries,
                subscriber,
                hash,
                &id,
                Some((expiry, sub.auto_renew)),
                Some(sub.expiry),
            );
        }
        sub.expiry = expiry;
        debug!(
            "renewed subscription to blob {} for {} (key: {})",
            hash, subscriber, id
        );
        // Move free credit to committed credit
        self.credit_committed += &credit_required;
        account.credit_committed += &credit_required;
        account.credit_free -= &credit_required;
        // Update credit approval
        if let Some(delegation) = delegation {
            delegation.approval.used += &credit_required;
        }
        debug!("committed {} credits from {}", credit_required, subscriber);
        Ok(account.clone())
    }

    pub fn get_blob(&self, hash: Hash) -> Option<Blob> {
        self.blobs.get(&hash).cloned()
    }

    pub fn get_blob_status(
        &self,
        subscriber: Address,
        hash: Hash,
        id: SubscriptionId,
    ) -> Option<BlobStatus> {
        let blob = self.blobs.get(&hash)?;
        if blob.subscribers.contains_key(&subscriber) {
            match blob.status {
                BlobStatus::Added => Some(BlobStatus::Added),
                BlobStatus::Pending => Some(BlobStatus::Pending),
                BlobStatus::Resolved => Some(BlobStatus::Resolved),
                BlobStatus::Failed => {
                    // The blob state's status may have been finalized as failed by another
                    // subscription.
                    // We need to see if this specific subscription failed.
                    if let Some(sub) = blob
                        .subscribers
                        .get(&subscriber)
                        .unwrap() // safe here
                        .subscriptions
                        .get(&id)
                    {
                        if sub.failed {
                            Some(BlobStatus::Failed)
                        } else {
                            Some(BlobStatus::Pending)
                        }
                    } else {
                        None
                    }
                }
            }
        } else {
            None
        }
    }

    #[allow(clippy::type_complexity)]
    pub fn get_added_blobs(
        &self,
        size: u32,
    ) -> Vec<(Hash, HashSet<(Address, SubscriptionId, PublicKey)>)> {
        self.added
            .iter()
            .take(size as usize)
            .map(|element| (*element.0, element.1.clone()))
            .collect::<Vec<_>>()
    }

    #[allow(clippy::type_complexity)]
    pub fn get_pending_blobs(
        &self,
        size: u32,
    ) -> Vec<(Hash, HashSet<(Address, SubscriptionId, PublicKey)>)> {
        self.pending
            .iter()
            .take(size as usize)
            .map(|element| (*element.0, element.1.clone()))
            .collect::<Vec<_>>()
    }

    pub fn set_blob_pending(
        &mut self,
        subscriber: Address,
        hash: Hash,
        id: SubscriptionId,
        source: PublicKey,
    ) -> anyhow::Result<(), ActorError> {
        let blob = if let Some(blob) = self.blobs.get_mut(&hash) {
            blob
        } else {
            // The blob may have been deleted before it was set to pending
            return Ok(());
        };
        blob.status = BlobStatus::Pending;
        // Add to pending
        self.pending
            .insert(hash, HashSet::from([(subscriber, id, source)]));
        // Remove from added
        self.added.remove(&hash);
        Ok(())
    }

    pub fn finalize_blob(
        &mut self,
        subscriber: Address,
        current_epoch: ChainEpoch,
        hash: Hash,
        id: SubscriptionId,
        status: BlobStatus,
    ) -> anyhow::Result<(), ActorError> {
        if matches!(status, BlobStatus::Added | BlobStatus::Pending) {
            return Err(ActorError::illegal_state(format!(
                "cannot finalize blob {} as added or pending",
                hash
            )));
        }
        let account = self
            .accounts
            .entry(subscriber)
            .or_insert(Account::new(BigInt::zero(), current_epoch));
        let blob = if let Some(blob) = self.blobs.get_mut(&hash) {
            blob
        } else {
            // The blob may have been deleted before it was finalized
            return Ok(());
        };
        if matches!(blob.status, BlobStatus::Added) {
            return Err(ActorError::illegal_state(format!(
                "blob {} cannot be finalized from status added",
                hash
            )));
        } else if matches!(blob.status, BlobStatus::Resolved) {
            // Blob is already finalized as resolved.
            // We can ignore later finalizations, even if they are failed.
            return Ok(());
        }
        let group = blob
            .subscribers
            .get_mut(&subscriber)
            .ok_or(ActorError::forbidden(format!(
                "subscriber {} is not subscribed to blob {}",
                subscriber, hash
            )))?;
        // Get max expiries with the current subscription removed in case we need them below.
        // We have to do this here to avoid breaking borrow rules.
        let (group_expiry, new_group_expiry) = group.max_expiries(&id, Some(0));
        let (sub_is_min_added, next_min_added) = group.is_min_added(&id)?;
        let sub = group
            .subscriptions
            .get_mut(&id)
            .ok_or(ActorError::not_found(format!(
                "subscription id {} not found",
                id.clone()
            )))?;
        // Do not error if the approval was removed while this blob was pending
        let delegation = if let Some((origin, caller)) = sub.delegate {
            // Look for an approval for origin from subscriber and validate the caller is allowed.
            account
                .approvals
                .get_mut(&origin)
                .and_then(|approval| approval.is_caller_allowed(&caller).then_some(approval))
                .map(|approval| CreditDelegation::new(origin, caller, approval))
        } else {
            None
        };
        // Update blob status
        blob.status = status;
        debug!("finalized blob {} to status {}", hash, blob.status);
        if matches!(blob.status, BlobStatus::Failed) {
            let size = BigInt::from(blob.size);
            // We're not going to make a debit, but we need to refund any spent credits that may
            // have been used on this group in the event the last debit is later than the
            // added epoch.
            if account.last_debit_epoch > sub.added && sub_is_min_added {
                // The refund extends up to either the next minimum added epoch that is less
                // than the last debit epoch, or the last debit epoch.
                let refund_cutoff = next_min_added
                    .unwrap_or(account.last_debit_epoch)
                    .min(account.last_debit_epoch);
                let refund_blocks = refund_cutoff - sub.added;
                let refund_byte_blocks = refund_blocks as u64 * &size;
                let refund_credits = refund_byte_blocks * self.credits_per_byte_block;
                // Re-mint spent credit
                self.credit_debited -= &refund_credits;
                account.credit_free += &refund_credits; // move directly to free
                debug!("refunded {} credits to {}", refund_credits, subscriber);
            }
            // If there's no new group expiry, all subscriptions have failed.
            if new_group_expiry.is_none() {
                // Account for reclaimed size and move committed credit to free credit
                self.capacity_used -= &size;
                debug!("released {} bytes to subnet", size);
                account.capacity_used -= &size;
                debug!("released {} bytes to {}", size, subscriber);
            }
            // Release credits considering other subscriptions may still be pending.
            // When failing, the existing group expiry will always contain a value.
            let group_expiry = group_expiry.unwrap();
            if account.last_debit_epoch < group_expiry {
                let reclaim_byte_blocks = if let Some(new_group_expiry) = new_group_expiry {
                    (group_expiry - new_group_expiry.max(account.last_debit_epoch)) * &size
                } else {
                    (group_expiry - account.last_debit_epoch) * &size
                };
                let reclaim_credits = reclaim_byte_blocks * self.credits_per_byte_block;
                self.credit_committed -= &reclaim_credits;
                account.credit_committed -= &reclaim_credits;
                account.credit_free += &reclaim_credits;
                // Update credit approval
                if let Some(delegation) = delegation {
                    delegation.approval.used -= &reclaim_credits;
                }
                debug!("released {} credits to {}", reclaim_credits, subscriber);
            }
            sub.failed = true;
        }
        // Remove entry from pending
        if let Some(entry) = self.pending.get_mut(&hash) {
            entry.remove(&(subscriber, id, sub.source));
            if entry.is_empty() {
                self.pending.remove(&hash);
            }
        }
        Ok(())
    }

    pub fn delete_blob(
        &mut self,
        origin: Address,
        caller: Address,
        subscriber: Address,
        current_epoch: ChainEpoch,
        hash: Hash,
        id: SubscriptionId,
    ) -> anyhow::Result<bool, ActorError> {
        let account = self
            .accounts
            .entry(subscriber)
            .or_insert(Account::new(BigInt::zero(), current_epoch));
        let blob = if let Some(blob) = self.blobs.get_mut(&hash) {
            blob
        } else {
            // We could error here, but since this method is called from other actors,
            // they would need to be able to identify this specific case.
            // For example, the bucket actor may need to delete a blob while overwriting
            // an existing key.
            // However, the system may have already deleted the blob due to expiration or
            // insufficient funds.
            // We could use a custom error code, but this is easier.
            return Ok(false);
        };
        let num_subscribers = blob.subscribers.len();
        let group = blob
            .subscribers
            .get_mut(&subscriber)
            .ok_or(ActorError::forbidden(format!(
                "subscriber {} is not subscribed to blob {}",
                subscriber, hash
            )))?;
        let (group_expiry, new_group_expiry) = group.max_expiries(&id, Some(0));
        let sub = group
            .subscriptions
            .get(&id)
            .ok_or(ActorError::not_found(format!(
                "subscription id {} not found",
                id.clone()
            )))?;
        let delegation = if let Some((origin, caller)) = sub.delegate {
            // Look for an approval for origin from subscriber and validate the caller is allowed.
            let approval = account
                .approvals
                .get_mut(&origin)
                .and_then(|approval| approval.is_caller_allowed(&caller).then_some(approval));
            if let Some(approval) = approval {
                Some(CreditDelegation::new(origin, caller, approval))
            } else {
                // Approval may have been removed, or this is a call from the system actor,
                // in which case the origin will be supplied as the subscriber
                if origin != subscriber {
                    return Err(ActorError::forbidden(format!(
                        "approval from {} to {} via caller {} not found",
                        subscriber, origin, caller
                    )));
                }
                None
            }
        } else {
            None
        };
        // If the subscription does not have a delegate, the caller must be the subscriber.
        // If the subscription has a delegate, it must be the caller or the
        // caller must be the subscriber.
        match &delegation {
            None => {
                if origin != subscriber {
                    return Err(ActorError::forbidden(format!(
                        "origin {} is not subscriber {} for blob {}",
                        caller, subscriber, hash
                    )));
                }
            }
            Some(delegation) => {
                if !(origin == delegation.origin && caller == delegation.caller)
                    && origin != subscriber
                {
                    return Err(ActorError::forbidden(format!(
                        "origin {} is not delegate origin {} or caller {} is not delegate caller {} or subscriber {} for blob {}",
                        origin, delegation.origin, caller, delegation.caller, subscriber, hash
                    )));
                }
                if let Some(expiry) = delegation.approval.expiry {
                    if expiry <= current_epoch {
                        return Err(ActorError::forbidden(format!(
                            "approval from {} to {} via caller {} expired",
                            subscriber, delegation.origin, delegation.caller
                        )));
                    }
                }
            }
        }
        // Since the charge will be for all the account's blobs, we can only
        // account for capacity up to this blob's expiry if it is less than
        // the current epoch.
        // When deleting, the existing group expiry will always contain a value.
        let group_expiry = group_expiry.unwrap();
        let debit_epoch = group_expiry.min(current_epoch);
        // Account capacity is changing, debit for existing usage.
        // It could be possible that debit epoch is less than the last debit,
        // in which case we need to refund for that duration.
        if account.last_debit_epoch < debit_epoch {
            let debit_blocks = debit_epoch - account.last_debit_epoch;
            let debit_byte_blocks = debit_blocks as u64 * &account.capacity_used;
            let debit = debit_byte_blocks * self.credits_per_byte_block;
            self.credit_debited += &debit;
            self.credit_committed -= &debit;
            account.credit_committed -= &debit;
            account.last_debit_epoch = debit_epoch;
            debug!("debited {} credits from {}", debit, subscriber);
        } else {
            // The account was debited after this blob's expiry
            let refund_blocks = account.last_debit_epoch - group_expiry;
            let refund_byte_blocks = refund_blocks as u64 * &BigInt::from(blob.size);
            let refund_credits = refund_byte_blocks * self.credits_per_byte_block;
            // Re-mint spent credit
            self.credit_debited -= &refund_credits;
            self.credit_committed += &refund_credits;
            account.credit_committed += &refund_credits;
            debug!("refunded {} credits to {}", refund_credits, subscriber);
        }
        // Account for reclaimed size and move committed credit to free credit
        // If blob failed, capacity and committed credits have already been returned
        if !matches!(blob.status, BlobStatus::Failed) {
            let size = BigInt::from(blob.size);
            // If there's no new group expiry, we can reclaim capacity.
            if new_group_expiry.is_none() {
                account.capacity_used -= &size;
                if num_subscribers == 1 {
                    self.capacity_used -= &size;
                    debug!("released {} bytes to subnet", size);
                }
                debug!("released {} bytes to {}", size, subscriber);
            }
            // We can release credits if the new group expiry is in the future,
            // considering other subscriptions may still be active.
            if account.last_debit_epoch < group_expiry {
                let reclaim_byte_blocks = if let Some(new_group_expiry) = new_group_expiry {
                    (group_expiry - new_group_expiry.max(account.last_debit_epoch)) * &size
                } else {
                    (group_expiry - account.last_debit_epoch) * &size
                };
                let reclaim_credits = reclaim_byte_blocks * self.credits_per_byte_block;
                self.credit_committed -= &reclaim_credits;
                account.credit_committed -= &reclaim_credits;
                account.credit_free += &reclaim_credits;
                // Update credit approval
                if let Some(delegation) = delegation {
                    delegation.approval.used -= &reclaim_credits;
                }
                debug!("released {} credits to {}", reclaim_credits, subscriber);
            }
        }
        // Update expiry index
        update_expiry_index(
            &mut self.expiries,
            subscriber,
            hash,
            &id,
            None,
            Some(sub.expiry),
        );
        // Remove entry from added
        if let Some(entry) = self.added.get_mut(&hash) {
            entry.remove(&(subscriber, id.clone(), sub.source));
            if entry.is_empty() {
                self.added.remove(&hash);
            }
        }
        // Remove entry from pending
        if let Some(entry) = self.pending.get_mut(&hash) {
            entry.remove(&(subscriber, id.clone(), sub.source));
            if entry.is_empty() {
                self.pending.remove(&hash);
            }
        }
        // Delete subscription
        group.subscriptions.remove(&id);
        debug!(
            "deleted subscription to blob {} for {} (key: {})",
            hash, subscriber, id
        );
        // Delete the group if empty
        let delete_blob = if group.subscriptions.is_empty() {
            blob.subscribers.remove(&subscriber);
            debug!("deleted subscriber {} to blob {}", subscriber, hash);
            // Delete or update blob
            let delete_blob = blob.subscribers.is_empty();
            if delete_blob {
                self.blobs.remove(&hash);
                debug!("deleted blob {}", hash);
            }
            delete_blob
        } else {
            false
        };
        Ok(delete_blob)
    }

    /// Return available capacity as a difference between `capacity_total` and `capacity_used`.
    fn capacity_available(&self) -> BigInt {
        &self.capacity_total - &self.capacity_used
    }

    pub fn set_ttl_status(
        &mut self,
        account: Address,
        status: TtlStatus,
        current_epoch: ChainEpoch,
    ) -> anyhow::Result<(), ActorError> {
        match status {
            // we don't want to create an account for default TTL
            TtlStatus::Default => {
                if let Some(account) = self.accounts.get_mut(&account) {
                    account.max_ttl_epochs = status.into();
                }
            }
            _ => {
                let account = self
                    .accounts
                    .entry(account)
                    .or_insert(Account::new(BigInt::zero(), current_epoch));
                account.max_ttl_epochs = status.into();
            }
        }
        Ok(())
    }
}

/// Check if `subscriber` has enough credits, including delegated credits.
fn ensure_credit(
    subscriber: &Address,
    current_epoch: ChainEpoch,
    credit_free: &BigInt,
    credit_required: &BigInt,
    delegation: &Option<CreditDelegation>,
) -> anyhow::Result<(), ActorError> {
    ensure_enough_credits(subscriber, credit_free, credit_required)?;
    ensure_delegated_credit(subscriber, current_epoch, credit_required, delegation)
}

/// Check if `subscriber` owns enough free credits.
fn ensure_enough_credits(
    subscriber: &Address,
    credit_free: &BigInt,
    credit_required: &BigInt,
) -> anyhow::Result<(), ActorError> {
    if credit_free >= credit_required {
        Ok(())
    } else {
        Err(ActorError::insufficient_funds(format!(
            "account {} has insufficient credit (available: {}; required: {})",
            subscriber, credit_free, credit_required
        )))
    }
}

#[allow(clippy::too_many_arguments)]
fn ensure_credit_or_buy(
    account_credit_free: &mut BigInt,
    state_credit_sold: &mut BigInt,
    credit_required: &BigInt,
    tokens_received: &TokenAmount,
    subscriber: &Address,
    current_epoch: ChainEpoch,
    delegate: &Option<CreditDelegation>,
) -> anyhow::Result<TokenAmount, ActorError> {
    let tokens_received_non_zero = !tokens_received.is_zero();
    let has_delegation = delegate.is_some();
    match (tokens_received_non_zero, has_delegation) {
        (true, true) => Err(ActorError::illegal_argument(format!(
            "can not buy credits inline for {}",
            subscriber,
        ))),
        (true, false) => {
            // Try buying credits for self
            let not_enough_credits = *account_credit_free < *credit_required;
            if not_enough_credits {
                let credits_needed = credit_required - &*account_credit_free;
                let tokens_needed = TokenAmount::from_atto(credits_needed.clone());
                if tokens_needed <= *tokens_received {
                    let tokens_to_rebate = tokens_received - tokens_needed;
                    *state_credit_sold += &credits_needed;
                    *account_credit_free += &credits_needed;
                    Ok(tokens_to_rebate)
                } else {
                    Err(ActorError::insufficient_funds(format!(
                        "account {} sent insufficient tokens (received: {}; required: {})",
                        subscriber, tokens_received, tokens_needed
                    )))
                }
            } else {
                Ok(TokenAmount::zero())
            }
        }
        (false, true) => {
            ensure_credit(
                subscriber,
                current_epoch,
                account_credit_free,
                credit_required,
                delegate,
            )?;
            Ok(TokenAmount::zero())
        }
        (false, false) => {
            ensure_credit(
                subscriber,
                current_epoch,
                account_credit_free,
                credit_required,
                delegate,
            )?;
            Ok(TokenAmount::zero())
        }
    }
}

fn ensure_delegated_credit(
    subscriber: &Address,
    current_epoch: ChainEpoch,
    credit_required: &BigInt,
    delegation: &Option<CreditDelegation>,
) -> anyhow::Result<(), ActorError> {
    if let Some(delegation) = delegation {
        if let Some(limit) = &delegation.approval.limit {
            let unused = &(limit - &delegation.approval.used);
            if unused < credit_required {
                return Err(ActorError::insufficient_funds(format!(
                    "approval from {} to {} via caller {} has insufficient credit (available: {}; required: {})",
                    subscriber, delegation.origin, delegation.caller, unused, credit_required
                )));
            }
        }
        if let Some(expiry) = delegation.approval.expiry {
            if expiry <= current_epoch {
                return Err(ActorError::forbidden(format!(
                    "approval from {} to {} via caller {} expired",
                    subscriber, delegation.origin, delegation.caller
                )));
            }
        }
    }
    Ok(())
}

fn update_expiry_index(
    expiries: &mut BTreeMap<ChainEpoch, HashMap<Address, HashMap<ExpiryKey, bool>>>,
    subscriber: Address,
    hash: Hash,
    id: &SubscriptionId,
    add: Option<(ChainEpoch, bool)>,
    remove: Option<ChainEpoch>,
) {
    if let Some((add, auto_renew)) = add {
        expiries
            .entry(add)
            .and_modify(|entry| {
                entry
                    .entry(subscriber)
                    .and_modify(|subs| {
                        subs.insert(ExpiryKey::new(hash, id), auto_renew);
                    })
                    .or_insert(HashMap::from([(ExpiryKey::new(hash, id), auto_renew)]));
            })
            .or_insert(HashMap::from([(
                subscriber,
                HashMap::from([(ExpiryKey::new(hash, id), auto_renew)]),
            )]));
    }
    if let Some(remove) = remove {
        if let Some(entry) = expiries.get_mut(&remove) {
            if let Some(subs) = entry.get_mut(&subscriber) {
                subs.remove(&ExpiryKey::new(hash, id));
                if subs.is_empty() {
                    entry.remove(&subscriber);
                }
            }
            if entry.is_empty() {
                expiries.remove(&remove);
            }
        }
    }
}

fn accept_ttl(
    ttl: Option<ChainEpoch>,
    account: &Account,
) -> anyhow::Result<(ChainEpoch, bool), ActorError> {
    let (ttl, auto_renew) = ttl.map(|ttl| (ttl, false)).unwrap_or((AUTO_TTL, true));
    if ttl < MIN_TTL {
        return Err(ActorError::illegal_argument(format!(
            "minimum blob TTL is {}",
            MIN_TTL
        )));
    }

    if ChainEpoch::from(account.max_ttl_epochs) < ttl {
        return Err(ActorError::forbidden(format!(
            "attempt to add a blob with TTL ({}) that exceeds account's max allowed TTL ({})",
            ttl, account.max_ttl_epochs,
        )));
    }
        Ok((ttl, auto_renew))
}

#[cfg(test)]
mod tests {
    use super::*;

    use rand::RngCore;

    fn setup_logs() {
        use tracing_subscriber::layer::SubscriberExt;
        use tracing_subscriber::util::SubscriberInitExt;
        use tracing_subscriber::EnvFilter;
        tracing_subscriber::registry()
            .with(
                tracing_subscriber::fmt::layer()
                    .event_format(tracing_subscriber::fmt::format().with_line_number(true))
                    .with_writer(std::io::stdout),
            )
            .with(EnvFilter::from_default_env())
            .try_init()
            .ok();
    }

    fn new_hash(size: usize) -> (Hash, u64) {
        let mut rng = rand::thread_rng();
        let mut data = vec![0u8; size];
        rng.fill_bytes(&mut data);
        (
            Hash(*iroh_base::hash::Hash::new(&data).as_bytes()),
            size as u64,
        )
    }

    fn new_metadata_hash() -> Hash {
        let mut rng = rand::thread_rng();
        let mut data = vec![0u8; 8];
        rng.fill_bytes(&mut data);
        Hash(*iroh_base::hash::Hash::new(&data).as_bytes())
    }

    pub fn new_pk() -> PublicKey {
        let mut rng = rand::thread_rng();
        let mut data = [0u8; 32];
        rng.fill_bytes(&mut data);
        PublicKey(data)
    }

    // The state does not care about the address type.
    // We use an actor style (t/f2) addresses because they are straightforward to create.
    fn new_address() -> Address {
        let mut rng = rand::thread_rng();
        let mut data = vec![0u8; 32];
        rng.fill_bytes(&mut data);
        Address::new_actor(&data)
    }

    fn check_approval(account: Account, origin: Address, caller: Address, expect_used: BigInt) {
        if !account.approvals.is_empty() {
            let approval = account.approvals.get(&origin).unwrap();
            if origin != caller {
                assert!(approval.has_allowlist() && approval.is_caller_allowed(&caller));
            }
            assert_eq!(approval.used, expect_used);
        }
    }

    #[test]
    fn test_buy_credit_success() {
        setup_logs();
        let capacity = 1024;
        let mut state = State::new(capacity, 1);
        let recipient = new_address();
        let amount = TokenAmount::from_whole(1);

        let res = state.buy_credit(recipient, amount.clone(), 1);
        assert!(res.is_ok());
        let account = res.unwrap();
        let credit_sold = amount.atto().clone();
        assert_eq!(account.credit_free, credit_sold);
        assert_eq!(state.credit_sold, credit_sold);
        assert_eq!(state.accounts.len(), 1);
    }

    #[test]
    fn test_buy_credit_negative_amount() {
        setup_logs();
        let capacity = 1024;
        let mut state = State::new(capacity, 1);
        let recipient = new_address();
        let amount = TokenAmount::from_whole(-1);

        let res = state.buy_credit(recipient, amount, 1);
        assert!(res.is_err());
        assert_eq!(res.err().unwrap().msg(), "token amount must be positive");
    }

    #[test]
    fn test_buy_credit_at_capacity() {
        setup_logs();
        let capacity = 1024;
        let mut state = State::new(capacity, 1);
        let recipient = new_address();
        let amount = TokenAmount::from_whole(1);

        state.capacity_used = BigInt::from(capacity);
        let res = state.buy_credit(recipient, amount, 1);
        assert!(res.is_err());
        assert_eq!(
            res.err().unwrap().msg(),
            "credits not available (subnet has reached storage capacity)"
        );
    }

    #[test]
    fn test_approve_credit_success() {
        setup_logs();
        let capacity = 1024;
        let mut state = State::new(capacity, 1);
        let from = new_address();
        let to = new_address();
        let current_epoch = 1;

        // No limit or expiry
        let res = state.approve_credit(from, to, None, current_epoch, None, None);
        assert!(res.is_ok());
        let approval = res.unwrap();
        assert_eq!(approval.limit, None);
        assert_eq!(approval.expiry, None);

        // Add limit
        let limit = 1_000_000_000_000_000_000u64;
        let res = state.approve_credit(
            from,
            to,
            None,
            current_epoch,
            Some(BigUint::from(limit)),
            None,
        );
        assert!(res.is_ok());
        let approval = res.unwrap();
        assert_eq!(approval.limit, Some(BigInt::from(limit)));
        assert_eq!(approval.expiry, None);

        // Add ttl
        let ttl = ChainEpoch::from(MIN_TTL);
        let res = state.approve_credit(
            from,
            to,
            None,
            current_epoch,
            Some(BigUint::from(limit)),
            Some(ttl),
        );
        assert!(res.is_ok());
        let approval = res.unwrap();
        assert_eq!(approval.limit, Some(BigInt::from(limit)));
        assert_eq!(approval.expiry, Some(ttl + current_epoch));

        // Require caller
        let require_caller = new_address();
        let res = state.approve_credit(
            from,
            to,
            Some(HashSet::from([require_caller])),
            current_epoch,
            None,
            None,
        );
        assert!(res.is_ok());

        // Check the account approvals
        let account = state.get_account(from).unwrap();
        assert_eq!(account.approvals.len(), 1);
        let approval = account.approvals.get(&to).unwrap();
        assert!(approval.has_allowlist() && approval.is_caller_allowed(&require_caller));
    }

    #[test]
    fn test_approve_credit_invalid_ttl() {
        setup_logs();
        let capacity = 1024;
        let mut state = State::new(capacity, 1);
        let from = new_address();
        let to = new_address();
        let current_epoch = 1;

        let ttl = ChainEpoch::from(MIN_TTL - 1);
        let res = state.approve_credit(from, to, None, current_epoch, None, Some(ttl));
        assert!(res.is_err());
        assert_eq!(
            res.err().unwrap().msg(),
            format!("minimum approval TTL is {}", MIN_TTL)
        );
    }

    #[test]
    fn test_approve_credit_insufficient_credit() {
        setup_logs();
        let capacity = 1024;
        let mut state = State::new(capacity, 1);
        let from = new_address();
        let to = new_address();
        let current_epoch = 1;

        let amount = TokenAmount::from_whole(10);
        state
            .buy_credit(from, amount.clone(), current_epoch)
            .unwrap();
        let res = state.approve_credit(from, to, None, current_epoch, None, None);
        assert!(res.is_ok());

        // Add a blob
        let (hash, size) = new_hash(1024);
        let res = state.add_blob(
            to,
            to,
            from,
            current_epoch,
            hash,
            new_metadata_hash(),
            SubscriptionId::Default,
            size,
            None,
            new_pk(),
            TokenAmount::zero(),
        );
        assert!(res.is_ok());

        // Check approval
        let account = state.get_account(from).unwrap();
        let approval = account.approvals.get(&to).unwrap();
        assert_eq!(account.credit_committed, approval.used);

        // Try to update approval with a limit below what's already been committed
        let limit = 1_000u64;
        let res = state.approve_credit(
            from,
            to,
            None,
            current_epoch,
            Some(BigUint::from(limit)),
            None,
        );
        assert!(res.is_err());
        assert_eq!(
            res.err().unwrap().msg(),
            format!(
                "limit cannot be less than amount of already used credits ({})",
                approval.used
            )
        );
    }

    #[test]
    fn test_revoke_credit_success() {
        setup_logs();
        let capacity = 1024;
        let mut state = State::new(capacity, 1);
        let from = new_address();
        let to = new_address();
        let current_epoch = 1;

        let res = state.approve_credit(from, to, None, current_epoch, None, None);
        assert!(res.is_ok());

        // Check the account approval
        let account = state.get_account(from).unwrap();
        assert_eq!(account.approvals.len(), 1);
        let approval = account.approvals.get(&to).unwrap();
        assert!(!approval.has_allowlist());

        // Update the approval with a required caller
        let require_caller = new_address();
        let res = state.approve_credit(
            from,
            to,
            Some(HashSet::from([require_caller])),
            current_epoch,
            None,
            None,
        );
        assert!(res.is_ok());

        // Check the account approval
        let account = state.get_account(from).unwrap();
        assert_eq!(account.approvals.len(), 1);
        let approval = account.approvals.get(&to).unwrap();
        assert!(approval.has_allowlist() && approval.is_caller_allowed(&require_caller));

        // Remove the approval
        let res = state.revoke_credit(from, to, None);
        assert!(res.is_ok());
        let account = state.get_account(from).unwrap();
        assert_eq!(account.approvals.len(), 0);
    }

    #[test]
    fn test_revoke_credit_account_not_found() {
        setup_logs();
        let capacity = 1024;
        let mut state = State::new(capacity, 1);
        let from = new_address();
        let to = new_address();

        let res = state.revoke_credit(from, to, None);
        assert!(res.is_err());
        assert_eq!(
            res.err().unwrap().msg(),
            format!("account {} not found", from)
        );
    }

    #[test]
    fn test_debit_accounts_delete_from_disc() {
        setup_logs();
        let capacity = 1024 * 1024;
        let mut state = State::new(capacity, 1);
        let origin = new_address();
        let current_epoch = ChainEpoch::from(1);
        let token_amount = TokenAmount::from_whole(10);
        state
            .buy_credit(origin, token_amount.clone(), current_epoch)
            .unwrap();
        debit_accounts_delete_from_disc(state, origin, origin, origin, current_epoch, token_amount);
    }

    #[test]
    fn test_debit_accounts_delete_from_disc_with_approval() {
        setup_logs();
        let capacity = 1024 * 1024;
        let mut state = State::new(capacity, 1);
        let origin = new_address();
        let subscriber = new_address();
        let current_epoch = ChainEpoch::from(1);
        let token_amount = TokenAmount::from_whole(10);
        state
            .buy_credit(subscriber, token_amount.clone(), current_epoch)
            .unwrap();
        state
            .approve_credit(subscriber, origin, None, current_epoch, None, None)
            .unwrap();
        debit_accounts_delete_from_disc(
            state,
            origin,
            origin,
            subscriber,
            current_epoch,
            token_amount,
        );
    }

    fn debit_accounts_delete_from_disc(
        mut state: State,
        origin: Address,
        caller: Address,
        subscriber: Address,
        current_epoch: ChainEpoch,
        token_amount: TokenAmount,
    ) {
        let mut credit_amount = token_amount.atto().clone();

        // Add blob with default a subscription ID
        let (hash, size) = new_hash(1024);
        let add1_epoch = current_epoch;
        let id1 = SubscriptionId::Default;
        let ttl1 = ChainEpoch::from(MIN_TTL);
        let source = new_pk();
        let res = state.add_blob(
            origin,
            caller,
            subscriber,
            add1_epoch,
            hash,
            new_metadata_hash(),
            id1.clone(),
            size,
            Some(ttl1),
            source,
            TokenAmount::zero(),
        );
        assert!(res.is_ok());

        // Set to status pending
        let res = state.set_blob_pending(subscriber, hash, id1.clone(), source);
        assert!(res.is_ok());

        // Finalize as resolved
        let finalize_epoch = ChainEpoch::from(11);
        let res = state.finalize_blob(
            subscriber,
            finalize_epoch,
            hash,
            id1.clone(),
            BlobStatus::Resolved,
        );
        assert!(res.is_ok());

        // Check the account balance
        let account = state.get_account(subscriber).unwrap();
        assert_eq!(account.last_debit_epoch, add1_epoch);
        assert_eq!(account.credit_committed, BigInt::from(ttl1 as u64 * size));
        credit_amount -= &account.credit_committed;
        assert_eq!(account.credit_free, credit_amount);
        assert_eq!(account.capacity_used, BigInt::from(size));

        // Add the same blob but this time uses a different subscription ID
        let add2_epoch = ChainEpoch::from(21);
        let ttl2 = ChainEpoch::from(MIN_TTL);
        let id2 = SubscriptionId::Key(b"foo".to_vec());
        let source = new_pk();
        let res = state.add_blob(
            origin,
            caller,
            subscriber,
            add2_epoch,
            hash,
            new_metadata_hash(),
            id2.clone(),
            size,
            Some(ttl2),
            source,
            TokenAmount::zero(),
        );
        assert!(res.is_ok());

        // Check the account balance
        let account = state.get_account(subscriber).unwrap();
        assert_eq!(account.last_debit_epoch, add2_epoch);
        assert_eq!(
            account.credit_committed, // stays the same becuase we're starting over
            BigInt::from(ttl2 as u64 * size),
        );
        credit_amount -= BigInt::from((add2_epoch - add1_epoch) as u64 * size);
        assert_eq!(account.credit_free, credit_amount);
        assert_eq!(account.capacity_used, BigInt::from(size)); // not changed

        // Check the subscription group
        let blob = state.get_blob(hash).unwrap();
        let group = blob.subscribers.get(&subscriber).unwrap();
        assert_eq!(group.subscriptions.len(), 2);

        // Debit all accounts at an epoch between the two expiries (3601-3621)
        let debit_epoch = ChainEpoch::from(MIN_TTL + 11);
        let deletes_from_disc = state.debit_accounts(debit_epoch).unwrap();
        assert!(deletes_from_disc.is_empty());

        // Check the account balance
        let account = state.get_account(subscriber).unwrap();
        assert_eq!(account.last_debit_epoch, debit_epoch);
        assert_eq!(
            account.credit_committed, // debit reduces this
            BigInt::from((ttl2 - (debit_epoch - add2_epoch)) as u64 * size),
        );
        assert_eq!(account.credit_free, credit_amount); // not changed
        assert_eq!(account.capacity_used, BigInt::from(size)); // not changed

        // Check the subscription group
        let blob = state.get_blob(hash).unwrap();
        let group = blob.subscribers.get(&subscriber).unwrap();
        assert_eq!(group.subscriptions.len(), 1); // the first subscription was deleted

        // Debit all accounts at an epoch greater than group expiry (3621)
        let debit_epoch = ChainEpoch::from(MIN_TTL + 31);
        let deletes_from_disc = state.debit_accounts(debit_epoch).unwrap();
        assert!(!deletes_from_disc.is_empty()); // blob is marked for deletion

        // Check the account balance
        let account = state.get_account(subscriber).unwrap();
        assert_eq!(account.last_debit_epoch, debit_epoch);
        assert_eq!(
            account.credit_committed, // the second debit reduces this to zero
            BigInt::from(0),
        );
        assert_eq!(account.credit_free, credit_amount); // not changed
        assert_eq!(account.capacity_used, BigInt::from(0));

        // Check state
        assert_eq!(state.credit_committed, BigInt::from(0)); // credit was released
        assert_eq!(
            state.credit_debited,
            token_amount.atto() - &account.credit_free
        );
        assert_eq!(state.capacity_used, BigInt::from(0)); // capacity was released

        // Check indexes
        assert_eq!(state.expiries.len(), 0);
        assert_eq!(state.added.len(), 0);
        assert_eq!(state.pending.len(), 0);

        // Check approval
        let account_committed = account.credit_committed.clone();
        check_approval(
            account,
            origin,
            caller,
            state.credit_debited + account_committed,
        );
    }

    #[test]
    fn test_add_blob_refund() {
        setup_logs();
        let capacity = 1024 * 1024;
        let mut state = State::new(capacity, 1);
        let origin = new_address();
        let current_epoch = ChainEpoch::from(1);
        let token_amount = TokenAmount::from_whole(10);
        state
            .buy_credit(origin, token_amount.clone(), current_epoch)
            .unwrap();
        add_blob_refund(state, origin, origin, origin, current_epoch, token_amount);
    }

    #[test]
    fn test_add_blob_refund_with_approval() {
        setup_logs();
        let capacity = 1024 * 1024;
        let mut state = State::new(capacity, 1);
        let origin = new_address();
        let subscriber = new_address();
        let current_epoch = ChainEpoch::from(1);
        let token_amount = TokenAmount::from_whole(10);
        state
            .buy_credit(subscriber, token_amount.clone(), current_epoch)
            .unwrap();
        state
            .approve_credit(subscriber, origin, None, current_epoch, None, None)
            .unwrap();
        add_blob_refund(
            state,
            origin,
            origin,
            subscriber,
            current_epoch,
            token_amount,
        );
    }

    fn add_blob_refund(
        mut state: State,
        origin: Address,
        caller: Address,
        subscriber: Address,
        current_epoch: ChainEpoch,
        token_amount: TokenAmount,
    ) {
        let mut credit_amount = token_amount.atto().clone();

        // Add blob with default a subscription ID
        let (hash1, size1) = new_hash(1024);
        let add1_epoch = current_epoch;
        let id1 = SubscriptionId::Default;
        let source = new_pk();
        let res = state.add_blob(
            origin,
            caller,
            subscriber,
            add1_epoch,
            hash1,
            new_metadata_hash(),
            id1.clone(),
            size1,
            Some(MIN_TTL),
            source,
            TokenAmount::zero(),
        );
        assert!(res.is_ok());

        // Check the account balance
        let account = state.get_account(subscriber).unwrap();
        assert_eq!(account.last_debit_epoch, add1_epoch);
        assert_eq!(
            account.credit_committed,
            BigInt::from(MIN_TTL as u64 * size1),
        );
        credit_amount -= &account.credit_committed;
        assert_eq!(account.credit_free, credit_amount);
        assert_eq!(account.capacity_used, BigInt::from(size1));

        // Add another blob past the first blob's expiry
        let (hash2, size2) = new_hash(2048);
        let add2_epoch = ChainEpoch::from(MIN_TTL + 11);
        let id2 = SubscriptionId::Key(b"foo".to_vec());
        let source = new_pk();
        let res = state.add_blob(
            origin,
            caller,
            subscriber,
            add2_epoch,
            hash2,
            new_metadata_hash(),
            id2.clone(),
            size2,
            None,
            source,
            TokenAmount::zero(),
        );
        assert!(res.is_ok());

        // Check the account balance
        let account = state.get_account(subscriber).unwrap();
        assert_eq!(account.last_debit_epoch, add2_epoch);
        let blob1_expiry = ChainEpoch::from(MIN_TTL + add1_epoch);
        let overcharge = BigInt::from((add2_epoch - blob1_expiry) as u64 * size1);
        assert_eq!(
            account.credit_committed, // this includes an overcharge that needs to be refunded
            AUTO_TTL as u64 * size2 - overcharge,
        );
        credit_amount -= BigInt::from(AUTO_TTL as u64 * size2);
        assert_eq!(account.credit_free, credit_amount);
        assert_eq!(account.capacity_used, BigInt::from(size1 + size2));

        // Check state
        assert_eq!(state.credit_committed, account.credit_committed);
        assert_eq!(
            state.credit_debited,
            token_amount.atto() - (&account.credit_free + &account.credit_committed)
        );
        assert_eq!(state.capacity_used, account.capacity_used);

        // Check indexes
        assert_eq!(state.expiries.len(), 2);
        assert_eq!(state.added.len(), 2);
        assert_eq!(state.pending.len(), 0);

        // Add the first (now expired) blob again
        let add3_epoch = ChainEpoch::from(MIN_TTL + 21);
        let id1 = SubscriptionId::Default;
        let source = new_pk();
        let res = state.add_blob(
            origin,
            caller,
            subscriber,
            add3_epoch,
            hash1,
            new_metadata_hash(),
            id1.clone(),
            size1,
            None,
            source,
            TokenAmount::zero(),
        );
        assert!(res.is_ok());

        // Check the account balance
        let account = state.get_account(subscriber).unwrap();
        assert_eq!(account.last_debit_epoch, add3_epoch);
        assert_eq!(
            account.credit_committed, // should not include overcharge due to refund
            BigInt::from(
                (AUTO_TTL - (add3_epoch - add2_epoch)) as u64 * size2 + AUTO_TTL as u64 * size1
            ),
        );
        credit_amount -= BigInt::from(AUTO_TTL as u64 * size1);
        assert_eq!(account.credit_free, credit_amount);
        assert_eq!(account.capacity_used, BigInt::from(size1 + size2));

        // Check state
        assert_eq!(state.credit_committed, account.credit_committed);
        assert_eq!(
            state.credit_debited,
            token_amount.atto() - (&account.credit_free + &account.credit_committed)
        );
        assert_eq!(state.capacity_used, account.capacity_used);

        // Check indexes
        assert_eq!(state.expiries.len(), 2);
        assert_eq!(state.added.len(), 2);
        assert_eq!(state.pending.len(), 0);

        // Check approval
        let account_committed = account.credit_committed.clone();
        check_approval(
            account,
            origin,
            caller,
            state.credit_debited + account_committed,
        );
    }

    #[test]
    fn test_add_blob_same_hash_same_account() {
        setup_logs();
        let capacity = 1024 * 1024;
        let mut state = State::new(capacity, 1);
        let origin = new_address();
        let current_epoch = ChainEpoch::from(1);
        let token_amount = TokenAmount::from_whole(10);
        state
            .buy_credit(origin, token_amount.clone(), current_epoch)
            .unwrap();
        add_blob_same_hash_same_account(state, origin, origin, origin, current_epoch, token_amount);
    }

    #[test]
    fn test_add_blob_same_hash_same_account_with_approval() {
        setup_logs();
        let capacity = 1024 * 1024;
        let mut state = State::new(capacity, 1);
        let origin = new_address();
        let subscriber = new_address();
        let current_epoch = ChainEpoch::from(1);
        let token_amount = TokenAmount::from_whole(10);
        state
            .buy_credit(subscriber, token_amount.clone(), current_epoch)
            .unwrap();
        state
            .approve_credit(subscriber, origin, None, current_epoch, None, None)
            .unwrap();
        add_blob_same_hash_same_account(
            state,
            origin,
            origin,
            subscriber,
            current_epoch,
            token_amount,
        );
    }

    #[test]
    fn test_add_blob_same_hash_same_account_with_scoped_approval() {
        setup_logs();
        let capacity = 1024 * 1024;
        let mut state = State::new(capacity, 1);
        let origin = new_address();
        let caller = new_address();
        let subscriber = new_address();
        let current_epoch = ChainEpoch::from(1);
        let token_amount = TokenAmount::from_whole(10);
        state
            .buy_credit(subscriber, token_amount.clone(), current_epoch)
            .unwrap();
        state
            .approve_credit(
                subscriber,
                origin,
                Some(HashSet::from([caller])),
                current_epoch,
                None,
                None,
            )
            .unwrap();
        add_blob_same_hash_same_account(
            state,
            origin,
            caller,
            subscriber,
            current_epoch,
            token_amount,
        );
    }

    fn add_blob_same_hash_same_account(
        mut state: State,
        origin: Address,
        caller: Address,
        subscriber: Address,
        current_epoch: ChainEpoch,
        token_amount: TokenAmount,
    ) {
        let mut credit_amount = token_amount.atto().clone();

        // Add blob with default a subscription ID
        let (hash, size) = new_hash(1024);
        let add1_epoch = current_epoch;
        let id1 = SubscriptionId::Default;
        let source = new_pk();
        let res = state.add_blob(
            origin,
            caller,
            subscriber,
            add1_epoch,
            hash,
            new_metadata_hash(),
            id1.clone(),
            size,
            None,
            source,
            TokenAmount::zero(),
        );
        assert!(res.is_ok());
        let (sub, _) = res.unwrap();
        assert_eq!(sub.added, add1_epoch);
        assert_eq!(sub.expiry, add1_epoch + AUTO_TTL);
        assert!(sub.auto_renew);
        assert_eq!(sub.source, source);
        assert!(!sub.failed);
        if subscriber != origin {
            assert_eq!(sub.delegate, Some((origin, caller)));
        }

        // Check the blob status
        assert_eq!(
            state.get_blob_status(subscriber, hash, id1.clone()),
            Some(BlobStatus::Added)
        );

        // Check the blob
        let blob = state.get_blob(hash).unwrap();
        assert_eq!(blob.subscribers.len(), 1);
        assert_eq!(blob.status, BlobStatus::Added);
        assert_eq!(blob.size, size);

        // Check the subscription group
        let group = blob.subscribers.get(&subscriber).unwrap();
        assert_eq!(group.subscriptions.len(), 1);
        let got_sub = group.subscriptions.get(&id1.clone()).unwrap();
        assert_eq!(*got_sub, sub);

        // Check the account balance
        let account = state.get_account(subscriber).unwrap();
        assert_eq!(account.last_debit_epoch, add1_epoch);
        assert_eq!(
            account.credit_committed,
            BigInt::from(AUTO_TTL as u64 * size),
        );
        credit_amount -= &account.credit_committed;
        assert_eq!(account.credit_free, credit_amount);
        assert_eq!(account.capacity_used, BigInt::from(size));

        // Set to status pending
        let res = state.set_blob_pending(subscriber, hash, id1.clone(), source);
        assert!(res.is_ok());

        // Finalize as resolved
        let finalize_epoch = ChainEpoch::from(11);
        let res = state.finalize_blob(
            subscriber,
            finalize_epoch,
            hash,
            id1.clone(),
            BlobStatus::Resolved,
        );
        assert!(res.is_ok());
        assert_eq!(
            state.get_blob_status(subscriber, hash, id1.clone()),
            Some(BlobStatus::Resolved)
        );

        // Add the same blob again with a default subscription ID
        let add2_epoch = ChainEpoch::from(21);
        let source = new_pk();
        let res = state.add_blob(
            origin,
            caller,
            subscriber,
            add2_epoch,
            hash,
            new_metadata_hash(),
            id1.clone(),
            size,
            None,
            source,
            TokenAmount::zero(),
        );
        assert!(res.is_ok());
        let (sub, _) = res.unwrap();
        assert_eq!(sub.added, add1_epoch); // added should not change
        assert_eq!(sub.expiry, add2_epoch + AUTO_TTL);
        assert!(sub.auto_renew);
        assert_eq!(sub.source, source);
        assert!(!sub.failed);
        if subscriber != origin {
            assert_eq!(sub.delegate, Some((origin, caller)));
        }

        // Check the blob status
        // Should already be resolved
        assert_eq!(
            state.get_blob_status(subscriber, hash, id1.clone()),
            Some(BlobStatus::Resolved)
        );

        // Check the blob
        let blob = state.get_blob(hash).unwrap();
        assert_eq!(blob.subscribers.len(), 1);
        assert_eq!(blob.status, BlobStatus::Resolved);
        assert_eq!(blob.size, size);

        // Check the subscription group
        let group = blob.subscribers.get(&subscriber).unwrap();
        assert_eq!(group.subscriptions.len(), 1); // Still only one subscription
        let got_sub = group.subscriptions.get(&id1.clone()).unwrap();
        assert_eq!(*got_sub, sub);

        // Check the account balance
        let account = state.get_account(subscriber).unwrap();
        assert_eq!(account.last_debit_epoch, add2_epoch);
        assert_eq!(
            account.credit_committed, // stays the same becuase we're starting over
            BigInt::from(AUTO_TTL as u64 * size),
        );
        credit_amount -= BigInt::from((add2_epoch - add1_epoch) as u64 * size);
        assert_eq!(account.credit_free, credit_amount);
        assert_eq!(account.capacity_used, BigInt::from(size)); // not changed

        // Add the same blob again but use a different subscription ID
        let add3_epoch = ChainEpoch::from(31);
        let id2 = SubscriptionId::Key(b"foo".to_vec());
        let source = new_pk();
        let res = state.add_blob(
            origin,
            caller,
            subscriber,
            add3_epoch,
            hash,
            new_metadata_hash(),
            id2.clone(),
            size,
            None,
            source,
            TokenAmount::zero(),
        );
        assert!(res.is_ok());
        let (sub, _) = res.unwrap();
        assert_eq!(sub.added, add3_epoch);
        assert_eq!(sub.expiry, add3_epoch + AUTO_TTL);
        assert!(sub.auto_renew);
        assert_eq!(sub.source, source);
        assert!(!sub.failed);
        if subscriber != origin {
            assert_eq!(sub.delegate, Some((origin, caller)));
        }

        // Check the blob status
        // Should already be resolved
        assert_eq!(
            state.get_blob_status(subscriber, hash, id2.clone()),
            Some(BlobStatus::Resolved)
        );

        // Check the blob
        let blob = state.get_blob(hash).unwrap();
        assert_eq!(blob.subscribers.len(), 1); // still only one subscriber
        assert_eq!(blob.status, BlobStatus::Resolved);
        assert_eq!(blob.size, size);

        // Check the subscription group
        let group = blob.subscribers.get(&subscriber).unwrap();
        assert_eq!(group.subscriptions.len(), 2);
        let got_sub = group.subscriptions.get(&id2.clone()).unwrap();
        assert_eq!(*got_sub, sub);

        // Check the account balance
        let account = state.get_account(subscriber).unwrap();
        assert_eq!(account.last_debit_epoch, add3_epoch);
        assert_eq!(
            account.credit_committed, // stays the same becuase we're starting over
            BigInt::from(AUTO_TTL as u64 * size),
        );
        credit_amount -= BigInt::from((add3_epoch - add2_epoch) as u64 * size);
        assert_eq!(account.credit_free, credit_amount);
        assert_eq!(account.capacity_used, BigInt::from(size)); // not changed

        // Debit all accounts
        let debit_epoch = ChainEpoch::from(41);
        let deletes_from_disc = state.debit_accounts(debit_epoch).unwrap();
        assert!(deletes_from_disc.is_empty());

        // Check the account balance
        let account = state.get_account(subscriber).unwrap();
        assert_eq!(account.last_debit_epoch, debit_epoch);
        assert_eq!(
            account.credit_committed, // debit reduces this
            BigInt::from((AUTO_TTL - (debit_epoch - add3_epoch)) as u64 * size),
        );
        assert_eq!(account.credit_free, credit_amount); // not changed
        assert_eq!(account.capacity_used, BigInt::from(size)); // not changed

        // Check indexes
        assert_eq!(state.expiries.len(), 2);
        assert_eq!(state.added.len(), 0);
        assert_eq!(state.pending.len(), 0);

        // Delete the default subscription ID
        let delete_epoch = ChainEpoch::from(51);
        let res = state.delete_blob(origin, caller, subscriber, delete_epoch, hash, id1.clone());
        assert!(res.is_ok());
        let delete_from_disk = res.unwrap();
        assert!(!delete_from_disk);

        // Check the blob
        let blob = state.get_blob(hash).unwrap();
        assert_eq!(blob.subscribers.len(), 1); // still one subscriber
        assert_eq!(blob.status, BlobStatus::Resolved);
        assert_eq!(blob.size, size);

        // Check the subscription group
        let group = blob.subscribers.get(&subscriber).unwrap();
        assert_eq!(group.subscriptions.len(), 1);
        let sub = group.subscriptions.get(&id2.clone()).unwrap();
        assert_eq!(sub.added, add3_epoch);
        assert_eq!(sub.expiry, add3_epoch + AUTO_TTL);

        // Check the account balance
        let account = state.get_account(subscriber).unwrap();
        assert_eq!(account.last_debit_epoch, delete_epoch);
        assert_eq!(
            account.credit_committed, // debit reduces this
            BigInt::from((AUTO_TTL - (delete_epoch - add3_epoch)) as u64 * size),
        );
        assert_eq!(account.credit_free, credit_amount); // not changed
        assert_eq!(account.capacity_used, BigInt::from(size)); // not changed

        // Check state
        assert_eq!(state.credit_committed, account.credit_committed);
        assert_eq!(
            state.credit_debited,
            token_amount.atto() - (&account.credit_free + &account.credit_committed)
        );
        assert_eq!(state.capacity_used, BigInt::from(size));

        // Check indexes
        assert_eq!(state.expiries.len(), 1);
        assert_eq!(state.added.len(), 0);
        assert_eq!(state.pending.len(), 0);

        // Check approval
        let account_committed = account.credit_committed.clone();
        check_approval(
            account,
            origin,
            caller,
            state.credit_debited + account_committed,
        );
    }

    #[test]
    fn test_renew_blob_success() {
        setup_logs();
        let capacity = 1024 * 1024;
        let mut state = State::new(capacity, 1);
        let subscriber = new_address();
        let current_epoch = ChainEpoch::from(1);
        let amount = TokenAmount::from_whole(10);
        state
            .buy_credit(subscriber, amount.clone(), current_epoch)
            .unwrap();
        let mut credit_amount = amount.atto().clone();

        // Add blob with default a subscription ID
        let (hash, size) = new_hash(1024);
        let add_epoch = current_epoch;
        let source = new_pk();
        let res = state.add_blob(
            subscriber,
            subscriber,
            subscriber,
            add_epoch,
            hash,
            new_metadata_hash(),
            SubscriptionId::Default,
            size,
            None,
            source,
            TokenAmount::zero(),
        );
        assert!(res.is_ok());

        // Check the account balance
        let account = state.get_account(subscriber).unwrap();
        assert_eq!(account.last_debit_epoch, add_epoch);
        assert_eq!(
            account.credit_committed,
            BigInt::from(AUTO_TTL as u64 * size),
        );
        credit_amount -= &account.credit_committed;
        assert_eq!(account.credit_free, credit_amount);
        assert_eq!(account.capacity_used, BigInt::from(size));

        // Set to status pending
        let res = state.set_blob_pending(subscriber, hash, SubscriptionId::Default, source);
        assert!(res.is_ok());

        // Finalize as resolved
        let finalize_epoch = ChainEpoch::from(11);
        let res = state.finalize_blob(
            subscriber,
            finalize_epoch,
            hash,
            SubscriptionId::Default,
            BlobStatus::Resolved,
        );
        assert!(res.is_ok());

        // Renew blob
        let renew_epoch = ChainEpoch::from(21);
        let res = state.renew_blob(subscriber, renew_epoch, hash, SubscriptionId::Default);
        assert!(res.is_ok());

        // Check the account balance
        let account = state.get_account(subscriber).unwrap();
        assert_eq!(account.last_debit_epoch, add_epoch);
        assert_eq!(
            account.credit_committed,
            BigInt::from((AUTO_TTL + (renew_epoch - add_epoch)) as u64 * size),
        );
        credit_amount -= (renew_epoch - add_epoch) as u64 * size;
        assert_eq!(account.credit_free, credit_amount);
        assert_eq!(account.capacity_used, BigInt::from(size));

        // Check state
        assert_eq!(state.credit_committed, account.credit_committed);
        assert_eq!(
            state.credit_debited,
            amount.atto() - (&account.credit_free + &account.credit_committed)
        );
        assert_eq!(state.capacity_used, account.capacity_used);

        // Check indexes
        assert_eq!(state.expiries.len(), 1);
        assert_eq!(state.added.len(), 0);
        assert_eq!(state.pending.len(), 0);
    }

    #[test]
    fn test_renew_blob_refund() {
        setup_logs();
        let capacity = 1024 * 1024;
        let mut state = State::new(capacity, 1);
        let subscriber = new_address();
        let current_epoch = ChainEpoch::from(1);
        let amount = TokenAmount::from_whole(10);
        state
            .buy_credit(subscriber, amount.clone(), current_epoch)
            .unwrap();
        let mut credit_amount = amount.atto().clone();

        // Add blob with default a subscription ID
        let (hash1, size1) = new_hash(1024);
        let add1_epoch = current_epoch;
        let id1 = SubscriptionId::Default;
        let source = new_pk();
        let res = state.add_blob(
            subscriber,
            subscriber,
            subscriber,
            add1_epoch,
            hash1,
            new_metadata_hash(),
            id1.clone(),
            size1,
            None,
            source,
            TokenAmount::zero(),
        );
        assert!(res.is_ok());

        // Check the account balance
        let account = state.get_account(subscriber).unwrap();
        assert_eq!(account.last_debit_epoch, add1_epoch);
        assert_eq!(
            account.credit_committed,
            BigInt::from(AUTO_TTL as u64 * size1),
        );
        credit_amount -= &account.credit_committed;
        assert_eq!(account.credit_free, credit_amount);
        assert_eq!(account.capacity_used, BigInt::from(size1));

        // Add another blob past the first blob's expiry
        let (hash2, size2) = new_hash(2048);
        let add2_epoch = ChainEpoch::from(AUTO_TTL + 11);
        let id2 = SubscriptionId::Key(b"foo".to_vec());
        let source = new_pk();
        let res = state.add_blob(
            subscriber,
            subscriber,
            subscriber,
            add2_epoch,
            hash2,
            new_metadata_hash(),
            id2.clone(),
            size2,
            None,
            source,
            TokenAmount::zero(),
        );
        assert!(res.is_ok());

        // Check the account balance
        let account = state.get_account(subscriber).unwrap();
        assert_eq!(account.last_debit_epoch, add2_epoch);
        let blob1_expiry = ChainEpoch::from(AUTO_TTL + add1_epoch);
        let overcharge = BigInt::from((add2_epoch - blob1_expiry) as u64 * size1);
        assert_eq!(
            account.credit_committed, // this includes an overcharge that needs to be accounted for
            AUTO_TTL as u64 * size2 - overcharge,
        );
        credit_amount -= BigInt::from(AUTO_TTL as u64 * size2);
        assert_eq!(account.credit_free, credit_amount);
        assert_eq!(account.capacity_used, BigInt::from(size1 + size2));

        // Check state
        assert_eq!(state.credit_committed, account.credit_committed);
        assert_eq!(
            state.credit_debited,
            amount.atto() - (&account.credit_free + &account.credit_committed)
        );
        assert_eq!(state.capacity_used, account.capacity_used);

        // Check indexes
        assert_eq!(state.expiries.len(), 2);
        assert_eq!(state.added.len(), 2);
        assert_eq!(state.pending.len(), 0);

        // Renew the first blob
        let renew_epoch = ChainEpoch::from(AUTO_TTL + 31);
        let res = state.renew_blob(subscriber, renew_epoch, hash1, id1.clone());
        assert!(res.is_ok());

        // Check the account balance
        let account = state.get_account(subscriber).unwrap();
        assert_eq!(account.last_debit_epoch, add2_epoch);
        let blob1_expiry2 = ChainEpoch::from(AUTO_TTL + renew_epoch);
        let blob2_expiry = ChainEpoch::from(AUTO_TTL + add2_epoch);
        assert_eq!(
            account.credit_committed,
            BigInt::from(
                (blob2_expiry - add2_epoch) as u64 * size2
                    + (blob1_expiry2 - add2_epoch) as u64 * size1
            ),
        );
        credit_amount -= BigInt::from((blob1_expiry2 - add2_epoch) as u64 * size1);
        assert_eq!(account.credit_free, credit_amount);
        assert_eq!(account.capacity_used, BigInt::from(size1 + size2));

        // Check state
        assert_eq!(state.credit_committed, account.credit_committed);
        assert_eq!(
            state.credit_debited,
            amount.atto() - (&account.credit_free + &account.credit_committed)
        );
        assert_eq!(state.capacity_used, account.capacity_used);

        // Check indexes
        assert_eq!(state.expiries.len(), 2);
        assert_eq!(state.added.len(), 2);
        assert_eq!(state.pending.len(), 0);
    }

    #[test]
    fn test_finalize_blob_from_bad_state() {
        setup_logs();
        let capacity = 1024 * 1024;
        let mut state = State::new(capacity, 1);
        let subscriber = new_address();
        let current_epoch = ChainEpoch::from(1);
        let amount = TokenAmount::from_whole(10);
        state
            .buy_credit(subscriber, amount.clone(), current_epoch)
            .unwrap();

        // Add a blob
        let (hash, size) = new_hash(1024);
        let res = state.add_blob(
            subscriber,
            subscriber,
            subscriber,
            current_epoch,
            hash,
            new_metadata_hash(),
            SubscriptionId::Default,
            size,
            None,
            new_pk(),
            TokenAmount::zero(),
        );
        assert!(res.is_ok());

        // Finalize as pending
        let finalize_epoch = ChainEpoch::from(11);
        let res = state.finalize_blob(
            subscriber,
            finalize_epoch,
            hash,
            SubscriptionId::Default,
            BlobStatus::Pending,
        );
        assert!(res.is_err());
        assert_eq!(
            res.err().unwrap().msg(),
            format!("cannot finalize blob {} as added or pending", hash)
        );
    }

    #[test]
    fn test_finalize_blob_resolved() {
        setup_logs();
        let capacity = 1024 * 1024;
        let mut state = State::new(capacity, 1);
        let subscriber = new_address();
        let current_epoch = ChainEpoch::from(1);
        let amount = TokenAmount::from_whole(10);
        state
            .buy_credit(subscriber, amount.clone(), current_epoch)
            .unwrap();

        // Add a blob
        let (hash, size) = new_hash(1024);
        let source = new_pk();
        let res = state.add_blob(
            subscriber,
            subscriber,
            subscriber,
            current_epoch,
            hash,
            new_metadata_hash(),
            SubscriptionId::Default,
            size,
            None,
            source,
            TokenAmount::zero(),
        );
        assert!(res.is_ok());

        // Set to status pending
        let res = state.set_blob_pending(subscriber, hash, SubscriptionId::Default, source);
        assert!(res.is_ok());

        // Finalize as resolved
        let finalize_epoch = ChainEpoch::from(11);
        let res = state.finalize_blob(
            subscriber,
            finalize_epoch,
            hash,
            SubscriptionId::Default,
            BlobStatus::Resolved,
        );
        assert!(res.is_ok());

        // Check status
        let status = state
            .get_blob_status(subscriber, hash, SubscriptionId::Default)
            .unwrap();
        assert!(matches!(status, BlobStatus::Resolved));

        // Check indexes
        assert_eq!(state.expiries.len(), 1);
        assert_eq!(state.added.len(), 0);
        assert_eq!(state.pending.len(), 0);
    }

    #[test]
    fn test_finalize_blob_failed() {
        setup_logs();
        let capacity = 1024 * 1024;
        let mut state = State::new(capacity, 1);
        let subscriber = new_address();
        let current_epoch = ChainEpoch::from(1);
        let amount = TokenAmount::from_whole(10);
        state
            .buy_credit(subscriber, amount.clone(), current_epoch)
            .unwrap();
        let credit_amount = amount.atto().clone();

        // Add a blob
        let add_epoch = current_epoch;
        let (hash, size) = new_hash(1024);
        let source = new_pk();
        let res = state.add_blob(
            subscriber,
            subscriber,
            subscriber,
            add_epoch,
            hash,
            new_metadata_hash(),
            SubscriptionId::Default,
            size,
            None,
            source,
            TokenAmount::zero(),
        );
        assert!(res.is_ok());

        // Set to status pending
        let res = state.set_blob_pending(subscriber, hash, SubscriptionId::Default, source);
        assert!(res.is_ok());

        // Finalize as failed
        let finalize_epoch = ChainEpoch::from(11);
        let res = state.finalize_blob(
            subscriber,
            finalize_epoch,
            hash,
            SubscriptionId::Default,
            BlobStatus::Failed,
        );
        assert!(res.is_ok());

        // Check status
        let status = state
            .get_blob_status(subscriber, hash, SubscriptionId::Default)
            .unwrap();
        assert!(matches!(status, BlobStatus::Failed));

        // Check the account balance
        let account = state.get_account(subscriber).unwrap();
        assert_eq!(account.last_debit_epoch, add_epoch);
        assert_eq!(account.credit_committed, BigInt::from(0)); // credit was released
        assert_eq!(account.credit_free, credit_amount);
        assert_eq!(account.capacity_used, BigInt::from(0)); // capacity was released

        // Check state
        assert_eq!(state.credit_committed, BigInt::from(0)); // credit was released
        assert_eq!(state.credit_debited, BigInt::from(0));
        assert_eq!(state.capacity_used, BigInt::from(0)); // capacity was released

        // Check indexes
        assert_eq!(state.expiries.len(), 1); // remains until the blob is explicitly deleted
        assert_eq!(state.added.len(), 0);
        assert_eq!(state.pending.len(), 0);
    }

    #[test]
    fn test_finalize_blob_failed_refund() {
        setup_logs();
        let capacity = 1024 * 1024;
        let mut state = State::new(capacity, 1);
        let subscriber = new_address();
        let current_epoch = ChainEpoch::from(1);
        let amount = TokenAmount::from_whole(10);
        state
            .buy_credit(subscriber, amount.clone(), current_epoch)
            .unwrap();
        let mut credit_amount = amount.atto().clone();

        // Add a blob
        let add_epoch = current_epoch;
        let (hash, size) = new_hash(1024);
        let source = new_pk();
        let res = state.add_blob(
            subscriber,
            subscriber,
            subscriber,
            add_epoch,
            hash,
            new_metadata_hash(),
            SubscriptionId::Default,
            size,
            None,
            source,
            TokenAmount::zero(),
        );
        assert!(res.is_ok());

        // Check the account balance
        let account = state.get_account(subscriber).unwrap();
        assert_eq!(account.last_debit_epoch, add_epoch);
        assert_eq!(
            account.credit_committed,
            BigInt::from(AUTO_TTL as u64 * size),
        );
        credit_amount -= &account.credit_committed;
        assert_eq!(account.credit_free, credit_amount);
        assert_eq!(account.capacity_used, BigInt::from(size));

        // Check state
        assert_eq!(state.credit_committed, account.credit_committed);
        assert_eq!(state.credit_debited, BigInt::from(0));
        assert_eq!(state.capacity_used, account.capacity_used); // capacity was released

        // Debit accounts to trigger a refund when we fail below
        let debit_epoch = ChainEpoch::from(11);
        let deletes_from_disc = state.debit_accounts(debit_epoch).unwrap();
        assert!(deletes_from_disc.is_empty());

        // Check the account balance
        let account = state.get_account(subscriber).unwrap();
        assert_eq!(account.last_debit_epoch, debit_epoch);
        assert_eq!(
            account.credit_committed,
            BigInt::from((AUTO_TTL - (debit_epoch - add_epoch)) as u64 * size),
        );
        assert_eq!(account.credit_free, credit_amount); // not changed
        assert_eq!(account.capacity_used, BigInt::from(size));

        // Check state
        assert_eq!(state.credit_committed, account.credit_committed);
        assert_eq!(
            state.credit_debited,
            BigInt::from((debit_epoch - add_epoch) as u64 * size)
        );
        assert_eq!(state.capacity_used, account.capacity_used);

        // Set to status pending
        let res = state.set_blob_pending(subscriber, hash, SubscriptionId::Default, source);
        assert!(res.is_ok());

        // Finalize as failed
        let finalize_epoch = ChainEpoch::from(21);
        let res = state.finalize_blob(
            subscriber,
            finalize_epoch,
            hash,
            SubscriptionId::Default,
            BlobStatus::Failed,
        );
        assert!(res.is_ok());

        // Check status
        let status = state
            .get_blob_status(subscriber, hash, SubscriptionId::Default)
            .unwrap();
        assert!(matches!(status, BlobStatus::Failed));

        // Check the account balance
        let account = state.get_account(subscriber).unwrap();
        assert_eq!(account.last_debit_epoch, debit_epoch);
        assert_eq!(account.credit_committed, BigInt::from(0)); // credit was released
        assert_eq!(account.credit_free, amount.atto().clone()); // credit was refunded
        assert_eq!(account.capacity_used, BigInt::from(0)); // capacity was released

        // Check state
        assert_eq!(state.credit_committed, BigInt::from(0)); // credit was released
        assert_eq!(state.credit_debited, BigInt::from(0)); // credit was refunded and released
        assert_eq!(state.capacity_used, BigInt::from(0)); // capacity was released

        // Check indexes
        assert_eq!(state.expiries.len(), 1); // remains until the blob is explicitly deleted
        assert_eq!(state.added.len(), 0);
        assert_eq!(state.pending.len(), 0);
    }

    #[test]
    fn test_delete_blob_refund() {
        setup_logs();
        let capacity = 1024 * 1024;
        let mut state = State::new(capacity, 1);
        let origin = new_address();
        let current_epoch = ChainEpoch::from(1);
        let token_amount = TokenAmount::from_whole(10);
        state
            .buy_credit(origin, token_amount.clone(), current_epoch)
            .unwrap();
        delete_blob_refund(state, origin, origin, origin, current_epoch, token_amount);
    }

    #[test]
    fn test_delete_blob_refund_with_approval() {
        setup_logs();
        let capacity = 1024 * 1024;
        let mut state = State::new(capacity, 1);
        let origin = new_address();
        let subscriber = new_address();
        let current_epoch = ChainEpoch::from(1);
        let token_amount = TokenAmount::from_whole(10);
        state
            .buy_credit(subscriber, token_amount.clone(), current_epoch)
            .unwrap();
        state
            .approve_credit(subscriber, origin, None, current_epoch, None, None)
            .unwrap();
        delete_blob_refund(
            state,
            origin,
            origin,
            subscriber,
            current_epoch,
            token_amount,
        );
    }

    #[test]
    fn test_if_blobs_ttl_exceeds_accounts_ttl_should_error() {
        setup_logs();

        // Test cases structure
        struct TestCase {
            name: &'static str,
            account_ttl_status: TtlStatus,
            blob_ttl: ChainEpoch,
            should_succeed: bool,
        }

        // Define test cases
        let test_cases = vec![
            TestCase {
                name: "Reduced status rejects even minimum TTL",
                account_ttl_status: TtlStatus::Reduced,
                blob_ttl: MIN_TTL,
                should_succeed: false,
            },
            TestCase {
                name: "Default status allows default TTL",
                account_ttl_status: TtlStatus::Default,
                blob_ttl: TtlStatus::DEFAULT_MAX_TTL,
                should_succeed: true,
            },
            TestCase {
                name: "Default status rejects higher TTL",
                account_ttl_status: TtlStatus::Default,
                blob_ttl: TtlStatus::DEFAULT_MAX_TTL + 1,
                should_succeed: false,
            },
            TestCase {
                name: "Custom status allows matching TTL",
                account_ttl_status: TtlStatus::Custom(7200),
                blob_ttl: 7200,
                should_succeed: true,
            },
            TestCase {
                name: "Custom status rejects higher TTL",
                account_ttl_status: TtlStatus::Custom(7200),
                blob_ttl: 7201,
                should_succeed: false,
            },
            TestCase {
                name: "Extended status allows any TTL",
                account_ttl_status: TtlStatus::Extended,
                blob_ttl: 365 * 24 * 60 * 60, // 1 year
                should_succeed: true,
            },
        ];

        // Run all test cases
        for tc in test_cases {
            let capacity = 1024 * 1024;
            let mut state = State::new(capacity, 1);
            let subscriber = new_address();
            let current_epoch = ChainEpoch::from(1);
            let amount = TokenAmount::from_whole(10);

            state
                .buy_credit(subscriber, amount.clone(), current_epoch)
                .unwrap();
            state
                .set_ttl_status(subscriber, tc.account_ttl_status, current_epoch)
                .unwrap();

            let (hash, size) = new_hash(1024);
            let res = state.add_blob(
                subscriber,
                subscriber,
                subscriber,
                current_epoch,
                hash,
                new_metadata_hash(),
                SubscriptionId::Default,
                size,
                Some(tc.blob_ttl),
                new_pk(),
                TokenAmount::zero(),
            );

            if tc.should_succeed {
                assert!(
                    res.is_ok(),
                    "Test case '{}' should succeed but failed: {:?}",
                    tc.name,
                    res.err()
                );
            } else {
                assert!(
                    res.is_err(),
                    "Test case '{}' should fail but succeeded",
                    tc.name
                );
                assert_eq!(
                    res.err().unwrap().msg(),
                    format!(
                        "attempt to add a blob with TTL ({}) that exceeds account's max allowed TTL ({})",
                        tc.blob_ttl, i64::from(tc.account_ttl_status), 
                    ),
                    "Test case '{}' failed with unexpected error message",
                    tc.name
                );
            }
        }
    }

    fn delete_blob_refund(
        mut state: State,
        origin: Address,
        caller: Address,
        subscriber: Address,
        current_epoch: ChainEpoch,
        token_amount: TokenAmount,
    ) {
        let mut credit_amount = token_amount.atto().clone();

        // Add a blob
        let add1_epoch = current_epoch;
        let (hash1, size1) = new_hash(1024);
        let res = state.add_blob(
            origin,
            caller,
            subscriber,
            add1_epoch,
            hash1,
            new_metadata_hash(),
            SubscriptionId::Default,
            size1,
            Some(MIN_TTL),
            new_pk(),
            TokenAmount::zero(),
        );
        assert!(res.is_ok());

        // Check the account balance
        let account = state.get_account(subscriber).unwrap();
        assert_eq!(account.last_debit_epoch, add1_epoch);
        assert_eq!(
            account.credit_committed,
            BigInt::from(MIN_TTL as u64 * size1),
        );
        credit_amount -= &account.credit_committed;
        assert_eq!(account.credit_free, credit_amount);
        assert_eq!(account.capacity_used, BigInt::from(size1));

        // Add another blob past the first blob expiry
        // This will trigger a debit on the account
        let add2_epoch = ChainEpoch::from(MIN_TTL + 10);
        let (hash2, size2) = new_hash(2048);
        let res = state.add_blob(
            origin,
            caller,
            subscriber,
            add2_epoch,
            hash2,
            new_metadata_hash(),
            SubscriptionId::Default,
            size2,
            Some(MIN_TTL),
            new_pk(),
            TokenAmount::zero(),
        );
        assert!(res.is_ok());

        // Check the account balance
        let account = state.get_account(subscriber).unwrap();
        assert_eq!(account.last_debit_epoch, add2_epoch);
        let blob1_expiry = ChainEpoch::from(MIN_TTL + add1_epoch);
        let overcharge = BigInt::from((add2_epoch - blob1_expiry) as u64 * size1);
        assert_eq!(
            account.credit_committed, // this includes an overcharge that needs to be refunded
            MIN_TTL as u64 * size2 - overcharge,
        );
        credit_amount -= BigInt::from(MIN_TTL as u64 * size2);
        assert_eq!(account.credit_free, credit_amount);
        assert_eq!(account.capacity_used, BigInt::from(size1 + size2));

        // Delete the first blob
        let delete_epoch = ChainEpoch::from(MIN_TTL + 20);
        let delete_from_disc = state
            .delete_blob(
                origin,
                caller,
                subscriber,
                delete_epoch,
                hash1,
                SubscriptionId::Default,
            )
            .unwrap();
        assert!(delete_from_disc);

        // Check the account balance
        let account = state.get_account(subscriber).unwrap();
        assert_eq!(account.last_debit_epoch, add2_epoch); // not changed, blob is expired
        assert_eq!(
            account.credit_committed, // should not include overcharge due to refund
            BigInt::from(MIN_TTL as u64 * size2),
        );
        assert_eq!(account.credit_free, credit_amount); // not changed
        assert_eq!(account.capacity_used, BigInt::from(size2));

        // Check state
        assert_eq!(state.credit_committed, account.credit_committed); // credit was released
        assert_eq!(state.credit_debited, BigInt::from(MIN_TTL as u64 * size1));
        assert_eq!(state.capacity_used, BigInt::from(size2)); // capacity was released

        // Check indexes
        assert_eq!(state.expiries.len(), 1);
        assert_eq!(state.added.len(), 1);
        assert_eq!(state.pending.len(), 0);

        // Check approval
        let account_committed = account.credit_committed.clone();
        check_approval(
            account,
            origin,
            caller,
            state.credit_debited + account_committed,
        );
    }
}<|MERGE_RESOLUTION|>--- conflicted
+++ resolved
@@ -7,13 +7,8 @@
 
 use fendermint_actor_blobs_shared::params::GetStatsReturn;
 use fendermint_actor_blobs_shared::state::{
-<<<<<<< HEAD
     Account, Blob, BlobStatus, CreditAllowance, CreditApproval, Hash, PublicKey, Subscription,
-    SubscriptionGroup, SubscriptionId,
-=======
-    Account, Blob, BlobStatus, CreditApproval, Hash, PublicKey, Subscription, SubscriptionGroup,
-    SubscriptionId, TtlStatus,
->>>>>>> 1b6a7ff5
+    SubscriptionGroup, SubscriptionId, TtlStatus,
 };
 use fil_actors_runtime::ActorError;
 use fvm_ipld_encoding::tuple::*;
@@ -1296,11 +1291,6 @@
         Ok(delete_blob)
     }
 
-    /// Return available capacity as a difference between `capacity_total` and `capacity_used`.
-    fn capacity_available(&self) -> BigInt {
-        &self.capacity_total - &self.capacity_used
-    }
-
     pub fn set_ttl_status(
         &mut self,
         account: Address,
@@ -1308,7 +1298,7 @@
         current_epoch: ChainEpoch,
     ) -> anyhow::Result<(), ActorError> {
         match status {
-            // we don't want to create an account for default TTL
+            // We don't want to create an account for default TTL
             TtlStatus::Default => {
                 if let Some(account) = self.accounts.get_mut(&account) {
                     account.max_ttl_epochs = status.into();
@@ -1323,6 +1313,11 @@
             }
         }
         Ok(())
+    }
+
+    /// Return available capacity as a difference between `capacity_total` and `capacity_used`.
+    fn capacity_available(&self) -> BigInt {
+        &self.capacity_total - &self.capacity_used
     }
 }
 
@@ -1493,14 +1488,13 @@
             MIN_TTL
         )));
     }
-
     if ChainEpoch::from(account.max_ttl_epochs) < ttl {
         return Err(ActorError::forbidden(format!(
             "attempt to add a blob with TTL ({}) that exceeds account's max allowed TTL ({})",
             ttl, account.max_ttl_epochs,
         )));
     }
-        Ok((ttl, auto_renew))
+    Ok((ttl, auto_renew))
 }
 
 #[cfg(test)]
@@ -3163,7 +3157,7 @@
                     res.err().unwrap().msg(),
                     format!(
                         "attempt to add a blob with TTL ({}) that exceeds account's max allowed TTL ({})",
-                        tc.blob_ttl, i64::from(tc.account_ttl_status), 
+                        tc.blob_ttl, i64::from(tc.account_ttl_status),
                     ),
                     "Test case '{}' failed with unexpected error message",
                     tc.name
