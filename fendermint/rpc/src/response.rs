--- conflicted
+++ resolved
@@ -4,11 +4,8 @@
 use base64::Engine;
 use bytes::Bytes;
 use cid::Cid;
-<<<<<<< HEAD
+use fendermint_actor_accumulator::PushReturn;
 use fendermint_actor_machine::Metadata;
-=======
-use fendermint_actor_accumulator::PushReturn;
->>>>>>> dc7fe2ea
 use fendermint_actor_objectstore::{Object, ObjectList};
 use fendermint_vm_actor_interface::{adm, eam};
 use fvm_ipld_encoding::{BytesDe, RawBytes};
@@ -66,29 +63,25 @@
         .map_err(|e| anyhow!("failed to deserialize bytes returned by FEVM method invocation: {e}"))
 }
 
-<<<<<<< HEAD
 /// Parse what Tendermint returns in the `data` field of [`DeliverTx`] as a [`Cid`] string.
 pub fn decode_cid_string(deliver_tx: &DeliverTx) -> anyhow::Result<String> {
-=======
-/// Parse what Tendermint returns in the `data` field of [`DeliverTx`] as a Cid.
-pub fn decode_cid(deliver_tx: &DeliverTx) -> anyhow::Result<Cid> {
->>>>>>> dc7fe2ea
     let data = decode_data(&deliver_tx.data)?;
-    fvm_ipld_encoding::from_slice::<Cid>(&data).map_err(|e| anyhow!("error parsing as Cid: {e}"))
+    fvm_ipld_encoding::from_slice::<Cid>(&data)
+        .map_err(|e| anyhow!("error parsing as String: {e}"))
+        .map(|cid| cid.to_string())
 }
 
 /// Parse what Tendermint returns in the `data` field of [`DeliverTx`] as bytes.
 pub fn decode_acc_push_return(deliver_tx: &DeliverTx) -> anyhow::Result<PushReturn> {
     let data = decode_data(&deliver_tx.data)?;
     fvm_ipld_encoding::from_slice::<PushReturn>(&data)
-        .map_err(|e| anyhow!("error parsing as accumulator push response: {e}"))
+        .map_err(|e| anyhow!("error parsing as PushReturn: {e}"))
 }
 
 pub fn decode_acc_get_at(deliver_tx: &DeliverTx) -> anyhow::Result<Vec<u8>> {
     let data = decode_data(&deliver_tx.data)?;
     fvm_ipld_encoding::from_slice(data.as_slice())
         .map_err(|e| anyhow!("error parsing as Vec<u8>: {e}"))
-        .map(|cid| cid.to_string())
 }
 
 /// Parse what Tendermint returns in the `data` field of [`DeliverTx`] as [`CreateReturn`].
