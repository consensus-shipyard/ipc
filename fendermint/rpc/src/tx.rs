// Copyright 2022-2024 Protocol Labs
// SPDX-License-Identifier: Apache-2.0, MIT

use std::marker::PhantomData;

use anyhow::{anyhow, Context};
use async_trait::async_trait;
use bytes::Bytes;
use fendermint_vm_message::query::{FvmQueryHeight, GasEstimate};
use tendermint::abci::response::DeliverTx;
use tendermint_rpc::endpoint::broadcast::{tx_async, tx_commit, tx_sync};

<<<<<<< HEAD
use fendermint_actor_machine::{Metadata, WriteAccess};
=======
use fendermint_actor_accumulator::PushReturn;
>>>>>>> dc7fe2ea
use fendermint_actor_objectstore::{
    DeleteParams, GetParams, ListParams, Object, ObjectList, PutParams,
};
use fvm_ipld_encoding::RawBytes;
use fvm_shared::address::Address;
use fvm_shared::econ::TokenAmount;
use fvm_shared::MethodNum;

use fendermint_vm_actor_interface::{adm, eam};
use fendermint_vm_message::chain::ChainMessage;

use crate::message::{GasParams, SignedMessageFactory};
use crate::query::{QueryClient, QueryResponse};
use crate::response::{
<<<<<<< HEAD
    decode_bytes, decode_cid_string, decode_fevm_create, decode_fevm_invoke, decode_machine_create,
    decode_machine_get, decode_machine_list, decode_os_get, decode_os_list,
=======
    decode_acc_get_at, decode_acc_push_return, decode_bytes, decode_cid, decode_fevm_create,
    decode_fevm_invoke, decode_os_get, decode_os_list,
>>>>>>> dc7fe2ea
};

/// Abstracting away what the return value is based on whether
/// we broadcast transactions in sync, async or commit mode.
pub trait BroadcastMode {
    type Response<T>;
}

pub trait BoundClient {
    fn message_factory_mut(&mut self) -> &mut SignedMessageFactory;

    fn address(&mut self) -> Address {
        *self.message_factory_mut().address()
    }
}

/// Fendermint client for submitting transactions.
#[async_trait]
pub trait TxClient<M: BroadcastMode = TxCommit>: BoundClient + Send + Sync {
    /// Transfer tokens to another account.
    async fn transfer(
        &mut self,
        to: Address,
        value: TokenAmount,
        gas_params: GasParams,
    ) -> anyhow::Result<M::Response<()>> {
        let mf = self.message_factory_mut();
        let msg = mf.transfer(to, value, gas_params)?;
        let fut = self.perform(msg, |_| Ok(()));
        let res = fut.await?;
        Ok(res)
    }

    /// Send a message to an actor.
    async fn transaction(
        &mut self,
        to: Address,
        method_num: MethodNum,
        params: RawBytes,
        value: TokenAmount,
        gas_params: GasParams,
    ) -> anyhow::Result<M::Response<RawBytes>> {
        let mf = self.message_factory_mut();
        let msg = mf.transaction(to, method_num, params, value, gas_params, None)?;
        let fut = self.perform(msg, decode_bytes);
        let res = fut.await?;
        Ok(res)
    }

    /// Create an object store.
    async fn os_create(
        &mut self,
        write_access: WriteAccess,
        value: TokenAmount,
        gas_params: GasParams,
    ) -> anyhow::Result<M::Response<adm::CreateExternalReturn>> {
        let mf = self.message_factory_mut();
        let msg = mf.os_create(write_access, value, gas_params)?;
        let fut = self.perform(msg, decode_machine_create);
        let res = fut.await?;
        Ok(res)
    }

    /// Put an object into an object store.
    async fn os_put(
        &mut self,
        address: Address,
        params: PutParams,
        value: TokenAmount,
        gas_params: GasParams,
    ) -> anyhow::Result<M::Response<String>> {
        let mf = self.message_factory_mut();
        let msg = mf.os_put(address, params, value, gas_params)?;
        let fut = self.perform(msg, decode_cid_string);
        let res = fut.await?;
        Ok(res)
    }

    /// Delete an object from an object store.
    async fn os_delete(
        &mut self,
        address: Address,
        params: DeleteParams,
        value: TokenAmount,
        gas_params: GasParams,
    ) -> anyhow::Result<M::Response<String>> {
        let mf = self.message_factory_mut();
        let msg = mf.os_delete(address, params, value, gas_params)?;
        let fut = self.perform(msg, decode_cid_string);
        let res = fut.await?;
        Ok(res)
    }

    /// Create an accumulator.
    async fn acc_create(
        &mut self,
        write_access: WriteAccess,
        value: TokenAmount,
        gas_params: GasParams,
    ) -> anyhow::Result<M::Response<adm::CreateExternalReturn>> {
        let mf = self.message_factory_mut();
        let msg = mf.acc_create(write_access, value, gas_params)?;
        let fut = self.perform(msg, decode_machine_create);
        let res = fut.await?;
        Ok(res)
    }

    /// Push an event to an accumulator.
    async fn acc_push(
        &mut self,
        address: Address,
        event: Bytes,
        value: TokenAmount,
        gas_params: GasParams,
<<<<<<< HEAD
    ) -> anyhow::Result<M::Response<String>> {
        let mf = self.message_factory_mut();
        let msg = mf.acc_push(address, event, value, gas_params)?;
        let fut = self.perform(msg, decode_cid_string);
=======
    ) -> anyhow::Result<M::Response<PushReturn>> {
        let mf = self.message_factory_mut();
        let msg = mf.acc_push(event, value, gas_params)?;
        let fut = self.perform(msg, decode_acc_push_return);
>>>>>>> dc7fe2ea
        let res = fut.await?;
        Ok(res)
    }

    /// Deploy a FEVM contract.
    async fn fevm_create(
        &mut self,
        contract: Bytes,
        constructor_args: Bytes,
        value: TokenAmount,
        gas_params: GasParams,
    ) -> anyhow::Result<M::Response<eam::CreateReturn>> {
        let mf = self.message_factory_mut();
        let msg = mf.fevm_create(contract, constructor_args, value, gas_params)?;
        let fut = self.perform(msg, decode_fevm_create);
        let res = fut.await?;
        Ok(res)
    }

    /// Invoke a method on a FEVM contract.
    async fn fevm_invoke(
        &mut self,
        contract: Address,
        calldata: Bytes,
        value: TokenAmount,
        gas_params: GasParams,
    ) -> anyhow::Result<M::Response<Vec<u8>>> {
        let mf = self.message_factory_mut();
        let msg = mf.fevm_invoke(contract, calldata, value, gas_params)?;
        let fut = self.perform(msg, decode_fevm_invoke);
        let res = fut.await?;
        Ok(res)
    }

    async fn perform<F, T>(&self, msg: ChainMessage, f: F) -> anyhow::Result<M::Response<T>>
    where
        F: FnOnce(&DeliverTx) -> anyhow::Result<T> + Sync + Send,
        T: Sync + Send;
}

/// Convenience trait to call FEVM methods in read-only mode, without doing a transaction.
#[async_trait]
pub trait CallClient: QueryClient + BoundClient {
    /// List machine metadata by owner.
    async fn list_machines_call(
        &mut self,
        owner: Address,
        value: TokenAmount,
        gas_params: GasParams,
        height: FvmQueryHeight,
    ) -> anyhow::Result<CallResponse<Vec<adm::Metadata>>> {
        let msg = self
            .message_factory_mut()
            .list_machines(owner, value, gas_params)?;

        let response = self.call(msg, height).await?;
        if response.value.code.is_err() {
            return Err(anyhow!("{}", response.value.info));
        }
        let return_data = decode_machine_list(&response.value)
            .context("error decoding data from deliver_tx in call")?;

        let response = CallResponse {
            response,
            return_data: Some(return_data),
        };

        Ok(response)
    }

    /// Get machine metadata.
    async fn get_machine_call(
        &mut self,
        address: Address,
        value: TokenAmount,
        gas_params: GasParams,
        height: FvmQueryHeight,
    ) -> anyhow::Result<CallResponse<Metadata>> {
        let msg = self
            .message_factory_mut()
            .get_machine(address, value, gas_params)?;

        let response = self.call(msg, height).await?;
        if response.value.code.is_err() {
            return Err(anyhow!("{}", response.value.info));
        }
        let return_data = decode_machine_get(&response.value)
            .context("error decoding data from deliver_tx in call")?;

        let response = CallResponse {
            response,
            return_data: Some(return_data),
        };

        Ok(response)
    }

    /// Get an object in an object store without including a transaction on the blockchain.
    async fn os_get_call(
        &mut self,
        address: Address,
        params: GetParams,
        value: TokenAmount,
        gas_params: GasParams,
        height: FvmQueryHeight,
    ) -> anyhow::Result<CallResponse<Object>> {
        let msg = self
            .message_factory_mut()
            .os_get(address, params, value, gas_params)?;

        let response = self.call(msg, height).await?;
        if response.value.code.is_err() {
            return Err(anyhow!("{}", response.value.info));
        }
        let return_data = decode_os_get(&response.value)
            .context("error decoding data from deliver_tx in call")?;

        let response = CallResponse {
            response,
            return_data,
        };

        Ok(response)
    }

    /// List objects in an object store without including a transaction on the blockchain.
    async fn os_list_call(
        &mut self,
        address: Address,
        params: ListParams,
        value: TokenAmount,
        gas_params: GasParams,
        height: FvmQueryHeight,
    ) -> anyhow::Result<CallResponse<ObjectList>> {
        let msg = self
            .message_factory_mut()
            .os_list(address, params, value, gas_params)?;

        let response = self.call(msg, height).await?;
        if response.value.code.is_err() {
            return Err(anyhow!("{}", response.value.info));
        }
        let return_data = decode_os_list(&response.value)
            .context("error decoding data from deliver_tx in call")?;

        let response = CallResponse {
            response,
            return_data,
        };

        Ok(response)
    }

    /// Get object at the given index in an accumulator without including a transaction on the
    /// blockchain.
    async fn acc_get_at_call(
        &mut self,
        value: TokenAmount,
        gas_params: GasParams,
        height: FvmQueryHeight,
        index: u64,
    ) -> anyhow::Result<CallResponse<Vec<u8>>> {
        let msg = self
            .message_factory_mut()
            .acc_get_at(value, gas_params, index)?;

        let response = self.call(msg, height).await?;
        if response.value.code.is_err() {
            return Err(anyhow!("{}", response.value.info));
        }

        let res = decode_acc_get_at(&response.value)
            .context("error decoding data from deliver_tx in call")?;

        let response = CallResponse {
            response,
            return_data: Some(res),
        };

        Ok(response)
    }

    /// Get root commitment in an accumulator without including a transaction on the blockchain.
    async fn acc_root_call(
        &mut self,
        address: Address,
        value: TokenAmount,
        gas_params: GasParams,
        height: FvmQueryHeight,
    ) -> anyhow::Result<CallResponse<String>> {
        let msg = self
            .message_factory_mut()
            .acc_root(address, value, gas_params)?;

        let response = self.call(msg, height).await?;
        if response.value.code.is_err() {
            return Err(anyhow!("{}", response.value.info));
        }
        let root = decode_cid_string(&response.value)
            .context("error decoding data from deliver_tx in call")?;

        let response = CallResponse {
            response,
            return_data: Some(root),
        };

        Ok(response)
    }

    /// Call a method on a FEVM contract without including a transaction on the blockchain.
    async fn fevm_call(
        &mut self,
        contract: Address,
        calldata: Bytes,
        value: TokenAmount,
        gas_params: GasParams,
        height: FvmQueryHeight,
    ) -> anyhow::Result<CallResponse<Vec<u8>>> {
        let msg = self
            .message_factory_mut()
            .fevm_call(contract, calldata, value, gas_params)?;

        let response = self.call(msg, height).await?;

        let return_data = if response.value.code.is_err() {
            None
        } else {
            let return_data = decode_fevm_invoke(&response.value)
                .context("error decoding data from deliver_tx in query")?;
            Some(return_data)
        };

        let response = CallResponse {
            response,
            return_data,
        };

        Ok(response)
    }

    /// Estimate the gas limit of a FEVM call.
    async fn fevm_estimate_gas(
        &mut self,
        contract: Address,
        calldata: Bytes,
        value: TokenAmount,
        gas_params: GasParams,
        height: FvmQueryHeight,
    ) -> anyhow::Result<QueryResponse<GasEstimate>> {
        let msg = self
            .message_factory_mut()
            .fevm_call(contract, calldata, value, gas_params)?;

        self.estimate_gas(msg, height).await
    }
}

/// Auto-implement this trait for anything that satisfies the bounds.
impl<C> CallClient for C where C: QueryClient + BoundClient + Send + Sync {}

/// Return immediately after the transaction is broadcasted without waiting for check results.
pub struct TxAsync;

/// Wait for the check results before returning from broadcast.
pub struct TxSync;

/// Wait for the delivery results before returning from broadcast.
pub struct TxCommit;

pub struct AsyncResponse<T> {
    /// Response from Tendermint.
    pub response: tx_async::Response,
    pub return_data: PhantomData<T>,
}

pub struct SyncResponse<T> {
    /// Response from Tendermint.
    pub response: tx_sync::Response,
    pub return_data: PhantomData<T>,
}

pub struct CommitResponse<T> {
    /// Response from Tendermint.
    pub response: tx_commit::Response,
    /// Parsed return data, if the response indicates success.
    pub return_data: Option<T>,
}

pub struct CallResponse<T> {
    /// Response from Tendermint.
    pub response: QueryResponse<DeliverTx>,
    /// Parsed return data, if the response indicates success.
    pub return_data: Option<T>,
}

impl BroadcastMode for TxAsync {
    type Response<T> = AsyncResponse<T>;
}

impl BroadcastMode for TxSync {
    type Response<T> = SyncResponse<T>;
}

impl BroadcastMode for TxCommit {
    type Response<T> = CommitResponse<T>;
}<|MERGE_RESOLUTION|>--- conflicted
+++ resolved
@@ -10,11 +10,8 @@
 use tendermint::abci::response::DeliverTx;
 use tendermint_rpc::endpoint::broadcast::{tx_async, tx_commit, tx_sync};
 
-<<<<<<< HEAD
+use fendermint_actor_accumulator::PushReturn;
 use fendermint_actor_machine::{Metadata, WriteAccess};
-=======
-use fendermint_actor_accumulator::PushReturn;
->>>>>>> dc7fe2ea
 use fendermint_actor_objectstore::{
     DeleteParams, GetParams, ListParams, Object, ObjectList, PutParams,
 };
@@ -29,13 +26,9 @@
 use crate::message::{GasParams, SignedMessageFactory};
 use crate::query::{QueryClient, QueryResponse};
 use crate::response::{
-<<<<<<< HEAD
-    decode_bytes, decode_cid_string, decode_fevm_create, decode_fevm_invoke, decode_machine_create,
-    decode_machine_get, decode_machine_list, decode_os_get, decode_os_list,
-=======
-    decode_acc_get_at, decode_acc_push_return, decode_bytes, decode_cid, decode_fevm_create,
-    decode_fevm_invoke, decode_os_get, decode_os_list,
->>>>>>> dc7fe2ea
+    decode_acc_get_at, decode_acc_push_return, decode_bytes, decode_cid_string, decode_fevm_create,
+    decode_fevm_invoke, decode_machine_create, decode_machine_get, decode_machine_list,
+    decode_os_get, decode_os_list,
 };
 
 /// Abstracting away what the return value is based on whether
@@ -150,17 +143,10 @@
         event: Bytes,
         value: TokenAmount,
         gas_params: GasParams,
-<<<<<<< HEAD
-    ) -> anyhow::Result<M::Response<String>> {
+    ) -> anyhow::Result<M::Response<PushReturn>> {
         let mf = self.message_factory_mut();
         let msg = mf.acc_push(address, event, value, gas_params)?;
-        let fut = self.perform(msg, decode_cid_string);
-=======
-    ) -> anyhow::Result<M::Response<PushReturn>> {
-        let mf = self.message_factory_mut();
-        let msg = mf.acc_push(event, value, gas_params)?;
         let fut = self.perform(msg, decode_acc_push_return);
->>>>>>> dc7fe2ea
         let res = fut.await?;
         Ok(res)
     }
@@ -318,6 +304,7 @@
     /// blockchain.
     async fn acc_get_at_call(
         &mut self,
+        address: Address,
         value: TokenAmount,
         gas_params: GasParams,
         height: FvmQueryHeight,
@@ -325,7 +312,7 @@
     ) -> anyhow::Result<CallResponse<Vec<u8>>> {
         let msg = self
             .message_factory_mut()
-            .acc_get_at(value, gas_params, index)?;
+            .acc_get_at(address, value, gas_params, index)?;
 
         let response = self.call(msg, height).await?;
         if response.value.code.is_err() {
