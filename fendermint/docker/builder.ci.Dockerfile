--- conflicted
+++ resolved
@@ -65,15 +65,12 @@
 COPY --from=stripper /app /app
 
 # Build the dependencies.
-<<<<<<< HEAD
-RUN --mount=type=ssh set -eux; \
-=======
 RUN \
+  --mount=type=ssh \
   --mount=type=cache,target=/root/.cargo/registry,sharing=locked \
   --mount=type=cache,target=/root/.cargo/git,sharing=locked \
   --mount=type=cache,target=/app/target,sharing=locked \
   set -eux; \
->>>>>>> 7cdce868
   case "${TARGETARCH}" in \
   amd64) ARCH='x86_64'  ;; \
   arm64) ARCH='aarch64' ;; \
@@ -91,15 +88,12 @@
 RUN find . -type f \( -wholename "**/src/lib.rs" -o -wholename "**/src/main.rs" \) | xargs touch
 
 # Do the final build.
-<<<<<<< HEAD
-RUN --mount=type=ssh set -eux; \
-=======
 RUN \
+  --mount=type=ssh \
   --mount=type=cache,target=/root/.cargo/registry,sharing=locked \
   --mount=type=cache,target=/root/.cargo/git,sharing=locked \
   --mount=type=cache,target=/app/target,sharing=locked \
   set -eux; \
->>>>>>> 7cdce868
   case "${TARGETARCH}" in \
   amd64) ARCH='x86_64'  ;; \
   arm64) ARCH='aarch64' ;; \
