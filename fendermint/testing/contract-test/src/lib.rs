--- conflicted
+++ resolved
@@ -9,11 +9,7 @@
 
 use fendermint_crypto::PublicKey;
 use fendermint_vm_genesis::Genesis;
-<<<<<<< HEAD
 use fendermint_vm_interpreter::fvm::{BlockGasLimit, PowerUpdates};
-=======
-use fendermint_vm_interpreter::fvm::PowerUpdates;
->>>>>>> 2928bb7c
 use fendermint_vm_interpreter::genesis::{create_test_genesis_state, GenesisOutput};
 use fendermint_vm_interpreter::{
     fvm::{
@@ -129,10 +125,7 @@
         guard.take().expect("exec state empty")
     }
 
-<<<<<<< HEAD
     pub async fn begin_block(&self, block_height: ChainEpoch, producer: PublicKey) -> Result<()> {
-=======
-    pub async fn begin_block(&self, block_height: ChainEpoch) -> Result<()> {
         self.begin_block_with_validator(block_height, None).await
     }
 
@@ -141,7 +134,6 @@
         block_height: ChainEpoch,
         maybe_validator: Option<PublicKey>,
     ) -> Result<()> {
->>>>>>> 2928bb7c
         let mut block_hash: [u8; 32] = [0; 32];
         let _ = block_hash.as_mut().write_i64::<BigEndian>(block_height);
 
@@ -149,20 +141,14 @@
         let mut state_params = self.state_params.clone();
         state_params.timestamp = Timestamp(block_height as u64);
 
-<<<<<<< HEAD
-        let state = FvmExecState::new(db, self.multi_engine.as_ref(), block_height, state_params)
-            .context("error creating new state")?
-            .with_block_hash(block_hash)
-            .with_block_producer(producer);
-=======
         let mut state =
             FvmExecState::new(db, self.multi_engine.as_ref(), block_height, state_params)
                 .context("error creating new state")?
-                .with_block_hash(block_hash);
+                .with_block_hash(block_hash)
+                .with_block_producer(producer);
         if let Some(validator) = maybe_validator {
             state = state.with_validator(validator);
         }
->>>>>>> 2928bb7c
 
         self.put_exec_state(state).await;
 
