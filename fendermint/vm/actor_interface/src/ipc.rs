// Copyright 2022-2024 Protocol Labs
// SPDX-License-Identifier: Apache-2.0, MIT

// The IPC actors have bindings in `ipc_actors_abis`.
// Here we define stable IDs for them, so we can deploy the
// Solidity contracts during genesis.

use anyhow::Context;
use ethers::core::abi::Tokenize;
use ethers::core::types as et;
use ethers::core::utils::keccak256;
use fendermint_vm_genesis::{Power, Validator};
use fvm_shared::address::Error as AddressError;
use fvm_shared::address::Payload;
use ipc_actors_abis as ia;
pub use ipc_actors_abis::checkpointing_facet::BottomUpCheckpoint;
use ipc_api::subnet_id::SubnetID;
use lazy_static::lazy_static;
use merkle_tree_rs::{
    core::{process_proof, Hash},
    format::Raw,
    standard::{standard_leaf_hash, LeafType, StandardMerkleTree},
};

use crate::{
    diamond::{EthContract, EthContractMap, EthFacet},
    eam::{EthAddress, EAM_ACTOR_ID},
};

define_id!(GATEWAY { id: 64 });
define_id!(SUBNETREGISTRY { id: 65 });

lazy_static! {
    /// Contracts deployed at genesis with well-known IDs.
    pub static ref IPC_CONTRACTS: EthContractMap = {
        [
            (
                gateway::CONTRACT_NAME,
                EthContract {
                    actor_id: GATEWAY_ACTOR_ID,
                    abi: ia::gateway_diamond::GATEWAYDIAMOND_ABI.to_owned(),
                    facets: vec![
                        EthFacet {
                            name: "GatewayGetterFacet",
                            abi: ia::gateway_getter_facet::GATEWAYGETTERFACET_ABI.to_owned(),
                        },
                        EthFacet {
                            name: "GatewayManagerFacet",
                            abi: ia::gateway_manager_facet::GATEWAYMANAGERFACET_ABI.to_owned(),
                        },
                        EthFacet {
                            name: "TopDownFinalityFacet",
                            abi: ia::top_down_finality_facet::TOPDOWNFINALITYFACET_ABI.to_owned(),
                        },
                        EthFacet {
                            name: "CheckpointingFacet",
                            abi: ia::checkpointing_facet::CHECKPOINTINGFACET_ABI.to_owned(),
                        },
                        EthFacet {
                            name: "GatewayMessengerFacet",
                            abi: ia::gateway_messenger_facet::GATEWAYMESSENGERFACET_ABI.to_owned(),
                        },
                        EthFacet {
                            name: "XnetMessagingFacet",
                            abi: ia::xnet_messaging_facet::XNETMESSAGINGFACET_ABI.to_owned(),
                        },
                        EthFacet {
                            name: "DiamondLoupeFacet",
                            abi: ia::diamond_loupe_facet::DIAMONDLOUPEFACET_ABI.to_owned(),
                        },
                        EthFacet {
                            name: "DiamondCutFacet",
                            abi: ia::diamond_cut_facet::DIAMONDCUTFACET_ABI.to_owned(),
                        },
                        EthFacet {
                            name: "OwnershipFacet",
                            abi: ia::ownership_facet::OWNERSHIPFACET_ABI.to_owned(),
                        },
                    ],
                },
            ),
            (
                registry::CONTRACT_NAME,
                EthContract {
                    actor_id: SUBNETREGISTRY_ACTOR_ID,
                    abi: ia::subnet_registry_diamond::SUBNETREGISTRYDIAMOND_ABI.to_owned(),
                    facets: vec![
                        // The registry incorporates the SubnetActor facets, although these aren't expected differently in the constructor.
                        EthFacet {
                            name: "SubnetActorGetterFacet",
                            abi: ia::subnet_actor_getter_facet::SUBNETACTORGETTERFACET_ABI.to_owned(),
                        },
                        EthFacet {
                            name: "SubnetActorManagerFacet",
                            abi: ia::subnet_actor_manager_facet::SUBNETACTORMANAGERFACET_ABI.to_owned(),
                        },
                        EthFacet {
                            name: "SubnetActorRewardFacet",
                            abi: ia::subnet_actor_reward_facet::SUBNETACTORREWARDFACET_ABI.to_owned(),
                        },
                        EthFacet {
                            name: "SubnetActorCheckpointingFacet",
                            abi: ia::subnet_actor_checkpointing_facet::SUBNETACTORCHECKPOINTINGFACET_ABI.to_owned(),
                        },
                        EthFacet {
                            name: "SubnetActorPauseFacet",
                            abi: ia::subnet_actor_pause_facet::SUBNETACTORPAUSEFACET_ABI.to_owned(),
                        },
                        EthFacet {
                            name: "DiamondLoupeFacet",
                            abi: ia::diamond_loupe_facet::DIAMONDLOUPEFACET_ABI.to_owned(),
                        },
                        EthFacet {
                            name: "DiamondCutFacet",
                            abi: ia::diamond_cut_facet::DIAMONDCUTFACET_ABI.to_owned(),
                        },
                        EthFacet {
                            name: "OwnershipFacet",
                            abi: ia::ownership_facet::OWNERSHIPFACET_ABI.to_owned(),
                        },
                        // The registry has its own facets:
                        // https://github.com/consensus-shipyard/ipc-solidity-actors/blob/b01a2dffe367745f55111a65536a3f6fea9165f5/scripts/deploy-registry.template.ts#L58-L67
                        EthFacet {
                            name: "RegisterSubnetFacet",
                            abi: ia::register_subnet_facet::REGISTERSUBNETFACET_ABI
                                .to_owned(),
                        },
                        EthFacet {
                            name: "SubnetGetterFacet",
                            abi: ia::subnet_getter_facet::SUBNETGETTERFACET_ABI.to_owned(),
                        },
                    ],
                },
            ),
        ]
        .into_iter()
        .collect()
    };

    /// Contracts that need to be deployed afresh for each subnet.
    ///
    /// See [deploy-sa-diamond.ts](https://github.com/consensus-shipyard/ipc-solidity-actors/blob/dev/scripts/deploy-sa-diamond.ts)
    ///
    /// But it turns out that the [SubnetRegistry](https://github.com/consensus-shipyard/ipc-solidity-actors/blob/3b0f3528b79e53e3c90f15016a40892122938ef0/src/SubnetRegistry.sol#L67)
    /// actor has this `SubnetActorDiamond` and its facets baked into it, and able to deploy without further ado.
    pub static ref SUBNET_CONTRACTS: EthContractMap = {
        [
            (
                subnet::CONTRACT_NAME,
                EthContract {
                    actor_id: 0,
                    abi: ia::subnet_actor_diamond::SUBNETACTORDIAMOND_ABI.to_owned(),
                    facets: vec![
                        EthFacet {
                            name: "SubnetActorGetterFacet",
                            abi: ia::subnet_actor_getter_facet::SUBNETACTORGETTERFACET_ABI.to_owned(),
                        },
                        EthFacet {
                            name: "SubnetActorManagerFacet",
                            abi: ia::subnet_actor_manager_facet::SUBNETACTORMANAGERFACET_ABI.to_owned(),
                        },
                        EthFacet {
                            name: "SubnetActorRewardFacet",
                            abi: ia::subnet_actor_reward_facet::SUBNETACTORREWARDFACET_ABI.to_owned(),
                        },
                        EthFacet {
                            name: "SubnetActorCheckpointingFacet",
                            abi: ia::subnet_actor_checkpointing_facet::SUBNETACTORCHECKPOINTINGFACET_ABI.to_owned(),
                        },
                        EthFacet {
                            name: "SubnetActorPauseFacet",
                            abi: ia::subnet_actor_pause_facet::SUBNETACTORPAUSEFACET_ABI.to_owned(),
                        },
                        EthFacet {
                            name: "DiamondLoupeFacet",
                            abi: ia::diamond_loupe_facet::DIAMONDLOUPEFACET_ABI.to_owned(),
                        },
                        EthFacet {
                            name: "DiamondCutFacet",
                            abi: ia::diamond_cut_facet::DIAMONDCUTFACET_ABI.to_owned(),
                        },
                        EthFacet {
                            name: "OwnershipFacet",
                            abi: ia::ownership_facet::OWNERSHIPFACET_ABI.to_owned(),
                        },
                    ],
                },
            ),
        ]
        .into_iter()
        .collect()
    };

    /// ABI types of the Merkle tree which contains validator addresses and their voting power.
    pub static ref VALIDATOR_TREE_FIELDS: Vec<String> =
        vec!["address".to_owned(), "uint256".to_owned()];
}

/// Construct a Merkle tree from the power table in a format which can be validated by
/// https://github.com/OpenZeppelin/openzeppelin-contracts/blob/master/contracts/utils/cryptography/MerkleProof.sol
///
/// The reference implementation is https://github.com/OpenZeppelin/merkle-tree/
pub struct ValidatorMerkleTree {
    tree: StandardMerkleTree<Raw>,
}

impl ValidatorMerkleTree {
    pub fn new(validators: &[Validator<Power>]) -> anyhow::Result<Self> {
        // Using the 20 byte address for keys because that's what the Solidity library returns
        // when recovering a public key from a signature.
        let values = validators
            .iter()
            .map(Self::validator_to_vec)
            .collect::<anyhow::Result<Vec<_>>>()?;

        let tree = StandardMerkleTree::of(&values, &VALIDATOR_TREE_FIELDS)
            .context("failed to construct Merkle tree")?;

        Ok(Self { tree })
    }

    pub fn root_hash(&self) -> Hash {
        self.tree.root()
    }

    /// Create a Merkle proof for a validator.
    pub fn prove(&self, validator: &Validator<Power>) -> anyhow::Result<Vec<Hash>> {
        let v = Self::validator_to_vec(validator)?;
        let proof = self
            .tree
            .get_proof(LeafType::LeafBytes(v))
            .context("failed to produce Merkle proof")?;
        Ok(proof)
    }

    /// Validate a proof against a known root hash.
    pub fn validate(
        validator: &Validator<Power>,
        root: &Hash,
        proof: &[Hash],
    ) -> anyhow::Result<bool> {
        let v = Self::validator_to_vec(validator)?;
        let h = standard_leaf_hash(v, &VALIDATOR_TREE_FIELDS)?;
        let r = process_proof(&h, proof).context("failed to process Merkle proof")?;
        Ok(*root == r)
    }

    /// Convert a validator to what we can pass to the tree.
    fn validator_to_vec(validator: &Validator<Power>) -> anyhow::Result<Vec<String>> {
        let addr = EthAddress::from(validator.public_key.0);
        let addr = et::Address::from_slice(&addr.0);
        let addr = format!("{addr:?}");

        let power = et::U256::from(validator.power.0);
        let power = power.to_string();
        Ok(vec![addr, power])
    }
}

/// Decompose a subnet ID into a root ID and a route of Ethereum addresses
pub fn subnet_id_to_eth(subnet_id: &SubnetID) -> Result<(u64, Vec<et::Address>), AddressError> {
    // Every step along the way in the subnet ID we have an Ethereum address.
    let mut route = Vec::new();
    for addr in subnet_id.children() {
        let addr = match addr.payload() {
            Payload::ID(id) => EthAddress::from_id(*id),
            Payload::Delegated(da)
                if da.namespace() == EAM_ACTOR_ID && da.subaddress().len() == 20 =>
            {
                EthAddress(da.subaddress().try_into().expect("checked length"))
            }
            _ => return Err(AddressError::InvalidPayload),
        };
        route.push(et::H160::from(addr.0))
    }
    Ok((subnet_id.root_id(), route))
}

/// Hash some value in the same way we'd hash it in Solidity.
///
/// Be careful that if we have to hash a single struct,
/// Solidity's `abi.encode` function will treat it as a tuple,
/// so it has to be passed as a tuple in Rust. Vectors are fine.
pub fn abi_hash<T: Tokenize>(value: T) -> [u8; 32] {
    keccak256(ethers::abi::encode(&value.into_tokens()))
}

/// Types where we need to match the way we sign them in Solidity and Rust.
pub trait AbiHash {
    /// Hash the item the way we would in Solidity.
    fn abi_hash(self) -> [u8; 32];
}

macro_rules! abi_hash {
    (struct $name:ty) => {
        // Structs have to be hashed as a tuple.
        impl AbiHash for $name {
            fn abi_hash(self) -> [u8; 32] {
                abi_hash((self,))
            }
        }
    };

    (Vec < $name:ty >) => {
        // Vectors can be hashed as-is
        impl AbiHash for Vec<$name> {
            fn abi_hash(self) -> [u8; 32] {
                abi_hash(self)
            }
        }
    };
}

abi_hash!(struct ipc_actors_abis::checkpointing_facet::BottomUpCheckpoint);
abi_hash!(struct ipc_actors_abis::subnet_actor_checkpointing_facet::BottomUpCheckpoint);
abi_hash!(Vec<ipc_actors_abis::gateway_getter_facet::IpcEnvelope>);
abi_hash!(Vec<ipc_actors_abis::subnet_actor_checkpointing_facet::IpcEnvelope>);
abi_hash!(Vec<ipc_actors_abis::subnet_actor_getter_facet::IpcEnvelope>);

pub mod gateway {
    use super::subnet_id_to_eth;
    use ethers::contract::{EthAbiCodec, EthAbiType};
    use ethers::core::types::{Bytes, H160, U256};
    use fendermint_vm_genesis::ipc::GatewayParams;
    use fendermint_vm_genesis::{Collateral, Validator};
    use fvm_shared::address::Error as AddressError;
    use fvm_shared::econ::TokenAmount;

    use ipc_actors_abis::gateway_diamond::SubnetID as GatewaySubnetID;
    pub use ipc_actors_abis::gateway_getter_facet::Validator as GatewayValidator;

    use crate::eam::EthAddress;

    pub const CONTRACT_NAME: &str = "GatewayDiamond";
    pub const METHOD_INVOKE_CONTRACT: u64 = crate::evm::Method::InvokeContract as u64;

    // Constructor parameters aren't generated as part of the Rust bindings.
    // TODO: Remove these once https://github.com/gakonst/ethers-rs/pull/2631 is merged.

    /// Container type `ConstructorParameters`.
    ///
    /// See [GatewayDiamond.sol](https://github.com/consensus-shipyard/ipc/blob/bc3512fc7c4b0dfcdaac89f297f99cafae68f097/contracts/src/GatewayDiamond.sol#L28-L36)
    #[derive(Clone, EthAbiType, EthAbiCodec, Default, Debug, PartialEq, Eq, Hash)]
    pub struct ConstructorParameters {
        pub bottom_up_check_period: U256,
        pub active_validators_limit: u16,
        pub majority_percentage: u8,
        pub network_name: GatewaySubnetID,
        pub validators: Vec<GatewayValidator>,
    }

    impl ConstructorParameters {
        pub fn new(
            params: GatewayParams,
            validators: Vec<Validator<Collateral>>,
        ) -> anyhow::Result<Self> {
            // Every validator has an Ethereum address.
            let validators = validators
                .into_iter()
                .map(|v| {
                    let pk = v.public_key.0.serialize();
                    let addr = EthAddress::new_secp256k1(&pk)?;
                    let collateral = tokens_to_u256(v.power.0);
                    Ok(GatewayValidator {
                        addr: H160::from(addr.0),
                        weight: collateral,
                        metadata: Bytes::from(pk),
                    })
                })
                .collect::<Result<Vec<_>, AddressError>>()?;

            let (root, route) = subnet_id_to_eth(&params.subnet_id)?;

            Ok(Self {
                bottom_up_check_period: U256::from(params.bottom_up_check_period),
                active_validators_limit: params.active_validators_limit,
                majority_percentage: params.majority_percentage,
                network_name: GatewaySubnetID { root, route },
                validators,
            })
        }
    }

    fn tokens_to_u256(value: TokenAmount) -> U256 {
        // XXX: Ignoring any error resulting from larger fee than what fits into U256. This is in genesis after all.
        U256::from_big_endian(&value.atto().to_bytes_be().1)
    }

    #[cfg(test)]
    mod tests {
        use ethers::core::types::{Selector, U256};
        use ethers_core::{
            abi::Tokenize,
            types::{Bytes, H160},
        };
        use fvm_shared::{bigint::BigInt, econ::TokenAmount};
        use ipc_actors_abis::gateway_diamond::SubnetID as GatewaySubnetID;
        use ipc_actors_abis::gateway_getter_facet::Validator as GatewayValidator;
        use std::str::FromStr;

        use crate::ipc::tests::{check_param_types, constructor_param_types};

        use super::{tokens_to_u256, ConstructorParameters};

        #[test]
        fn tokenize_constructor_params() {
            let cp = ConstructorParameters {
                network_name: GatewaySubnetID {
                    root: 0,
                    route: Vec::new(),
                },
                bottom_up_check_period: U256::from(100),
                majority_percentage: 67,
                validators: vec![GatewayValidator {
                    addr: H160::zero(),
                    weight: U256::zero(),
                    metadata: Bytes::new(),
                }],
                active_validators_limit: 100,
            };

            // It looks like if we pass just the record then it will be passed as 5 tokens,
            // but the constructor only expects one parameter, and it has to be a tuple.
            let cp = (Vec::<Selector>::new(), cp);

            let tokens = cp.into_tokens();

            let cons = ipc_actors_abis::gateway_diamond::GATEWAYDIAMOND_ABI
                .constructor()
                .expect("Gateway has a constructor");

            let param_types = constructor_param_types(cons);

            check_param_types(&tokens, &param_types).unwrap();

            cons.encode_input(vec![], &tokens)
                .expect("should encode constructor input");
        }

        #[test]
        #[should_panic]
        fn max_fee_exceeded() {
            let mut value = BigInt::from_str(&U256::MAX.to_string()).unwrap();
            value += 1;
            let value = TokenAmount::from_atto(value);
            let _ = tokens_to_u256(value);
        }
    }
}

pub mod registry {
    use ethers::contract::{EthAbiCodec, EthAbiType};
    use ethers::core::types::Address;

    type FunctionSelector = [u8; 4];

    pub const CONTRACT_NAME: &str = "SubnetRegistryDiamond";

    /// Container type `ConstructorParameters`.
    ///
    /// See [SubnetRegistry.sol](https://github.com/consensus-shipyard/ipc/blob/62f0d64fea993196cd3f148498c25a108b0069c8/contracts/src/SubnetRegistryDiamond.sol#L16-L28)
    #[derive(Clone, EthAbiType, EthAbiCodec, Default, Debug, PartialEq, Eq, Hash)]
    pub struct ConstructorParameters {
        pub gateway: Address,
        pub getter_facet: Address,
        pub manager_facet: Address,
        pub rewarder_facet: Address,
        pub pauser_facet: Address,
        pub checkpointer_facet: Address,
        pub diamond_cut_facet: Address,
        pub diamond_loupe_facet: Address,
        pub ownership_facet: Address,
        pub subnet_getter_selectors: Vec<FunctionSelector>,
        pub subnet_manager_selectors: Vec<FunctionSelector>,
        pub subnet_rewarder_selectors: Vec<FunctionSelector>,
        pub subnet_pauser_selectors: Vec<FunctionSelector>,
        pub subnet_checkpointer_selectors: Vec<FunctionSelector>,
<<<<<<< HEAD
        pub subnet_actor_diamond_cut_selectors: Vec<FunctionSelector>,
        pub subnet_actor_diamond_loupe_selectors: Vec<FunctionSelector>,
        pub subnet_actor_ownership_selectors: Vec<FunctionSelector>,
=======
        pub creation_privileges: u8, // 0 = Unrestricted, 1 = Owner.
>>>>>>> e32d11cf
    }
}

pub mod subnet {
    use crate::revert_errors;
    use ipc_actors_abis::checkpointing_facet::CheckpointingFacetErrors;
    use ipc_actors_abis::gateway_manager_facet::GatewayManagerFacetErrors;
    use ipc_actors_abis::subnet_actor_checkpointing_facet::SubnetActorCheckpointingFacetErrors;
    use ipc_actors_abis::subnet_actor_manager_facet::SubnetActorManagerFacetErrors;
    use ipc_actors_abis::subnet_actor_pause_facet::SubnetActorPauseFacetErrors;
    use ipc_actors_abis::subnet_actor_reward_facet::SubnetActorRewardFacetErrors;
    use ipc_actors_abis::top_down_finality_facet::TopDownFinalityFacetErrors;

    pub const CONTRACT_NAME: &str = "SubnetActorDiamond";

    // The subnet actor has its own errors, but it also invokes the gateway, which might revert for its own reasons.
    revert_errors! {
        SubnetActorErrors {
            SubnetActorManagerFacetErrors,
            SubnetActorRewardFacetErrors,
            SubnetActorPauseFacetErrors,
            SubnetActorCheckpointingFacetErrors,
            GatewayManagerFacetErrors,
            CheckpointingFacetErrors,
            TopDownFinalityFacetErrors
        }
    }

    #[cfg(test)]
    mod tests {
        use ethers::abi::{AbiType, Tokenize};
        use ethers::core::types::Bytes;
        use ipc_actors_abis::subnet_actor_checkpointing_facet::{BottomUpCheckpoint, SubnetID};

        #[test]
        fn checkpoint_abi() {
            // Some random checkpoint printed in a test that failed because the Rust ABI was different then the Solidity ABI.
            let checkpoint = BottomUpCheckpoint {
                subnet_id: SubnetID {
                    root: 12378393254986206693,
                    route: vec![
                        "0x7b11cf9ca8ccee13bb3d003c97af5c18434067a9",
                        "0x3d9019b8bf3bfd5e979ddc3b2761be54af867c47",
                    ]
                    .into_iter()
                    .map(|h| h.parse().unwrap())
                    .collect(),
                },
                block_height: ethers::types::U256::from(21),
                block_hash: [
                    107, 115, 111, 52, 42, 179, 77, 154, 254, 66, 52, 169, 43, 219, 25, 12, 53,
                    178, 232, 216, 34, 217, 96, 27, 0, 185, 215, 8, 155, 25, 15, 1,
                ],
                next_configuration_number: 1,
                msgs: vec![],
            };

            let param_type = BottomUpCheckpoint::param_type();

            // Captured value of `abi.encode` in Solidity.
            let expected_abi: Bytes = "0x000000000000000000000000000000000000000000000000000000000000002000000000000000000000000000000000000000000000000000000000000000a000000000000000000000000000000000000000000000000000000000000000156b736f342ab34d9afe4234a92bdb190c35b2e8d822d9601b00b9d7089b190f0100000000000000000000000000000000000000000000000000000000000000010000000000000000000000000000000000000000000000000000000000000140000000000000000000000000000000000000000000000000abc8e314f58b4de5000000000000000000000000000000000000000000000000000000000000004000000000000000000000000000000000000000000000000000000000000000020000000000000000000000007b11cf9ca8ccee13bb3d003c97af5c18434067a90000000000000000000000003d9019b8bf3bfd5e979ddc3b2761be54af867c470000000000000000000000000000000000000000000000000000000000000000".parse().unwrap();

            // XXX: It doesn't work with `decode_whole`.
            let expected_tokens =
                ethers::abi::decode(&[param_type], &expected_abi).expect("invalid Solidity ABI");

            // The data needs to be wrapped into a tuple.
            let observed_tokens = (checkpoint,).into_tokens();
            let observed_abi: Bytes = ethers::abi::encode(&observed_tokens).into();

            assert_eq!(observed_tokens, expected_tokens);
            assert_eq!(observed_abi, expected_abi);
        }
    }
}

#[cfg(test)]
mod tests {
    use anyhow::bail;
    use ethers_core::abi::{Constructor, ParamType, Token};
    use fendermint_vm_genesis::{Power, Validator};
    use quickcheck_macros::quickcheck;

    use super::ValidatorMerkleTree;

    /// Check all tokens against expected parameters; return any offending one.
    ///
    /// Based on [Tokens::types_check]
    pub fn check_param_types(tokens: &[Token], param_types: &[ParamType]) -> anyhow::Result<()> {
        if param_types.len() != tokens.len() {
            bail!(
                "different number of parameters; expected {}, got {}",
                param_types.len(),
                tokens.len()
            );
        }

        for (i, (pt, t)) in param_types.iter().zip(tokens).enumerate() {
            if !t.type_check(pt) {
                bail!("parameter {i} didn't type check: expected {pt:?}, got {t:?}");
            }
        }

        Ok(())
    }

    /// Returns all input params of given constructor.
    ///
    /// Based on [Constructor::param_types]
    pub fn constructor_param_types(cons: &Constructor) -> Vec<ParamType> {
        cons.inputs.iter().map(|p| p.kind.clone()).collect()
    }

    #[quickcheck]
    fn merkleize_validators(validators: Vec<Validator<Power>>) {
        if validators.is_empty() {
            return;
        }

        let tree = ValidatorMerkleTree::new(&validators).expect("failed to create tree");
        let root = tree.root_hash();

        let validator = validators.first().unwrap();
        let proof = tree.prove(validator).expect("failed to prove");

        assert!(ValidatorMerkleTree::validate(validator, &root, &proof).expect("failed to validate"))
    }
}<|MERGE_RESOLUTION|>--- conflicted
+++ resolved
@@ -475,13 +475,10 @@
         pub subnet_rewarder_selectors: Vec<FunctionSelector>,
         pub subnet_pauser_selectors: Vec<FunctionSelector>,
         pub subnet_checkpointer_selectors: Vec<FunctionSelector>,
-<<<<<<< HEAD
         pub subnet_actor_diamond_cut_selectors: Vec<FunctionSelector>,
         pub subnet_actor_diamond_loupe_selectors: Vec<FunctionSelector>,
         pub subnet_actor_ownership_selectors: Vec<FunctionSelector>,
-=======
         pub creation_privileges: u8, // 0 = Unrestricted, 1 = Owner.
->>>>>>> e32d11cf
     }
 }
 
