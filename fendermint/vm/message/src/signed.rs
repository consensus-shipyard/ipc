// Copyright 2022-2024 Protocol Labs
// Copyright 2019-2022 ChainSafe Systems
// SPDX-License-Identifier: Apache-2.0, MIT

use anyhow::anyhow;
use cid::multihash::MultihashDigest;
use cid::Cid;
use ethers_core::types as et;
use ethers_core::types::transaction::eip2718::TypedTransaction;
use fendermint_crypto::{PublicKey, SecretKey};
use fendermint_vm_actor_interface::eam::EthAddress;
use fendermint_vm_actor_interface::{eam, evm};
use fvm_ipld_encoding::tuple::{Deserialize_tuple, Serialize_tuple};
use fvm_shared::address::{Address, Payload};
use fvm_shared::chainid::ChainID;
use fvm_shared::crypto::signature::ops::recover_secp_public_key;
use fvm_shared::crypto::signature::{Signature, SignatureType, SECP_SIG_LEN};
use fvm_shared::message::Message;

use thiserror::Error;

use crate::conv::from_fvm;

enum Signable {
    /// Pair of transaction hash and from.
    Ethereum((et::H256, et::H160)),
    /// Bytes to be passed to the FVM Signature for hashing or verification.
    Regular(Vec<u8>),
    /// Same signature as `Regular` but using an Ethereum account hash as sender.
    /// This is used if the recipient of the message is not an Ethereum account.
    RegularFromEth((Vec<u8>, et::H160)),
}

#[derive(Error, Debug)]
pub enum SignedMessageError {
    #[error("message cannot be serialized")]
    Ipld(#[from] fvm_ipld_encoding::Error),
    #[error("invalid signature: {0}")]
    InvalidSignature(String),
    #[error("message cannot be converted to ethereum: {0}")]
    Ethereum(#[from] anyhow::Error),
}

/// Domain specific transaction hash.
///
/// Some tools like ethers.js refuse to accept Tendermint hashes,
/// which use a different algorithm than Ethereum.
///
/// We can potentially extend this list to include CID based indexing.
#[derive(Debug, Clone)]
pub enum DomainHash {
    Eth([u8; 32]),
}

/// Represents a resolvable key/value object that can accompany a [`SignedMessage`].
///
/// The object's value will be queued for resolution.
#[derive(PartialEq, Clone, Debug, Serialize_tuple, Deserialize_tuple, Hash, Eq)]
pub struct Object {
    pub key: Vec<u8>,
    pub value: Cid,
}

impl Object {
    pub fn new(key: Vec<u8>, value: Cid) -> Self {
        Object { key, value }
    }
}

/// Represents a wrapped message with signature bytes.
///
/// This is the message that the client needs to send, but only the `message`
/// part is signed over.
///
/// Tuple serialization is used because it might result in a more compact data structure for storage,
/// and because the `Message` is already serialized as a tuple.
#[derive(PartialEq, Clone, Debug, Serialize_tuple, Deserialize_tuple, Hash, Eq)]
pub struct SignedMessage {
    pub message: Message,
    pub object: Option<Object>,
    pub signature: Signature,
}

impl SignedMessage {
    /// Generate a new signed message from fields.
    ///
    /// The signature will not be verified.
    pub fn new_unchecked(
        message: Message,
        object: Option<Object>,
        signature: Signature,
    ) -> SignedMessage {
        SignedMessage {
            message,
            signature,
            object,
        }
    }

    /// Create a signed message.
    pub fn new_secp256k1(
        message: Message,
        object: Option<Object>,
        sk: &SecretKey,
        chain_id: &ChainID,
    ) -> Result<Self, SignedMessageError> {
        let signature = match Self::signable(&message, &object, chain_id)? {
            Signable::Ethereum((hash, _)) => sign_eth(sk, hash),
            Signable::Regular(data) => sign_regular(sk, &data),
            Signable::RegularFromEth((data, _)) => sign_regular(sk, &data),
        };
        Ok(Self {
            message,
            object,
            signature,
        })
    }

    /// Calculate the CID of an FVM message.
    pub fn cid(message: &Message) -> Result<Cid, fvm_ipld_encoding::Error> {
        crate::cid(message)
    }

    /// Calculate the bytes that need to be signed.
    ///
    /// The [`ChainID`] is used as a replay attack protection, a variation of
    /// https://github.com/filecoin-project/FIPs/blob/master/FIPS/fip-0039.md
    fn signable(
        message: &Message,
        object: &Option<Object>,
        chain_id: &ChainID,
    ) -> Result<Signable, SignedMessageError> {
        // Here we look at the sender to decide what scheme to use for hashing.
        //
        // This is in contrast to https://github.com/filecoin-project/FIPs/blob/master/FIPS/fip-0055.md#delegated-signature-type
        // which introduces a `SignatureType::Delegated`, in which case the signature check should be done by the recipient actor.
        //
        // However, that isn't implemented, and adding that type would mean copying the entire `Signature` type into Fendermint,
        // similarly to how Forest did it https://github.com/ChainSafe/forest/blob/b3c5efe6cc81607da945227bb41c60cec47909c3/utils/forest_shim/src/crypto.rs#L166
        //
        // Instead of special casing on the signature type, we are special casing on the sender,
        // which should be okay because the CLI only uses `f1` addresses and the Ethereum API only uses `f410` addresses,
        // so at least for now they are easy to tell apart: any `f410` address is coming from Ethereum API and must have
        // been signed according to the Ethereum scheme, and it could not have been signed by an `f1` address, it doesn't
        // work with regular accounts.
        //
        // We detect the case where the recipient is not an ethereum address. If that is the case then use regular signing rules,
        // which should allow messages from ethereum accounts to go to any other type of account, e.g. custom Wasm actors.
        match maybe_eth_address(&message.from) {
<<<<<<< HEAD
            // FIXME(sander): Figure out how to include the object in the eth style signature.
            Some(addr) => {
=======
            Some(addr) if is_eth_addr_compat(&message.to) => {
>>>>>>> 71fcd996
                let tx: TypedTransaction = from_fvm::to_eth_transaction_request(message, chain_id)
                    .map_err(SignedMessageError::Ethereum)?
                    .into();

                Ok(Signable::Ethereum((tx.sighash(), addr)))
            }
            Some(addr) => {
                let mut data = Self::cid(message)?.to_bytes();
                data.extend(chain_id_bytes(chain_id).iter());
                Ok(Signable::RegularFromEth((data, addr)))
            }
            None => {
                let mut data = Self::cid(message)?.to_bytes();
                data.extend(chain_id_bytes(chain_id).iter());
                if let Some(obj) = object {
                    data.extend(crate::cid(obj)?.to_bytes());
                }
                Ok(Signable::Regular(data))
            }
        }
    }

    /// Verify that the message CID was signed by the `from` address.
    pub fn verify_signature(
        message: &Message,
        object: &Option<Object>,
        signature: &Signature,
        chain_id: &ChainID,
    ) -> Result<(), SignedMessageError> {
        match Self::signable(message, object, chain_id)? {
            Signable::Ethereum((hash, from)) => {
                // If the sender is ethereum, recover the public key from the signature (which verifies it),
                // then turn it into an `EthAddress` and verify it matches the `from` of the message.
                let sig = from_fvm::to_eth_signature(signature, true)
                    .map_err(SignedMessageError::Ethereum)?;

                let rec = sig
                    .recover(hash)
                    .map_err(|e| SignedMessageError::Ethereum(anyhow!(e)))?;

                if rec == from {
                    // FIXME(sander): Eth accounts are blocked from touching non-EVM actors
                    // verify_eth_method(message)
                    Ok(())
                } else {
                    Err(SignedMessageError::InvalidSignature(format!("the Ethereum delegated address did not match the one recovered from the signature (sighash = {:?})", hash)))
                }
            }
            Signable::Regular(data) => {
                // This works when `from` corresponds to the signature type.
                signature
                    .verify(&data, &message.from)
                    .map_err(SignedMessageError::InvalidSignature)
            }
            Signable::RegularFromEth((data, from)) => {
                let rec = recover_secp256k1(signature, &data)
                    .map_err(SignedMessageError::InvalidSignature)?;

                let rec_addr = EthAddress::from(rec);

                if rec_addr.0 == from.0 {
                    Ok(())
                } else {
                    Err(SignedMessageError::InvalidSignature("the Ethereum delegated address did not match the one recovered from the signature".to_string()))
                }
            }
        }
    }

    /// Calculate an optional hash that ecosystem tools expect.
    pub fn domain_hash(
        &self,
        chain_id: &ChainID,
    ) -> Result<Option<DomainHash>, SignedMessageError> {
        if is_eth_addr_deleg(&self.message.from) && is_eth_addr_compat(&self.message.to) {
            let tx: TypedTransaction =
                from_fvm::to_eth_transaction_request(self.message(), chain_id)
                    .map_err(SignedMessageError::Ethereum)?
                    .into();

            let sig = from_fvm::to_eth_signature(self.signature(), true)
                .map_err(SignedMessageError::Ethereum)?;

            let rlp = tx.rlp_signed(&sig);

            let hash = cid::multihash::Code::Keccak256.digest(&rlp);
            let hash = hash.digest().try_into().expect("Keccak256 is 32 bytes");

            Ok(Some(DomainHash::Eth(hash)))
        } else {
            // Use the default transaction ID.
            Ok(None)
        }
    }

    /// Verifies that the from address of the message generated the signature.
    pub fn verify(&self, chain_id: &ChainID) -> Result<(), SignedMessageError> {
        Self::verify_signature(&self.message, &self.object, &self.signature, chain_id)
    }

    /// Returns reference to the unsigned message.
    pub fn message(&self) -> &Message {
        &self.message
    }

    /// Returns signature of the signed message.
    pub fn signature(&self) -> &Signature {
        &self.signature
    }

    /// Consumes self and returns it's unsigned message.
    pub fn into_message(self) -> Message {
        self.message
    }

    /// Checks if the signed message is a BLS message.
    pub fn is_bls(&self) -> bool {
        self.signature.signature_type() == SignatureType::BLS
    }

    /// Checks if the signed message is a SECP message.
    pub fn is_secp256k1(&self) -> bool {
        self.signature.signature_type() == SignatureType::Secp256k1
    }
}

/// Sign a transaction pre-image using Blake2b256, in a way that [Signature::verify] expects it.
fn sign_regular(sk: &SecretKey, data: &[u8]) -> Signature {
    let hash: [u8; 32] = blake2b_simd::Params::new()
        .hash_length(32)
        .to_state()
        .update(data)
        .finalize()
        .as_bytes()
        .try_into()
        .unwrap();

    sign_secp256k1(sk, &hash)
}

/// Sign a transaction pre-image in the same way Ethereum clients would sign it.
fn sign_eth(sk: &SecretKey, hash: et::H256) -> Signature {
    sign_secp256k1(sk, &hash.0)
}

/// Turn a [`ChainID`] into bytes. Uses big-endian encoding.
pub fn chain_id_bytes(chain_id: &ChainID) -> [u8; 8] {
    u64::from(*chain_id).to_be_bytes()
}

/// Return the 20 byte Ethereum address if the address is that kind of delegated one.
fn maybe_eth_address(addr: &Address) -> Option<et::H160> {
    match addr.payload() {
        Payload::Delegated(addr)
            if addr.namespace() == eam::EAM_ACTOR_ID && addr.subaddress().len() == 20 =>
        {
            Some(et::H160::from_slice(addr.subaddress()))
        }
        _ => None,
    }
}

/// Check if the address can be converted to an Ethereum one.
fn is_eth_addr_compat(addr: &Address) -> bool {
    from_fvm::to_eth_address(addr).is_ok()
}

/// Check if the address is an Ethereum delegated one.
fn is_eth_addr_deleg(addr: &Address) -> bool {
    maybe_eth_address(addr).is_some()
}

/// Verify that the method ID and the recipient are one of the allowed combination,
/// which for example is set by [from_eth::to_fvm_message].
///
/// The method ID is not part of the signature, so someone could modify it, which is
/// why we have to check explicitly that there is nothing untowards going on.
#[allow(dead_code)]
fn verify_eth_method(msg: &Message) -> Result<(), SignedMessageError> {
    if msg.to == eam::EAM_ACTOR_ADDR {
        if msg.method_num != eam::Method::CreateExternal as u64 {
            return Err(SignedMessageError::Ethereum(anyhow!(
                "The EAM actor can only be called with CreateExternal; got {}",
                msg.method_num
            )));
        }
    } else if msg.method_num != evm::Method::InvokeContract as u64 {
        return Err(SignedMessageError::Ethereum(anyhow!(
            "An EVM actor can only be called with InvokeContract; got {} - {}",
            msg.to,
            msg.method_num
        )));
    }
    Ok(())
}

/// Sign a hash using the secret key.
pub fn sign_secp256k1(sk: &SecretKey, hash: &[u8; 32]) -> Signature {
    let (sig, recovery_id) = sk.sign(hash);

    let mut signature = [0u8; SECP_SIG_LEN];
    signature[..64].copy_from_slice(&sig.serialize());
    signature[64] = recovery_id.serialize();

    Signature {
        sig_type: SignatureType::Secp256k1,
        bytes: signature.to_vec(),
    }
}

/// Recover the public key from a Secp256k1
///
/// Based on how `Signature` does it, but without the final address hashing.
fn recover_secp256k1(signature: &Signature, data: &[u8]) -> Result<PublicKey, String> {
    let signature = &signature.bytes;

    if signature.len() != SECP_SIG_LEN {
        return Err(format!(
            "Invalid Secp256k1 signature length. Was {}, must be 65",
            signature.len()
        ));
    }

    // blake2b 256 hash
    let hash = blake2b_simd::Params::new()
        .hash_length(32)
        .to_state()
        .update(data)
        .finalize();

    let mut sig = [0u8; SECP_SIG_LEN];
    sig[..].copy_from_slice(signature);

    let rec_key =
        recover_secp_public_key(hash.as_bytes().try_into().expect("fixed array size"), &sig)
            .map_err(|e| e.to_string())?;

    Ok(rec_key)
}

/// Signed message with an invalid random signature.
#[cfg(feature = "arb")]
mod arb {
    use fendermint_testing::arb::ArbMessage;
    use fvm_shared::crypto::signature::Signature;

    use super::SignedMessage;

    /// An arbitrary `SignedMessage` that is at least as consistent as required for serialization.
    impl quickcheck::Arbitrary for SignedMessage {
        fn arbitrary(g: &mut quickcheck::Gen) -> Self {
            Self {
                message: ArbMessage::arbitrary(g).0,
                signature: Signature::arbitrary(g),
                object: None,
            }
        }
    }
}

#[cfg(test)]
mod tests {
    use fendermint_vm_actor_interface::eam::EthAddress;
    use fvm_shared::{
        address::{Address, Payload, Protocol},
        chainid::ChainID,
    };
    use quickcheck_macros::quickcheck;

    use crate::conv::tests::{EthMessage, KeyPair};

    use super::SignedMessage;

    #[quickcheck]
    fn chain_id_in_signature(
        msg: SignedMessage,
        chain_id: u64,
        key: KeyPair,
    ) -> Result<(), String> {
        let KeyPair { sk, pk } = key;

        let chain_id0 = ChainID::from(chain_id);
        let chain_id1 = ChainID::from(chain_id.overflowing_add(1).0);

        let mut msg = msg.into_message();
        msg.from = Address::new_secp256k1(&pk.serialize())
            .map_err(|e| format!("failed to conver to address: {e}"))?;

        let signed = SignedMessage::new_secp256k1(msg, None, &sk, &chain_id0)
            .map_err(|e| format!("signing failed: {e}"))?;

        signed
            .verify(&chain_id0)
            .map_err(|e| format!("verifying failed: {e}"))?;

        if signed.verify(&chain_id1).is_ok() {
            return Err("verifying with a different chain ID should fail".into());
        }
        Ok(())
    }

    #[quickcheck]
    fn eth_sign_and_verify(msg: EthMessage, chain_id: u64, key: KeyPair) -> Result<(), String> {
        let chain_id = ChainID::from(chain_id);
        let KeyPair { sk, pk } = key;

        // Set the sender to the address we are going to sign with.
        let ea = EthAddress::from(pk);
        let mut msg = msg.0;
        msg.from = Address::from(ea);

        let signed =
            SignedMessage::new_secp256k1(msg, None, &sk, &chain_id).map_err(|e| e.to_string())?;

        signed.verify(&chain_id).map_err(|e| e.to_string())
    }

    #[quickcheck]
    fn eth_sign_and_tamper(msg: EthMessage, chain_id: u64, key: KeyPair) -> Result<(), String> {
        let chain_id = ChainID::from(chain_id);
        let KeyPair { sk, pk } = key;

        // Set the sender to the address we are going to sign with.
        let ea = EthAddress::from(pk);
        let mut msg = msg.0;
        msg.from = Address::from(ea);

        let mut signed =
            SignedMessage::new_secp256k1(msg, &sk, &chain_id).map_err(|e| e.to_string())?;

        // Set the recipient to an address which is a different kind, but the same hash: pretend that it's an f1 address.
        // If this succeeded, an attacker can change the recipient of the message and thus funds can get lost.
        let Payload::Delegated(da) = signed.message.to.payload() else {
            return Err("expected delegated addresss".to_string());
        };
        let mut bz = da.subaddress().to_vec();
        bz.insert(0, Protocol::Secp256k1 as u8);
        signed.message.to = Address::from_bytes(&bz).map_err(|e| e.to_string())?;

        if signed.verify(&chain_id).is_ok() {
            return Err("signature verification should have failed".to_string());
        }
        Ok(())
    }

    /// Check that we can send from an ethereum account to a non-ethereum one and sign it.
    #[quickcheck]
    fn eth_to_non_eth_sign_and_verify(msg: EthMessage, chain_id: u64, from: KeyPair, to: KeyPair) {
        let chain_id = ChainID::from(chain_id);
        let mut msg = msg.0;

        msg.from = Address::from(EthAddress::from(from.pk));
        msg.to = Address::new_secp256k1(&to.pk.serialize()).expect("f1 address");

        let signed =
            SignedMessage::new_secp256k1(msg, &from.sk, &chain_id).expect("message can be signed");

        signed.verify(&chain_id).expect("signature should be valid")
    }
}<|MERGE_RESOLUTION|>--- conflicted
+++ resolved
@@ -146,13 +146,9 @@
         //
         // We detect the case where the recipient is not an ethereum address. If that is the case then use regular signing rules,
         // which should allow messages from ethereum accounts to go to any other type of account, e.g. custom Wasm actors.
+        // FIXME(sander): Figure out how to include the object in the eth style signature.
         match maybe_eth_address(&message.from) {
-<<<<<<< HEAD
-            // FIXME(sander): Figure out how to include the object in the eth style signature.
-            Some(addr) => {
-=======
             Some(addr) if is_eth_addr_compat(&message.to) => {
->>>>>>> 71fcd996
                 let tx: TypedTransaction = from_fvm::to_eth_transaction_request(message, chain_id)
                     .map_err(SignedMessageError::Ethereum)?
                     .into();
@@ -162,6 +158,9 @@
             Some(addr) => {
                 let mut data = Self::cid(message)?.to_bytes();
                 data.extend(chain_id_bytes(chain_id).iter());
+                if let Some(obj) = object {
+                    data.extend(crate::cid(obj)?.to_bytes());
+                }
                 Ok(Signable::RegularFromEth((data, addr)))
             }
             None => {
@@ -194,9 +193,7 @@
                     .map_err(|e| SignedMessageError::Ethereum(anyhow!(e)))?;
 
                 if rec == from {
-                    // FIXME(sander): Eth accounts are blocked from touching non-EVM actors
-                    // verify_eth_method(message)
-                    Ok(())
+                    verify_eth_method(message)
                 } else {
                     Err(SignedMessageError::InvalidSignature(format!("the Ethereum delegated address did not match the one recovered from the signature (sighash = {:?})", hash)))
                 }
@@ -481,7 +478,7 @@
         msg.from = Address::from(ea);
 
         let mut signed =
-            SignedMessage::new_secp256k1(msg, &sk, &chain_id).map_err(|e| e.to_string())?;
+            SignedMessage::new_secp256k1(msg, None, &sk, &chain_id).map_err(|e| e.to_string())?;
 
         // Set the recipient to an address which is a different kind, but the same hash: pretend that it's an f1 address.
         // If this succeeded, an attacker can change the recipient of the message and thus funds can get lost.
@@ -507,8 +504,8 @@
         msg.from = Address::from(EthAddress::from(from.pk));
         msg.to = Address::new_secp256k1(&to.pk.serialize()).expect("f1 address");
 
-        let signed =
-            SignedMessage::new_secp256k1(msg, &from.sk, &chain_id).expect("message can be signed");
+        let signed = SignedMessage::new_secp256k1(msg, None, &from.sk, &chain_id)
+            .expect("message can be signed");
 
         signed.verify(&chain_id).expect("signature should be valid")
     }
