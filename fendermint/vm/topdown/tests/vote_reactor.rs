--- conflicted
+++ resolved
@@ -47,14 +47,6 @@
     }
 }
 
-<<<<<<< HEAD
-fn default_config() -> VoteConfig {
-    VoteConfig {
-        req_channel_buffer_size: 1024,
-        req_batch_processing_size: 10,
-        gossip_req_processing_size: 10,
-        voting_sleep_interval_millis: 1,
-=======
 #[async_trait]
 impl GossipReceiver for ChannelGossipReceiver {
     async fn recv_vote(&mut self) -> Result<Vote, Error> {
@@ -72,10 +64,9 @@
     }
 }
 
-fn default_config() -> Config {
-    Config {
+fn default_config() -> VoteConfig {
+    VoteConfig {
         req_channel_buffer_size: 1024,
->>>>>>> 29216436
     }
 }
 
@@ -145,8 +136,8 @@
 
     let (internal_event_tx, _) = broadcast::channel(validators.len() + 1);
 
-<<<<<<< HEAD
     let (client, rx) = VoteReactorClient::new(1024);
+    let (gossip_tx, gossip_rx) = gossips.pop().unwrap();
     VoteReactorClient::start_reactor(
         rx,
         StartVoteReactorParams {
@@ -155,25 +146,12 @@
             power_table: power_updates.clone(),
             last_finalized_height: initial_finalized_height,
             latest_child_block: 100,
-            gossip: gossips.pop().unwrap(),
+            gossip_tx,
+            gossip_rx,
             vote_store: InMemoryVoteStore::default(),
             internal_event_listener: internal_event_tx.subscribe(),
         },
     )
-=======
-    let (gossip_tx, gossip_rx) = gossips.pop().unwrap();
-    let client = start_vote_reactor(StartVoteReactorParams {
-        config: config.clone(),
-        validator_key: validators[0].sk.clone(),
-        power_table: power_updates.clone(),
-        last_finalized_height: initial_finalized_height,
-        latest_child_block: 100,
-        gossip_rx,
-        vote_store: InMemoryVoteStore::default(),
-        internal_event_listener: internal_event_tx.subscribe(),
-        gossip_tx,
-    })
->>>>>>> 29216436
     .unwrap();
 
     assert_eq!(client.find_quorum().await.unwrap(), None);
@@ -242,8 +220,8 @@
     for i in 0..validators.len() {
         let (internal_event_tx, _) = broadcast::channel(validators.len() + 1);
 
-<<<<<<< HEAD
         let (client, rx) = VoteReactorClient::new(1024);
+        let (gossip_tx, gossip_rx) = gossips.pop().unwrap();
         VoteReactorClient::start_reactor(
             rx,
             StartVoteReactorParams {
@@ -252,25 +230,12 @@
                 power_table: power_updates.clone(),
                 last_finalized_height: initial_finalized_height,
                 latest_child_block: 100,
-                gossip: gossips.pop().unwrap(),
+                gossip_tx,
+                gossip_rx,
                 vote_store: InMemoryVoteStore::default(),
                 internal_event_listener: internal_event_tx.subscribe(),
             },
         )
-=======
-        let (gossip_tx, gossip_rx) = gossips.pop().unwrap();
-        let client = start_vote_reactor(StartVoteReactorParams {
-            config: config.clone(),
-            validator_key: validators[i].sk.clone(),
-            power_table: power_updates.clone(),
-            last_finalized_height: initial_finalized_height,
-            latest_child_block: 100,
-            gossip_tx,
-            gossip_rx,
-            vote_store: InMemoryVoteStore::default(),
-            internal_event_listener: internal_event_tx.subscribe(),
-        })
->>>>>>> 29216436
         .unwrap();
 
         clients.push(client);
@@ -391,8 +356,8 @@
 
     let mut node_clients = vec![];
     for validator in &validators {
-<<<<<<< HEAD
         let (r, rx) = VoteReactorClient::new(1024);
+        let (gossip_tx, gossip_rx) = gossips.pop().unwrap();
         VoteReactorClient::start_reactor(
             rx,
             StartVoteReactorParams {
@@ -401,25 +366,12 @@
                 power_table: power_updates.clone(),
                 last_finalized_height: initial_finalized_height,
                 latest_child_block: 100,
-                gossip: gossips.pop().unwrap(),
+                gossip_tx,
+                gossip_rx,
                 vote_store: InMemoryVoteStore::default(),
                 internal_event_listener: internal_event_tx.subscribe(),
             },
         )
-=======
-        let (gossip_tx, gossip_rx) = gossips.pop().unwrap();
-        let r = start_vote_reactor(StartVoteReactorParams {
-            config: config.clone(),
-            validator_key: validator.sk.clone(),
-            power_table: power_updates.clone(),
-            last_finalized_height: initial_finalized_height,
-            latest_child_block: 100,
-            gossip_tx,
-            gossip_rx,
-            vote_store: InMemoryVoteStore::default(),
-            internal_event_listener: internal_event_tx.subscribe(),
-        })
->>>>>>> 29216436
         .unwrap();
 
         node_clients.push(r);
