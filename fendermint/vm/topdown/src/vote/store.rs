--- conflicted
+++ resolved
@@ -1,14 +1,8 @@
 // Copyright 2022-2024 Protocol Labs
 // SPDX-License-Identifier: Apache-2.0, MIT
 
-<<<<<<< HEAD
-use crate::observation::Ballot;
-use crate::vote::error::Error;
-use crate::vote::payload::{PowerTable, Vote};
-=======
 use crate::vote::error::Error;
 use crate::vote::payload::{Observation, PowerTable, Vote};
->>>>>>> cc007cd7
 use crate::vote::Weight;
 use crate::BlockHeight;
 use fendermint_vm_genesis::ValidatorKey;
@@ -103,13 +97,8 @@
         self.0.into_iter().cloned().collect()
     }
 
-<<<<<<< HEAD
-    pub fn ballot_weights(&self, power_table: &PowerTable) -> Vec<(&Ballot, Weight)> {
-        let mut votes: Vec<(&Ballot, Weight)> = Vec::new();
-=======
     pub fn observation_weights(&self, power_table: &PowerTable) -> Vec<(&Observation, Weight)> {
         let mut votes: Vec<(&Observation, Weight)> = Vec::new();
->>>>>>> cc007cd7
 
         for v in self.0.iter() {
             let validator = v.voter();
@@ -171,11 +160,7 @@
         let observation1 = random_observation();
         votes.push(
             Vote::v1_checked(
-<<<<<<< HEAD
-                CertifiedObservation::sign(observation1.clone(), &validators[0].0).unwrap(),
-=======
                 CertifiedObservation::sign(observation1.clone(), 100, &validators[0].0).unwrap(),
->>>>>>> cc007cd7
             )
             .unwrap(),
         );
@@ -183,21 +168,13 @@
         let observation2 = random_observation();
         votes.push(
             Vote::v1_checked(
-<<<<<<< HEAD
-                CertifiedObservation::sign(observation2.clone(), &validators[1].0).unwrap(),
-=======
                 CertifiedObservation::sign(observation2.clone(), 100, &validators[1].0).unwrap(),
->>>>>>> cc007cd7
             )
             .unwrap(),
         );
         votes.push(
             Vote::v1_checked(
-<<<<<<< HEAD
-                CertifiedObservation::sign(observation2.clone(), &validators[2].0).unwrap(),
-=======
                 CertifiedObservation::sign(observation2.clone(), 100, &validators[2].0).unwrap(),
->>>>>>> cc007cd7
             )
             .unwrap(),
         );
