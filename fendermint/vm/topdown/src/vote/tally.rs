// Copyright 2022-2024 Protocol Labs
// SPDX-License-Identifier: Apache-2.0, MIT

<<<<<<< HEAD
use crate::observation::Ballot;
use crate::vote::error::Error;
use crate::vote::payload::{PowerTable, PowerUpdates, Vote};
=======
use crate::vote::error::Error;
use crate::vote::payload::{Observation, PowerTable, PowerUpdates, Vote};
>>>>>>> cc007cd7
use crate::vote::store::VoteStore;
use crate::vote::Weight;
use crate::BlockHeight;
use fendermint_vm_genesis::ValidatorKey;
use std::collections::HashMap;

/// VoteTally aggregates different votes received from various validators in the network
pub(crate) struct VoteTally<S> {
    /// Current validator weights. These are the ones who will vote on the blocks,
    /// so these are the weights which need to form a quorum.
    power_table: PowerTable,

    /// Index votes received by height and hash, which makes it easy to look up
    /// all the votes for a given block hash and also to verify that a validator
    /// isn't equivocating by trying to vote for two different things at the
    /// same height.
    votes: S,

    /// The latest height that was voted to be finalized and committed to child blockchian
    last_finalized_height: BlockHeight,
}

impl<S: VoteStore> VoteTally<S> {
    /// Initialize the vote tally from the current power table
    /// and the last finalized block from the ledger.
    pub fn new(
        power_table: Vec<(ValidatorKey, Weight)>,
        last_finalized_height: BlockHeight,
        mut store: S,
    ) -> Result<Self, Error> {
        // purge votes that already committed, no need keep them
        if let Some(h) = store.earliest_vote_height()? {
            for i in h..=last_finalized_height {
                store.purge_votes_at_height(i)?;
            }
        }
        Ok(Self {
            power_table: HashMap::from_iter(power_table),
            votes: store,
            last_finalized_height,
        })
    }

    /// Check that a validator key is currently part of the power table.
    fn has_power(&self, validator_key: &ValidatorKey) -> bool {
        // For consistency consider validators without power unknown.
        match self.power_table.get(validator_key) {
            None => false,
            Some(weight) => *weight > 0,
        }
    }

    pub fn power_table(&self) -> &HashMap<ValidatorKey, Weight> {
        &self.power_table
    }

    /// Calculate the minimum weight needed for a proposal to pass with the current membership.
    ///
    /// This is inclusive, that is, if the sum of weight is greater or equal to this, it should pass.
    /// The equivalent formula can be found in CometBFT [here](https://github.com/cometbft/cometbft/blob/a8991d63e5aad8be82b90329b55413e3a4933dc0/types/vote_set.go#L307).
    pub fn quorum_threshold(&self) -> Weight {
        let total_weight: Weight = self.power_table.values().sum();
        total_weight * 2 / 3 + 1
    }

    /// Return the height of the first entry in the chain.
    ///
    /// This is the block that was finalized *in the ledger*.
    pub fn last_finalized_height(&self) -> BlockHeight {
        self.last_finalized_height
    }

    /// Returns the votes collected in the network at the target height
    pub fn get_votes_at_height(&self, height: BlockHeight) -> Result<Vec<Vote>, Error> {
        let votes = self.votes.get_votes_at_height(height)?;
        Ok(votes.into_owned())
    }

    /// Dump all the votes that is currently stored in the vote tally.
    /// This is generally a very expensive operation, but good for debugging, use with care
    pub fn dump_votes(&self) -> Result<HashMap<BlockHeight, Vec<Vote>>, Error> {
        let mut r = HashMap::new();

        let Some(latest) = self.votes.latest_vote_height()? else {
            return Ok(r);
        };

        for h in self.last_finalized_height + 1..=latest {
            let votes = self.votes.get_votes_at_height(h)?;
            if votes.is_empty() {
                continue;
            }
            r.insert(h, votes.into_owned());
        }
        Ok(r)
    }

    /// Add a vote we received.
    ///
    /// Returns `true` if this vote was added, `false` if it was ignored as a
    /// duplicate or a height we already finalized, and an error if it's an
    /// equivocation or from a validator we don't know.
    pub fn add_vote(&mut self, vote: Vote) -> Result<bool, Error> {
        let validator = vote.voter();
        let parent_height = vote.observation().parent_height();

        if !self.has_power(&validator) {
            tracing::error!(
                validator = validator.to_string(),
                "validator unknown or has no power"
            );
            return Err(Error::UnpoweredValidator);
        }

        if parent_height < self.last_finalized_height() {
            tracing::debug!(
                parent_height,
                last_finalized_height = self.last_finalized_height(),
                validator = validator.to_string(),
                "reject vote as parent height finalized"
            );
            return Ok(false);
        }

        if self.votes.has_voted(&parent_height, &validator)? {
            tracing::error!(
                parent_height,
                validator = validator.to_string(),
                "equivocation by validator"
            );
            return Err(Error::Equivocation);
        }

        self.votes.store_vote(parent_height, vote)?;

        Ok(true)
    }

    /// Find a block on the (from our perspective) finalized chain that gathered enough votes from validators.
    pub fn find_quorum(&self) -> Result<Option<Observation>, Error> {
        let quorum_threshold = self.quorum_threshold();
        let Some(max_height) = self.votes.latest_vote_height()? else {
            tracing::info!("vote store has no vote yet, skip finding quorum");
            return Ok(None);
        };

        for h in ((self.last_finalized_height + 1)..=max_height).rev() {
            let votes = self.votes.get_votes_at_height(h)?;

            for (observation, weight) in votes.observation_weights(&self.power_table) {
                tracing::info!(
                    height = h,
                    observation = observation.to_string(),
                    weight,
                    quorum_threshold,
                    "observation and weight"
                );

                if weight >= quorum_threshold {
                    return Ok(Some(observation.clone()));
                }
            }

            tracing::info!(height = h, "no quorum found");
        }

        Ok(None)
    }

    /// Call when a new finalized block is added to the ledger, to clear out all preceding blocks.
    ///
    /// After this operation the minimum item in the chain will the new finalized block.
    pub fn set_finalized(&mut self, block_height: BlockHeight) -> Result<(), Error> {
        self.votes.purge_votes_at_height(block_height)?;
        self.last_finalized_height = block_height;
        Ok(())
    }

    /// Overwrite the power table after it has changed to a new snapshot.
    ///
    /// This method expects absolute values, it completely replaces the existing powers.
    pub fn set_power_table(&mut self, power_table: PowerUpdates) {
        let power_table = HashMap::from_iter(power_table);
        // We don't actually have to remove the votes of anyone who is no longer a validator,
        // we just have to make sure to handle the case when they are not in the power table.
        self.power_table = power_table;
    }

    /// Update the power table after it has changed with changes.
    ///
    /// This method expects only the updated values, leaving everyone who isn't in it untouched
    pub fn update_power_table(&mut self, power_updates: PowerUpdates) {
        if power_updates.is_empty() {
            return;
        }
        // We don't actually have to remove the votes of anyone who is no longer a validator,
        // we just have to make sure to handle the case when they are not in the power table.
        for (vk, w) in power_updates {
            if w == 0 {
                self.power_table.remove(&vk);
            } else {
                *self.power_table.entry(vk).or_default() = w;
            }
        }
    }
}

#[cfg(test)]
mod tests {
<<<<<<< HEAD
    use crate::observation::ObservationCommitment;
    use crate::vote::error::Error;
    use crate::vote::payload::{CertifiedObservation, Vote};
=======
    use crate::vote::error::Error;
    use crate::vote::payload::{CertifiedObservation, Observation, Vote};
>>>>>>> cc007cd7
    use crate::vote::store::InMemoryVoteStore;
    use crate::vote::tally::VoteTally;
    use arbitrary::{Arbitrary, Unstructured};
    use fendermint_crypto::SecretKey;
    use fendermint_vm_genesis::ValidatorKey;
    use rand::RngCore;

    fn random_validator_key() -> (SecretKey, ValidatorKey) {
        let mut rng = rand::thread_rng();
        let sk = SecretKey::random(&mut rng);
        let public_key = sk.public_key();
        (sk, ValidatorKey::new(public_key))
    }

    fn random_observation() -> ObservationCommitment {
        let mut bytes = [0; 100];
        let mut rng = rand::thread_rng();
        rng.fill_bytes(&mut bytes);

        let mut unstructured = Unstructured::new(&bytes);
        ObservationCommitment::arbitrary(&mut unstructured).unwrap()
    }

    #[test]
    fn duplicated_vote_not_allowed() {
        let validators = (0..3)
            .map(|_| random_validator_key())
            .collect::<Vec<(SecretKey, ValidatorKey)>>();
        let powers = validators
            .iter()
            .map(|v| (v.1.clone(), 1))
            .collect::<Vec<_>>();
        let mut vote_tally =
            VoteTally::new(powers.clone(), 0, InMemoryVoteStore::default()).unwrap();

        let obs = random_observation();
<<<<<<< HEAD
        let vote =
            Vote::v1_checked(CertifiedObservation::sign(obs.clone(), &validators[0].0).unwrap())
                .unwrap();
        vote_tally.add_vote(vote).unwrap();

        let mut obs2 = random_observation();
        obs2.ballot.parent_height = obs.ballot.parent_height();
        let vote =
            Vote::v1_checked(CertifiedObservation::sign(obs2, &validators[0].0).unwrap()).unwrap();
=======
        let vote = Vote::v1_checked(
            CertifiedObservation::sign(obs.clone(), 100, &validators[0].0).unwrap(),
        )
        .unwrap();
        vote_tally.add_vote(vote).unwrap();

        let mut obs2 = random_observation();
        obs2.parent_height = obs.parent_height;
        let vote =
            Vote::v1_checked(CertifiedObservation::sign(obs2, 100, &validators[0].0).unwrap())
                .unwrap();
>>>>>>> cc007cd7
        assert_eq!(vote_tally.add_vote(vote), Err(Error::Equivocation));
    }

    #[test]
    fn quorum_formed_ok() {
        let validators = (0..3)
            .map(|_| random_validator_key())
            .collect::<Vec<(SecretKey, ValidatorKey)>>();
        let powers = validators
            .iter()
            .map(|v| (v.1.clone(), 1))
            .collect::<Vec<_>>();
        let mut vote_tally =
            VoteTally::new(powers.clone(), 0, InMemoryVoteStore::default()).unwrap();

        let observation = random_observation();

        vote_tally
            .set_finalized(observation.parent_height - 1)
            .unwrap();

        for validator in validators {
<<<<<<< HEAD
            let certified = CertifiedObservation::sign(observation.clone(), &validator.0).unwrap();
=======
            let certified =
                CertifiedObservation::sign(observation.clone(), 100, &validator.0).unwrap();
>>>>>>> cc007cd7
            let vote = Vote::v1_checked(certified).unwrap();
            vote_tally.add_vote(vote).unwrap();
        }

        let ob = vote_tally.find_quorum().unwrap().unwrap();
        assert_eq!(ob, observation);
    }

    #[test]
    fn no_quorum_formed() {
        let validators_grp1 = (0..2)
            .map(|_| random_validator_key())
            .collect::<Vec<(SecretKey, ValidatorKey)>>();
        let validators_grp2 = (0..2)
            .map(|_| random_validator_key())
            .collect::<Vec<(SecretKey, ValidatorKey)>>();
        let validators = [validators_grp1.as_slice(), validators_grp2.as_slice()]
            .concat()
            .to_vec();

        let powers = validators
            .iter()
            .map(|v| (v.1.clone(), 1))
            .collect::<Vec<_>>();

        let mut vote_tally =
            VoteTally::new(powers.clone(), 0, InMemoryVoteStore::default()).unwrap();

        let observation1 = random_observation();
        let mut observation2 = observation1.clone();
        observation2.parent_hash = vec![1];

        vote_tally
            .set_finalized(observation1.parent_height - 1)
            .unwrap();

        for validator in validators_grp1 {
<<<<<<< HEAD
            let certified = CertifiedObservation::sign(observation1.clone(), &validator.0).unwrap();
=======
            let certified =
                CertifiedObservation::sign(observation1.clone(), 100, &validator.0).unwrap();
>>>>>>> cc007cd7
            let vote = Vote::v1_checked(certified).unwrap();
            vote_tally.add_vote(vote).unwrap();
        }
        assert!(vote_tally.find_quorum().unwrap().is_none());

        for validator in validators_grp2 {
<<<<<<< HEAD
            let certified = CertifiedObservation::sign(observation2.clone(), &validator.0).unwrap();
=======
            let certified =
                CertifiedObservation::sign(observation2.clone(), 100, &validator.0).unwrap();
>>>>>>> cc007cd7
            let vote = Vote::v1_checked(certified).unwrap();
            vote_tally.add_vote(vote).unwrap();
        }

        assert!(vote_tally.find_quorum().unwrap().is_none());
    }

    #[test]
    fn new_validators_joined_void_previous_quorum() {
        let validators = (0..3)
            .map(|_| random_validator_key())
            .collect::<Vec<(SecretKey, ValidatorKey)>>();
        let powers = validators
            .iter()
            .map(|v| (v.1.clone(), 1))
            .collect::<Vec<_>>();
        let mut vote_tally =
            VoteTally::new(powers.clone(), 0, InMemoryVoteStore::default()).unwrap();

        let observation = random_observation();

        vote_tally
            .set_finalized(observation.parent_height - 1)
            .unwrap();

        for validator in validators {
<<<<<<< HEAD
            let certified = CertifiedObservation::sign(observation.clone(), &validator.0).unwrap();
=======
            let certified =
                CertifiedObservation::sign(observation.clone(), 100, &validator.0).unwrap();
>>>>>>> cc007cd7
            let vote = Vote::v1_checked(certified).unwrap();
            vote_tally.add_vote(vote).unwrap();
        }

        let ob = vote_tally.find_quorum().unwrap().unwrap();
        assert_eq!(ob, observation);

        let new_powers = (0..3)
            .map(|_| (random_validator_key().1.clone(), 1))
            .collect::<Vec<_>>();
        vote_tally.update_power_table(new_powers);
        assert_eq!(vote_tally.find_quorum().unwrap(), None);
    }

    #[test]
    fn new_validators_left_formed_quorum() {
        let validators = (0..5)
            .map(|_| random_validator_key())
            .collect::<Vec<(SecretKey, ValidatorKey)>>();
        let powers = validators
            .iter()
            .map(|v| (v.1.clone(), 1))
            .collect::<Vec<_>>();
        let mut vote_tally =
            VoteTally::new(powers.clone(), 0, InMemoryVoteStore::default()).unwrap();

        let observation = random_observation();

        vote_tally
            .set_finalized(observation.parent_height - 1)
            .unwrap();

        for (count, validator) in validators.iter().enumerate() {
<<<<<<< HEAD
            let certified = CertifiedObservation::sign(observation.clone(), &validator.0).unwrap();
=======
            let certified =
                CertifiedObservation::sign(observation.clone(), 100, &validator.0).unwrap();
>>>>>>> cc007cd7
            let vote = Vote::v1_checked(certified).unwrap();
            vote_tally.add_vote(vote).unwrap();

            // only 3 validators vote
            if count == 2 {
                break;
            }
        }
        assert!(vote_tally.find_quorum().unwrap().is_none());

        vote_tally.update_power_table(vec![
            (validators[3].1.clone(), 0),
            (validators[4].1.clone(), 0),
        ]);

        let ob = vote_tally.find_quorum().unwrap().unwrap();
        assert_eq!(ob, observation);
    }
}<|MERGE_RESOLUTION|>--- conflicted
+++ resolved
@@ -1,14 +1,8 @@
 // Copyright 2022-2024 Protocol Labs
 // SPDX-License-Identifier: Apache-2.0, MIT
 
-<<<<<<< HEAD
-use crate::observation::Ballot;
-use crate::vote::error::Error;
-use crate::vote::payload::{PowerTable, PowerUpdates, Vote};
-=======
 use crate::vote::error::Error;
 use crate::vote::payload::{Observation, PowerTable, PowerUpdates, Vote};
->>>>>>> cc007cd7
 use crate::vote::store::VoteStore;
 use crate::vote::Weight;
 use crate::BlockHeight;
@@ -218,14 +212,8 @@
 
 #[cfg(test)]
 mod tests {
-<<<<<<< HEAD
-    use crate::observation::ObservationCommitment;
-    use crate::vote::error::Error;
-    use crate::vote::payload::{CertifiedObservation, Vote};
-=======
     use crate::vote::error::Error;
     use crate::vote::payload::{CertifiedObservation, Observation, Vote};
->>>>>>> cc007cd7
     use crate::vote::store::InMemoryVoteStore;
     use crate::vote::tally::VoteTally;
     use arbitrary::{Arbitrary, Unstructured};
@@ -262,17 +250,6 @@
             VoteTally::new(powers.clone(), 0, InMemoryVoteStore::default()).unwrap();
 
         let obs = random_observation();
-<<<<<<< HEAD
-        let vote =
-            Vote::v1_checked(CertifiedObservation::sign(obs.clone(), &validators[0].0).unwrap())
-                .unwrap();
-        vote_tally.add_vote(vote).unwrap();
-
-        let mut obs2 = random_observation();
-        obs2.ballot.parent_height = obs.ballot.parent_height();
-        let vote =
-            Vote::v1_checked(CertifiedObservation::sign(obs2, &validators[0].0).unwrap()).unwrap();
-=======
         let vote = Vote::v1_checked(
             CertifiedObservation::sign(obs.clone(), 100, &validators[0].0).unwrap(),
         )
@@ -284,7 +261,6 @@
         let vote =
             Vote::v1_checked(CertifiedObservation::sign(obs2, 100, &validators[0].0).unwrap())
                 .unwrap();
->>>>>>> cc007cd7
         assert_eq!(vote_tally.add_vote(vote), Err(Error::Equivocation));
     }
 
@@ -307,12 +283,8 @@
             .unwrap();
 
         for validator in validators {
-<<<<<<< HEAD
-            let certified = CertifiedObservation::sign(observation.clone(), &validator.0).unwrap();
-=======
             let certified =
                 CertifiedObservation::sign(observation.clone(), 100, &validator.0).unwrap();
->>>>>>> cc007cd7
             let vote = Vote::v1_checked(certified).unwrap();
             vote_tally.add_vote(vote).unwrap();
         }
@@ -350,24 +322,16 @@
             .unwrap();
 
         for validator in validators_grp1 {
-<<<<<<< HEAD
-            let certified = CertifiedObservation::sign(observation1.clone(), &validator.0).unwrap();
-=======
             let certified =
                 CertifiedObservation::sign(observation1.clone(), 100, &validator.0).unwrap();
->>>>>>> cc007cd7
             let vote = Vote::v1_checked(certified).unwrap();
             vote_tally.add_vote(vote).unwrap();
         }
         assert!(vote_tally.find_quorum().unwrap().is_none());
 
         for validator in validators_grp2 {
-<<<<<<< HEAD
-            let certified = CertifiedObservation::sign(observation2.clone(), &validator.0).unwrap();
-=======
             let certified =
                 CertifiedObservation::sign(observation2.clone(), 100, &validator.0).unwrap();
->>>>>>> cc007cd7
             let vote = Vote::v1_checked(certified).unwrap();
             vote_tally.add_vote(vote).unwrap();
         }
@@ -394,12 +358,8 @@
             .unwrap();
 
         for validator in validators {
-<<<<<<< HEAD
-            let certified = CertifiedObservation::sign(observation.clone(), &validator.0).unwrap();
-=======
             let certified =
                 CertifiedObservation::sign(observation.clone(), 100, &validator.0).unwrap();
->>>>>>> cc007cd7
             let vote = Vote::v1_checked(certified).unwrap();
             vote_tally.add_vote(vote).unwrap();
         }
@@ -433,12 +393,8 @@
             .unwrap();
 
         for (count, validator) in validators.iter().enumerate() {
-<<<<<<< HEAD
-            let certified = CertifiedObservation::sign(observation.clone(), &validator.0).unwrap();
-=======
             let certified =
                 CertifiedObservation::sign(observation.clone(), 100, &validator.0).unwrap();
->>>>>>> cc007cd7
             let vote = Vote::v1_checked(certified).unwrap();
             vote_tally.add_vote(vote).unwrap();
 
