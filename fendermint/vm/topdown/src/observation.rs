// Copyright 2022-2024 Protocol Labs
// SPDX-License-Identifier: Apache-2.0, MIT

use crate::syncer::error::Error;
use crate::syncer::store::ParentViewStore;
use crate::{BlockHash, BlockHeight, Bytes, Checkpoint};
use anyhow::anyhow;
use arbitrary::Arbitrary;
use cid::Cid;
use fendermint_crypto::secp::RecoverableECDSASignature;
use fendermint_crypto::SecretKey;
use fendermint_vm_genesis::ValidatorKey;
use fvm_ipld_encoding::DAG_CBOR;
use multihash::Code;
use multihash::MultihashDigest;
use serde::{Deserialize, Serialize};
use std::cmp::min;
use std::fmt::{Display, Formatter};

use crate::syncer::payload::ParentBlockView;

/// Default topdown observation height range
const DEFAULT_MAX_OBSERVATION_RANGE: BlockHeight = 100;

#[derive(Debug, Clone, Serialize, Deserialize)]
pub struct ObservationConfig {
    /// The max number of blocks one should make the topdown observation from the previous
    /// committed checkpoint
    pub max_observation_range: Option<BlockHeight>,
}

/// The content that validators gossip among each other.
#[derive(Serialize, Deserialize, Hash, Debug, Clone, Eq, PartialEq, Arbitrary)]
pub struct Observation {
    pub(crate) parent_height: u64,
    /// The hash of the chain unit at that height. Usually a block hash, but could
    /// be another entity (e.g. tipset CID), depending on the parent chain
    /// and our interface to it. For example, if the parent is a Filecoin network,
    /// this would be a tipset CID coerced into a block hash if queried through
    /// the Eth API, or the tipset CID as-is if accessed through the Filecoin API.
    pub(crate) parent_hash: Bytes,
    /// A rolling/cumulative commitment to topdown effects since the beginning of
    /// time, including the ones in this block.
    pub(crate) cumulative_effects_comm: Bytes,
}

/// A self-certified observation made by a validator.
#[derive(Serialize, Deserialize, Debug, Clone, Eq, PartialEq)]
pub struct CertifiedObservation {
    observation: Observation,
    /// The signature for the observation only
    observation_signature: RecoverableECDSASignature,
    /// The hash of the subnet's last committed block when this observation was made.
    /// Used to discard stale observations that are, e.g. replayed by an attacker
    /// at a later time. Also used to detect nodes that might be wrongly gossiping
    /// whilst being out of sync.
    certified_at: BlockHeight,
    /// A "recoverable" ECDSA signature with the validator's secp256k1 private key over the
    /// CID of the DAG-CBOR encoded observation using a BLAKE2b-256 multihash.
    signature: RecoverableECDSASignature,
}

/// Check in the store to see if there is a new observation available.
/// Caller should make sure:
/// - the store has votes since the last committed checkpoint
/// - the votes have at least 1 non-null block
pub fn deduce_new_observation<S: ParentViewStore>(
    store: &S,
    checkpoint: &Checkpoint,
    config: &ObservationConfig,
) -> Result<Observation, Error> {
    let Some(latest_height) = store.max_parent_view_height()? else {
        tracing::info!("no observation yet as height not available");
        return Err(Error::BlockStoreEmpty);
    };

    if latest_height < checkpoint.target_height() {
        tracing::info!("committed vote height more than latest parent view");
        return Err(Error::CommittedParentHeightNotPurged);
    }

    let max_observation_height = checkpoint.target_height() + config.max_observation_range();
    let candidate_height = min(max_observation_height, latest_height);
    tracing::debug!(
        max_observation_height,
        candidate_height,
        "propose observation height"
    );

    // aggregate commitment for the observation
    let mut agg = LinearizedParentBlockView::from(checkpoint);
    for h in checkpoint.target_height() + 1..=candidate_height {
        let Some(p) = store.get(h)? else {
            tracing::debug!(height = h, "not parent block view");
            return Err(Error::MissingBlockView(h, candidate_height));
        };

        agg.append(p)?;
    }

<<<<<<< HEAD
    // TODO: integrate local hash
    let observation = agg.into_commitment(vec![])?;
    tracing::info!(
        height = observation.ballot.parent_height,
=======
    let observation = agg.into_observation()?;
    tracing::info!(
        height = observation.parent_height,
>>>>>>> 00e14bd7
        "new observation derived"
    );

    Ok(observation)
}

impl TryFrom<&[u8]> for CertifiedObservation {
    type Error = anyhow::Error;

    fn try_from(bytes: &[u8]) -> Result<Self, Self::Error> {
        Ok(fvm_ipld_encoding::from_slice(bytes)?)
    }
}

impl CertifiedObservation {
    pub fn observation(&self) -> &Observation {
        &self.observation
    }

    pub fn ensure_valid(&self) -> anyhow::Result<ValidatorKey> {
        let to_sign = fvm_ipld_encoding::to_vec(&self.observation)?;
        let (pk1, _) = self.observation_signature.recover(&to_sign)?;

        let p = Self::envelop_payload(&self.observation_signature, self.certified_at)?;
        let (pk2, _) = self.signature.recover(p.as_slice())?;

        if pk1 != pk2 {
            return Err(anyhow!("public keys not aligned"));
        }

        Ok(ValidatorKey::new(pk1))
    }

    fn envelop_payload(
        observation_sig: &RecoverableECDSASignature,
        certified_at: BlockHeight,
    ) -> anyhow::Result<Bytes> {
        Ok(fvm_ipld_encoding::to_vec(&(observation_sig, certified_at))?)
    }

    pub fn sign(
        ob: Observation,
        certified_at: BlockHeight,
        sk: &SecretKey,
    ) -> anyhow::Result<Self> {
        let obs_payload = fvm_ipld_encoding::to_vec(&ob)?;
        let obs_sig = RecoverableECDSASignature::sign(sk, obs_payload.as_slice())?;

        let p = Self::envelop_payload(&obs_sig, certified_at)?;
        let sig = RecoverableECDSASignature::sign(sk, p.as_slice())?;
        Ok(Self {
            observation: ob,
            observation_signature: obs_sig,
            certified_at,
            signature: sig,
        })
    }
}

impl Observation {
    pub fn new(parent_height: BlockHeight, parent_hash: Bytes, commitment: Bytes) -> Self {
        Self {
            parent_height,
            parent_hash,
            cumulative_effects_comm: commitment,
        }
    }
}

impl Display for Observation {
    fn fmt(&self, f: &mut Formatter<'_>) -> std::fmt::Result {
        write!(
            f,
            "Observation(parent_height={}, parent_hash={}, commitment={})",
            self.parent_height,
            hex::encode(&self.parent_hash),
            hex::encode(&self.cumulative_effects_comm),
        )
    }
}

<<<<<<< HEAD
impl AsRef<[u8]> for Ballot {
    fn as_ref(&self) -> &[u8] {
        todo!()
    }
}

impl Ballot {
=======
impl Observation {
>>>>>>> 00e14bd7
    pub fn parent_height(&self) -> BlockHeight {
        self.parent_height
    }
}

impl ObservationConfig {
    pub fn max_observation_range(&self) -> BlockHeight {
        self.max_observation_range
            .unwrap_or(DEFAULT_MAX_OBSERVATION_RANGE)
    }
}

struct LinearizedParentBlockView {
    parent_height: u64,
    parent_hash: Option<BlockHash>,
    cumulative_effects_comm: Bytes,
}

impl From<&Checkpoint> for LinearizedParentBlockView {
    fn from(value: &Checkpoint) -> Self {
        LinearizedParentBlockView {
            parent_height: value.target_height(),
            parent_hash: Some(value.target_hash().clone()),
            cumulative_effects_comm: value.cumulative_effects_comm().clone(),
        }
    }
}

impl LinearizedParentBlockView {
    fn new_commitment(&mut self, to_append: Bytes) {
        let bytes = [
            self.cumulative_effects_comm.as_slice(),
            to_append.as_slice(),
        ]
        .concat();
        let cid = Cid::new_v1(DAG_CBOR, Code::Blake2b256.digest(&bytes));
        self.cumulative_effects_comm = cid.to_bytes();
    }

    pub fn append(&mut self, view: ParentBlockView) -> Result<(), Error> {
        if self.parent_height + 1 != view.parent_height {
            return Err(Error::NotSequential);
        }

        self.parent_height += 1;

        self.new_commitment(view.effects_commitment()?);

        if let Some(p) = view.payload {
            self.parent_hash = Some(p.parent_hash);
        }

        Ok(())
    }

    fn into_observation(self) -> Result<Observation, Error> {
        let Some(hash) = self.parent_hash else {
            return Err(Error::CannotCommitObservationAtNullBlock(
                self.parent_height,
            ));
        };
<<<<<<< HEAD
        Ok(ObservationCommitment::new(
            local_hash,
=======
        Ok(Observation::new(
>>>>>>> 00e14bd7
            self.parent_height,
            hash,
            self.cumulative_effects_comm,
        ))
    }
}<|MERGE_RESOLUTION|>--- conflicted
+++ resolved
@@ -98,16 +98,9 @@
         agg.append(p)?;
     }
 
-<<<<<<< HEAD
-    // TODO: integrate local hash
-    let observation = agg.into_commitment(vec![])?;
-    tracing::info!(
-        height = observation.ballot.parent_height,
-=======
     let observation = agg.into_observation()?;
     tracing::info!(
         height = observation.parent_height,
->>>>>>> 00e14bd7
         "new observation derived"
     );
 
@@ -189,17 +182,7 @@
     }
 }
 
-<<<<<<< HEAD
-impl AsRef<[u8]> for Ballot {
-    fn as_ref(&self) -> &[u8] {
-        todo!()
-    }
-}
-
-impl Ballot {
-=======
 impl Observation {
->>>>>>> 00e14bd7
     pub fn parent_height(&self) -> BlockHeight {
         self.parent_height
     }
@@ -261,12 +244,7 @@
                 self.parent_height,
             ));
         };
-<<<<<<< HEAD
-        Ok(ObservationCommitment::new(
-            local_hash,
-=======
         Ok(Observation::new(
->>>>>>> 00e14bd7
             self.parent_height,
             hash,
             self.cumulative_effects_comm,
