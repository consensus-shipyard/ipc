--- conflicted
+++ resolved
@@ -1,25 +1,21 @@
 // Copyright 2022-2024 Protocol Labs
 // SPDX-License-Identifier: Apache-2.0, MIT
 
-use std::cmp::min;
 use crate::syncer::error::Error;
 use crate::syncer::store::ParentViewStore;
-<<<<<<< HEAD
 use crate::{BlockHash, BlockHeight, Bytes, Checkpoint};
-=======
-use crate::{BlockHeight, Bytes, Checkpoint};
 use anyhow::anyhow;
->>>>>>> 78a509fd
 use arbitrary::Arbitrary;
+use cid::Cid;
 use fendermint_crypto::secp::RecoverableECDSASignature;
 use fendermint_crypto::SecretKey;
 use fendermint_vm_genesis::ValidatorKey;
-use serde::{Deserialize, Serialize};
-use std::fmt::{Display, Formatter};
-use cid::Cid;
 use fvm_ipld_encoding::DAG_CBOR;
 use multihash::Code;
 use multihash::MultihashDigest;
+use serde::{Deserialize, Serialize};
+use std::cmp::min;
+use std::fmt::{Display, Formatter};
 
 use crate::syncer::payload::ParentBlockView;
 
@@ -69,11 +65,10 @@
 /// - the store has votes since the last committed checkpoint
 /// - the votes have at least 1 non-null block
 pub fn deduce_new_observation<S: ParentViewStore>(
-<<<<<<< HEAD
     store: &S,
     checkpoint: &Checkpoint,
     config: &ObservationConfig,
-) -> Result<ObservationCommitment, Error> {
+) -> Result<Observation, Error> {
     let Some(latest_height) = store.max_parent_view_height()? else {
         tracing::info!("no observation yet as height not available");
         return Err(Error::BlockStoreEmpty);
@@ -81,16 +76,20 @@
 
     if latest_height < checkpoint.target_height() {
         tracing::info!("committed vote height more than latest parent view");
-        return Err(Error::CommittedParentHeightNotPurged)
+        return Err(Error::CommittedParentHeightNotPurged);
     }
 
     let max_observation_height = checkpoint.target_height() + config.max_observation_range();
     let candidate_height = min(max_observation_height, latest_height);
-    tracing::debug!(max_observation_height, candidate_height, "propose observation height");
+    tracing::debug!(
+        max_observation_height,
+        candidate_height,
+        "propose observation height"
+    );
 
     // aggregate commitment for the observation
     let mut agg = LinearizedParentBlockView::from(checkpoint);
-    for h in checkpoint.target_height()+1..=candidate_height {
+    for h in checkpoint.target_height() + 1..=candidate_height {
         let Some(p) = store.get(h)? else {
             tracing::debug!(height = h, "not parent block view");
             return Err(Error::MissingBlockView(h, candidate_height));
@@ -99,17 +98,13 @@
         agg.append(p)?;
     }
 
-    // TODO: integrate local hash
-    let observation = agg.into_commitment(vec![])?;
-    tracing::info!(height = observation.ballot.parent_height, "new observation derived");
+    let observation = agg.into_observation()?;
+    tracing::info!(
+        height = observation.parent_height,
+        "new observation derived"
+    );
 
     Ok(observation)
-=======
-    _store: &S,
-    _checkpoint: &Checkpoint,
-) -> Result<Observation, Error> {
-    todo!()
->>>>>>> 78a509fd
 }
 
 impl TryFrom<&[u8]> for CertifiedObservation {
@@ -191,30 +186,12 @@
     pub fn parent_height(&self) -> BlockHeight {
         self.parent_height
     }
-<<<<<<< HEAD
-}
-
-impl ObservationCommitment {
-    pub fn new(
-        local_hash: crate::Bytes,
-        parent_height: BlockHeight,
-        parent_hash: crate::Bytes,
-        commitment: crate::Bytes,
-    ) -> Self {
-        Self {
-            local_hash,
-            ballot: Ballot {
-                parent_height,
-                parent_hash,
-                cumulative_effects_comm: commitment,
-            },
-        }
-    }
 }
 
 impl ObservationConfig {
     pub fn max_observation_range(&self) -> BlockHeight {
-        self.max_observation_range.unwrap_or(DEFAULT_MAX_OBSERVATION_RANGE)
+        self.max_observation_range
+            .unwrap_or(DEFAULT_MAX_OBSERVATION_RANGE)
     }
 }
 
@@ -236,14 +213,18 @@
 
 impl LinearizedParentBlockView {
     fn new_commitment(&mut self, to_append: Bytes) {
-        let bytes = [self.cumulative_effects_comm.as_slice(), to_append.as_slice()].concat();
+        let bytes = [
+            self.cumulative_effects_comm.as_slice(),
+            to_append.as_slice(),
+        ]
+        .concat();
         let cid = Cid::new_v1(DAG_CBOR, Code::Blake2b256.digest(&bytes));
         self.cumulative_effects_comm = cid.to_bytes();
     }
 
-    pub fn append(&mut self, view: ParentBlockView) -> Result<(), Error>{
+    pub fn append(&mut self, view: ParentBlockView) -> Result<(), Error> {
         if self.parent_height + 1 != view.parent_height {
-            return Err(Error::NotSequential)
+            return Err(Error::NotSequential);
         }
 
         self.parent_height += 1;
@@ -257,12 +238,16 @@
         Ok(())
     }
 
-    fn into_commitment(self, local_hash: BlockHash) -> Result<ObservationCommitment, Error> {
+    fn into_observation(self) -> Result<Observation, Error> {
         let Some(hash) = self.parent_hash else {
-            return Err(Error::CannotCommitObservationAtNullBlock(self.parent_height));
+            return Err(Error::CannotCommitObservationAtNullBlock(
+                self.parent_height,
+            ));
         };
-        Ok(ObservationCommitment::new(local_hash, self.parent_height, hash, self.cumulative_effects_comm))
-    }
-=======
->>>>>>> 78a509fd
+        Ok(Observation::new(
+            self.parent_height,
+            hash,
+            self.cumulative_effects_comm,
+        ))
+    }
 }