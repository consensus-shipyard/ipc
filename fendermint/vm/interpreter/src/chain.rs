--- conflicted
+++ resolved
@@ -48,11 +48,7 @@
 /// A resolution pool for bottom-up and top-down checkpoints.
 pub type CheckpointPool = ResolvePool<CheckpointPoolItem>;
 pub type TopDownFinalityProvider = Arc<Toggle<CachedFinalityProvider<IPCProviderProxy>>>;
-<<<<<<< HEAD
-pub type BlobPool = IpfsResolvePool<BlobPoolItem>;
-=======
-pub type ObjectPool = IrohResolvePool<ObjectPoolItem>;
->>>>>>> 0bf036d6
+pub type BlobPool = IrohResolvePool<BlobPoolItem>;
 
 /// These are the extra state items that the chain interpreter needs,
 /// a sort of "environment" supporting IPC.
@@ -89,20 +85,12 @@
 #[derive(Clone, Hash, PartialEq, Eq)]
 pub struct BlobPoolItem {
     hash: Cid,
-}
-
-<<<<<<< HEAD
-impl From<&BlobPoolItem> for IpfsResolveKey {
+    source_node_id: NodeId,
+}
+
+impl From<&BlobPoolItem> for IrohResolveKey {
     fn from(value: &BlobPoolItem) -> Self {
         value.hash
-=======
-impl From<&ObjectPoolItem> for IrohResolveKey {
-    fn from(value: &ObjectPoolItem) -> Self {
-        IrohResolveKey {
-            cid: value.obj.cid,
-            node: value.obj.source_id,
-        }
->>>>>>> 0bf036d6
     }
 }
 
@@ -241,23 +229,15 @@
             let mut blobs: Vec<ChainMessage> = vec![];
             // We start a blockstore transaction that can be reverted
             state.state_tree_mut().begin_transaction();
-<<<<<<< HEAD
             for item in local_resolved_blobs.iter() {
                 if is_blob_resolved(&mut state, item)? {
                     tracing::debug!(cid = ?item.hash, "blob already finalized; removing from pool");
                     atomically(|| env.blob_pool.remove(item)).await;
-=======
-            for item in local_resolved_objects.iter() {
-                if is_object_finalized(&mut state, item)? {
-                    tracing::debug!(cid = ?item.obj.cid, "object already finalized; removing from pool");
-                    atomically(|| env.object_pool.remove(item)).await;
->>>>>>> 0bf036d6
                     continue;
                 }
 
                 let is_globally_resolved = atomically(|| {
                     env.parent_finality_votes
-<<<<<<< HEAD
                         .find_blob_quorum(&item.hash.to_bytes())
                 })
                 .await;
@@ -265,15 +245,6 @@
                     tracing::debug!(cid = ?item.hash, "blob has quorum; adding tx to chain");
                     blobs.push(ChainMessage::Ipc(IpcMessage::BlobResolved(
                         item.hash.clone(),
-=======
-                        .find_object_quorum(&item.obj.cid.to_bytes())
-                })
-                .await;
-                if is_globally_resolved {
-                    tracing::debug!(cid = ?item.obj.cid, "object has quorum; adding tx to chain");
-                    objects.push(ChainMessage::Ipc(IpcMessage::ObjectResolved(
-                        item.obj.clone(),
->>>>>>> 0bf036d6
                     )));
                 }
             }
@@ -342,13 +313,8 @@
                     // not yet finalized.
                     // Start a blockstore transaction that can be reverted.
                     state.state_tree_mut().begin_transaction();
-<<<<<<< HEAD
                     if is_blob_resolved(&mut state, &item)? {
                         tracing::debug!(cid = ?item.hash, "blob is already finalized; rejecting proposal");
-=======
-                    if is_object_finalized(&mut state, &item)? {
-                        tracing::debug!(cid = ?item.obj.cid, "object is already finalized; rejecting proposal");
->>>>>>> 0bf036d6
                         return Ok(false);
                     }
                     state
@@ -358,19 +324,11 @@
 
                     let is_globally_resolved = atomically(|| {
                         env.parent_finality_votes
-<<<<<<< HEAD
                             .find_blob_quorum(&item.hash.to_bytes())
                     })
                     .await;
                     if !is_globally_resolved {
                         tracing::debug!(cid = ?item.hash, "blob is not globally resolved; rejecting proposal");
-=======
-                            .find_object_quorum(&item.obj.cid.to_bytes())
-                    })
-                    .await;
-                    if !is_globally_resolved {
-                        tracing::debug!(cid = ?item.obj.cid, "object is not globally resolved; rejecting proposal");
->>>>>>> 0bf036d6
                         return Ok(false);
                     }
 
@@ -382,17 +340,10 @@
                         })
                         .await;
                     if is_locally_resolved {
-<<<<<<< HEAD
                         tracing::debug!(cid = ?item.hash, "blob is locally resolved; removing from pool");
                         atomically(|| env.blob_pool.remove(&item)).await;
                     } else {
                         tracing::debug!(cid = ?item.hash, "blob is not locally resolved");
-=======
-                        tracing::debug!(cid = ?item.obj.cid, "object is locally resolved; removing from pool");
-                        atomically(|| env.object_pool.remove(&item)).await;
-                    } else {
-                        tracing::debug!(cid = ?item.obj.cid, "object is not locally resolved");
->>>>>>> 0bf036d6
                     }
                 }
                 _ => {}
@@ -434,18 +385,6 @@
                     .inner
                     .deliver(state, VerifiableMessage::Signed(msg.clone()))
                     .await?;
-<<<<<<< HEAD
-=======
-
-                if ret.is_ok() {
-                    if let Some(obj) = msg.object {
-                        atomically(|| env.object_pool.add(ObjectPoolItem { obj: obj.clone() }))
-                            .await;
-                        tracing::debug!(cid = ?obj.cid, store = ?obj.store_addr, "object added to pool");
-                    }
-                }
-
->>>>>>> 0bf036d6
                 Ok(((env, state), ChainMessageApplyRet::Signed(ret)))
             }
             ChainMessage::Ipc(msg) => match msg {
@@ -578,22 +517,11 @@
                 }
                 IpcMessage::BlobResolved(hash) => {
                     let from = system::SYSTEM_ACTOR_ADDR;
-<<<<<<< HEAD
                     let to = blobs::BLOBS_ACTOR_ADDR;
                     let method_num = ResolveBlob as u64;
                     let gas_limit = fvm_shared::BLOCK_GAS_LIMIT;
 
                     let params = ResolveBlobParams(hash);
-=======
-                    let to = obj.store_addr;
-                    let method_num = ResolveObject as u64;
-                    let gas_limit = fvm_shared::BLOCK_GAS_LIMIT;
-
-                    let params = fendermint_actor_objectstore::ResolveParams {
-                        key: obj.key,
-                        value: obj.cid,
-                    };
->>>>>>> 0bf036d6
                     let params = RawBytes::serialize(params)?;
                     let msg = Message {
                         version: Default::default(),
@@ -627,13 +555,8 @@
                     );
 
                     tracing::debug!(
-<<<<<<< HEAD
                         cid = ?hash,
                         "chain interpreter has finalized blob"
-=======
-                        cid = ?obj.cid,
-                        "chain interpreter has finalized object"
->>>>>>> 0bf036d6
                     );
 
                     let ret = FvmApplyRet {
@@ -848,11 +771,7 @@
     let msg = FvmMessage {
         version: 0,
         from: system::SYSTEM_ACTOR_ADDR,
-<<<<<<< HEAD
         to: blobs::BLOBS_ACTOR_ADDR,
-=======
-        to: item.obj.store_addr,
->>>>>>> 0bf036d6
         sequence: 0,
         value: Default::default(),
         method_num: IsBlobResolving as u64,
