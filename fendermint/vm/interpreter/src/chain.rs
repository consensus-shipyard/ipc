--- conflicted
+++ resolved
@@ -10,11 +10,7 @@
     signed::{SignedMessageApplyRes, SignedMessageCheckRes, SyntheticMessage, VerifiableMessage},
     CheckInterpreter, ExecInterpreter, ProposalInterpreter, QueryInterpreter,
 };
-<<<<<<< HEAD
-use anyhow::Context;
-=======
-use anyhow::{anyhow, bail, Context};
->>>>>>> 130ae756
+use anyhow::{anyhow, Context};
 use async_stm::atomically;
 use async_trait::async_trait;
 use fendermint_vm_actor_interface::ipc;
@@ -30,6 +26,7 @@
 use fvm_ipld_encoding::RawBytes;
 use fvm_shared::econ::TokenAmount;
 use num_traits::Zero;
+use std::sync::Arc;
 
 /// A resolution pool for bottom-up and top-down checkpoints.
 pub type CheckpointPool = ResolvePool<CheckpointPoolItem>;
@@ -121,52 +118,11 @@
             CheckpointPoolItem::BottomUp(ckpt) => ChainMessage::Ipc(IpcMessage::BottomUpExec(ckpt)),
         });
 
-<<<<<<< HEAD
-        match state.topdown_client.find_topdown_proposal().await {
+        match chain_env.topdown_client.find_topdown_proposal().await {
             Ok(Some(p)) => msgs.push(ChainMessage::Ipc(IpcMessage::TopDownExec(p))),
             Ok(None) => {}
             Err(e) => {
                 tracing::error!(err = e.to_string(), "cannot find topdown proposal");
-=======
-        // Prepare top down proposals.
-        // Before we try to find a quorum, pause incoming votes. This is optional but if there are lots of votes coming in it might hold up proposals.
-        atomically(|| {
-            chain_env
-                .parent_finality_votes
-                .pause_votes_until_find_quorum()
-        })
-        .await;
-
-        // The pre-requisite for proposal is that there is a quorum of gossiped votes at that height.
-        // The final proposal can be at most as high as the quorum, but can be less if we have already,
-        // hit some limits such as how many blocks we can propose in a single step.
-        let finalities = atomically(|| {
-            let parent = chain_env.parent_finality_provider.next_proposal()?;
-            let quorum = chain_env
-                .parent_finality_votes
-                .find_quorum()?
-                .map(|(height, block_hash)| IPCParentFinality { height, block_hash });
-
-            Ok((parent, quorum))
-        })
-        .await;
-
-        let maybe_finality = match finalities {
-            (Some(parent), Some(quorum)) => Some(if parent.height <= quorum.height {
-                parent
-            } else {
-                quorum
-            }),
-            (Some(parent), None) => {
-                emit!(
-                    DEBUG,
-                    ParentFinalityMissingQuorum {
-                        block_height: parent.height,
-                        block_hash: &hex::encode(&parent.block_hash),
-                    }
-                );
-                None
->>>>>>> 130ae756
             }
         }
 
@@ -204,11 +160,9 @@
                         return Ok(false);
                     }
                 }
-<<<<<<< HEAD
                 ChainMessage::Ipc(IpcMessage::TopDownExec(p)) => {
                     let proposal_height = p.cert.payload().parent_height();
-
-                    match env.topdown_client.validate_quorum_proposal(p).await {
+                    match chain_env.topdown_client.validate_quorum_proposal(p).await {
                         Ok(_) => {
                             tracing::info!(proposal_height, "validated quorum proposal");
                         }
@@ -216,21 +170,6 @@
                             tracing::error!(err = e.to_string(), "cannot validate quorum proposal");
                             return Ok(false);
                         }
-=======
-                ChainMessage::Ipc(IpcMessage::TopDownExec(ParentFinality {
-                    height,
-                    block_hash,
-                })) => {
-                    let prop = IPCParentFinality {
-                        height: height as u64,
-                        block_hash,
-                    };
-                    let is_final =
-                        atomically(|| chain_env.parent_finality_provider.check_proposal(&prop))
-                            .await;
-                    if !is_final {
-                        return Ok(false);
->>>>>>> 130ae756
                     }
                 }
                 ChainMessage::Signed(signed) => {
@@ -348,7 +287,6 @@
                         .store_validator_changes(&mut state, validator_changes)
                         .context("failed to store validator changes")?;
 
-                    // error happens if we cannot get the cross messages from ipc agent after retries
                     let msgs = p.effects.0;
 
                     tracing::debug!(
@@ -362,32 +300,9 @@
 
                     tracing::debug!("chain interpreter applied topdown msgs");
 
-<<<<<<< HEAD
                     env.topdown_client
                         .parent_finalized(checkpoint.clone())
                         .await?;
-=======
-                    let local_block_height = state.block_height() as u64;
-                    let proposer = state
-                        .block_producer()
-                        .map(|id| hex::encode(id.serialize_compressed()));
-                    let proposer_ref = proposer.as_deref();
-
-                    atomically(|| {
-                        env.parent_finality_provider
-                            .set_new_finality(finality.clone(), prev_finality.clone())?;
-
-                        env.parent_finality_votes.set_finalized(
-                            finality.height,
-                            finality.block_hash.clone(),
-                            proposer_ref,
-                            Some(local_block_height),
-                        )?;
-
-                        Ok(())
-                    })
-                    .await;
->>>>>>> 130ae756
 
                     tracing::debug!(
                         checkpoint = checkpoint.to_string(),
