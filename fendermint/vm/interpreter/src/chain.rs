--- conflicted
+++ resolved
@@ -36,10 +36,12 @@
     ResolveKey as IrohResolveKey, ResolvePool as IrohResolvePool,
     ResolveSource as IrohResolveSource,
 };
-use fendermint_vm_message::ipc::{FinalizedBlob, ParentFinality, PendingBlob};
 use fendermint_vm_message::{
     chain::ChainMessage,
-    ipc::{BottomUpCheckpoint, CertifiedMessage, IpcMessage, SignedRelayedMessage},
+    ipc::{
+        BottomUpCheckpoint, CertifiedMessage, FinalizedBlob, IpcMessage, ParentFinality,
+        PendingBlob, SignedRelayedMessage,
+    },
 };
 use fendermint_vm_resolver::pool::{ResolveKey, ResolvePool};
 use fendermint_vm_topdown::proxy::IPCProviderProxyWithLatency;
@@ -658,6 +660,7 @@
                         version: Default::default(),
                         from,
                         to,
+                        sponsor: None,
                         sequence: 0,
                         value: Default::default(),
                         method_num,
@@ -735,12 +738,8 @@
                         version: Default::default(),
                         from,
                         to,
-<<<<<<< HEAD
                         sponsor: None,
-                        sequence: 0, // We will use implicit execution which doesn't check or modify this.
-=======
                         sequence: 0,
->>>>>>> 89e2054a
                         value: Default::default(),
                         method_num,
                         params,
@@ -802,7 +801,7 @@
                         from,
                         to,
                         sponsor: None,
-                        sequence: 0, // We will use implicit execution which doesn't check or modify this.
+                        sequence: 0,
                         value: Default::default(),
                         method_num,
                         params: Default::default(),
@@ -1082,26 +1081,11 @@
 where
     DB: Blockstore + Clone + 'static + Send + Sync,
 {
-<<<<<<< HEAD
-    let msg = FvmMessage {
-        version: 0,
-        from: system::SYSTEM_ACTOR_ADDR,
-        to: blobs::BLOBS_ACTOR_ADDR,
-        sponsor: None,
-        sequence: 0,
-        value: Default::default(),
-        method_num: GetPendingBlobsCount as u64,
-        params: RawBytes::default(),
-        gas_limit: fvm_shared::BLOCK_GAS_LIMIT,
-        gas_fee_cap: Default::default(),
-        gas_premium: Default::default(),
-=======
     let status = get_blob_status(state, subscriber, hash, id)?;
     let finalized = if let Some(status) = status {
         matches!(status, BlobStatus::Resolved | BlobStatus::Failed)
     } else {
         false
->>>>>>> 89e2054a
     };
     Ok(finalized)
 }
