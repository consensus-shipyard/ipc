--- conflicted
+++ resolved
@@ -3,11 +3,7 @@
 use crate::fvm::gas::GasMarket;
 use crate::fvm::state::ipc::GatewayCaller;
 use crate::fvm::store::ReadOnlyBlockstore;
-<<<<<<< HEAD
-use crate::fvm::{topdown, FvmApplyRet, PowerUpdates};
-=======
 use crate::fvm::{topdown, BlockGasLimit, FvmApplyRet, PowerUpdates};
->>>>>>> 702d49b6
 use crate::selector::{GasLimitSelector, MessageSelector};
 use crate::{
     fvm::state::FvmExecState,
@@ -239,11 +235,7 @@
             };
         }
 
-<<<<<<< HEAD
-        Ok(block_gas_usage <= state.gas_market().available().block_gas)
-=======
         Ok(block_gas_usage <= state.block_gas_tracker().available())
->>>>>>> 702d49b6
     }
 }
 
@@ -398,11 +390,7 @@
 
                     let local_block_height = state.block_height() as u64;
                     let proposer = state
-<<<<<<< HEAD
-                        .validator_pubkey()
-=======
                         .block_producer()
->>>>>>> 702d49b6
                         .map(|id| hex::encode(id.serialize_compressed()));
                     let proposer_ref = proposer.as_deref();
 
@@ -568,23 +556,16 @@
     Ok(msg)
 }
 
-<<<<<<< HEAD
-=======
 /// Selects messages to be executed. Currently, this is a static function whose main purpose is to
 /// coordinate various selectors. However, it does not have formal semantics for doing so, e.g.
 /// do we daisy-chain selectors, do we parallelize, how do we treat rejections and acceptances?
 /// It hasn't been well thought out yet. When we refactor the whole *Interpreter stack, we will
 /// revisit this and make the selection function properly pluggable.
->>>>>>> 702d49b6
 fn messages_selection<DB: Blockstore + Clone + 'static>(
     msgs: Vec<ChainMessage>,
     state: &FvmExecState<DB>,
 ) -> anyhow::Result<Vec<ChainMessage>> {
-<<<<<<< HEAD
-    let mut signed = msgs
-=======
     let mut user_msgs = msgs
->>>>>>> 702d49b6
         .into_iter()
         .map(|msg| match msg {
             ChainMessage::Signed(inner) => Ok(inner),
@@ -592,15 +573,6 @@
         })
         .collect::<anyhow::Result<Vec<_>>>()?;
 
-<<<<<<< HEAD
-    // currently only one selector, we can potentially extend to more selectors
-    let selectors = vec![GasLimitSelector {}];
-    for s in selectors {
-        signed = s.select_messages(state, signed)
-    }
-
-    Ok(signed.into_iter().map(ChainMessage::Signed).collect())
-=======
     // Currently only one selector, we can potentially extend to more selectors
     // This selector enforces that the total cumulative gas limit of all messages is less than the
     // currently active block gas limit.
@@ -610,5 +582,4 @@
     }
 
     Ok(user_msgs.into_iter().map(ChainMessage::Signed).collect())
->>>>>>> 702d49b6
 }