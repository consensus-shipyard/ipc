// Copyright 2022-2024 Protocol Labs
// SPDX-License-Identifier: Apache-2.0, MIT

use std::collections::{BTreeSet, HashMap};
use std::marker::PhantomData;
use std::path::{Path, PathBuf};

use anyhow::{anyhow, Context};
use async_trait::async_trait;
use ethers::abi::Tokenize;
use ethers::core::types as et;
use fendermint_actor_eam::PermissionModeParams;
use fendermint_eth_hardhat::{Hardhat, FQN};
use fendermint_vm_actor_interface::diamond::{EthContract, EthContractMap};
use fendermint_vm_actor_interface::eam::EthAddress;
use fendermint_vm_actor_interface::ipc::IPC_CONTRACTS;
use fendermint_vm_actor_interface::{
    account, burntfunds, chainmetadata, cron, eam, fluence, init, ipc, reward, system, EMPTY_ARR,
};
use fendermint_vm_core::{chainid, Timestamp};
use fendermint_vm_genesis::{ActorMeta, Genesis, Power, PowerScale, Validator};
use fvm_ipld_blockstore::Blockstore;
use fvm_shared::chainid::ChainID;
use fvm_shared::econ::TokenAmount;
use fvm_shared::version::NetworkVersion;
use ipc_actors_abis::i_diamond::FacetCut;
use num_traits::Zero;

use crate::GenesisInterpreter;

use super::state::FvmGenesisState;
use super::FvmMessageInterpreter;

#[derive(Debug, Clone, PartialEq, Eq)]
pub struct FvmGenesisOutput {
    pub chain_id: ChainID,
    pub timestamp: Timestamp,
    pub network_version: NetworkVersion,
    pub base_fee: TokenAmount,
    pub power_scale: PowerScale,
    pub circ_supply: TokenAmount,
    pub validators: Vec<Validator<Power>>,
}

#[async_trait]
impl<DB, TC> GenesisInterpreter for FvmMessageInterpreter<DB, TC>
where
    DB: Blockstore + 'static + Send + Sync + Clone,
    TC: Send + Sync + 'static,
{
    type State = FvmGenesisState<DB>;
    type Genesis = Genesis;
    type Output = FvmGenesisOutput;

    /// Initialize actor states from the Genesis spec.
    ///
    /// This method doesn't create all builtin Filecoin actors,
    /// it leaves out the ones specific to file storage.
    ///
    /// The ones included are:
    /// * system
    /// * init
    /// * cron
    /// * EAM
    /// * burnt funds
    /// * rewards (placeholder)
    /// * accounts
    /// * IPC
    ///
    /// TODO:
    /// * faucet?
    ///
    /// See genesis initialization in:
    /// * [Lotus](https://github.com/filecoin-project/lotus/blob/v1.20.4/chain/gen/genesis/genesis.go)
    /// * [ref-fvm tester](https://github.com/filecoin-project/ref-fvm/blob/fvm%40v3.1.0/testing/integration/src/tester.rs#L99-L103)
    /// * [fvm-workbench](https://github.com/anorth/fvm-workbench/blob/67219b3fd0b5654d54f722ab5acea6ec0abb2edc/builtin/src/genesis.rs)
    async fn init(
        &self,
        mut state: Self::State,
        genesis: Self::Genesis,
    ) -> anyhow::Result<(Self::State, Self::Output)> {
        // Log the genesis in JSON format, hopefully it's not enormous.
        tracing::debug!(genesis = serde_json::to_string(&genesis)?, "init");

        // NOTE: We could consider adding the chain ID to the interpreter
        //       and rejecting genesis if it doesn't match the expectation,
        //       but the Tendermint genesis file also has this field, and
        //       presumably Tendermint checks that its peers have the same.
        let chain_id = chainid::from_str_hashed(&genesis.chain_name)?;

        // Convert validators to CometBFT power scale.
        let validators = genesis
            .validators
            .iter()
            .cloned()
            .map(|vc| vc.map_power(|c| c.into_power(genesis.power_scale)))
            .collect();

        // Currently we just pass them back as they are, but later we should
        // store them in the IPC actors; or in case of a snapshot restore them
        // from the state.
        let out = FvmGenesisOutput {
            chain_id,
            timestamp: genesis.timestamp,
            network_version: genesis.network_version,
            circ_supply: circ_supply(&genesis),
            base_fee: genesis.base_fee,
            power_scale: genesis.power_scale,
            validators,
        };

        // STAGE 0: Declare the built-in EVM contracts we'll have to deploy.

        // Pre-defined IDs for top-level Ethereum contracts.
        let mut eth_builtin_ids = BTreeSet::new();
        let mut eth_root_contracts = Vec::new();
        let mut eth_contracts = EthContractMap::default();

        // Only allocate IDs if the contracts are deployed.
        if genesis.ipc.is_some() {
            eth_contracts.extend(IPC_CONTRACTS.clone());
        }

        eth_builtin_ids.extend(eth_contracts.values().map(|c| c.actor_id));
        eth_root_contracts.extend(eth_contracts.keys());
        eth_root_contracts.extend(
            eth_contracts
                .values()
                .flat_map(|c| c.facets.iter().map(|f| f.name)),
        );
        // Collect dependencies of the main IPC actors.
        let mut eth_libs = self
            .contracts
            .dependencies(
                &eth_root_contracts
                    .iter()
                    .map(|n| (contract_src(n), *n))
                    .collect::<Vec<_>>(),
            )
            .context("failed to collect EVM contract dependencies")?;

        // Only keep library dependencies, not contracts with constructors.
        eth_libs.retain(|(_, d)| !eth_contracts.contains_key(d.as_str()));

        // STAGE 1: First we initialize native built-in actors.

        // System actor
        state
            .create_builtin_actor(
                system::SYSTEM_ACTOR_CODE_ID,
                system::SYSTEM_ACTOR_ID,
                &system::State {
                    builtin_actors: state.manifest_data_cid,
                },
                TokenAmount::zero(),
                None,
            )
            .context("failed to create system actor")?;

        // Init actor
        let (init_state, addr_to_id) = init::State::new(
            state.store(),
            genesis.chain_name.clone(),
            &genesis.accounts,
            &eth_builtin_ids,
            eth_libs.len() as u64,
        )
        .context("failed to create init state")?;

        state
            .create_builtin_actor(
                init::INIT_ACTOR_CODE_ID,
                init::INIT_ACTOR_ID,
                &init_state,
                TokenAmount::zero(),
                None,
            )
            .context("failed to create init actor")?;

        // Cron actor
        state
            .create_builtin_actor(
                cron::CRON_ACTOR_CODE_ID,
                cron::CRON_ACTOR_ID,
                &cron::State {
                    entries: vec![], // TODO: Maybe with the IPC.
                },
                TokenAmount::zero(),
                None,
            )
            .context("failed to create cron actor")?;

        // Ethereum Account Manager (EAM) actor
        state
            .create_builtin_actor(
                eam::EAM_ACTOR_CODE_ID,
                eam::EAM_ACTOR_ID,
                &EMPTY_ARR,
                TokenAmount::zero(),
                None,
            )
            .context("failed to create EAM actor")?;

        // Burnt funds actor (it's just an account).
        state
            .create_builtin_actor(
                account::ACCOUNT_ACTOR_CODE_ID,
                burntfunds::BURNT_FUNDS_ACTOR_ID,
                &account::State {
                    address: burntfunds::BURNT_FUNDS_ACTOR_ADDR,
                },
                TokenAmount::zero(),
                None,
            )
            .context("failed to create burnt funds actor")?;

        // A placeholder for the reward actor, beause I don't think
        // using the one in the builtin actors library would be appropriate.
        // This effectively burns the miner rewards. Better than panicking.
        state
            .create_builtin_actor(
                account::ACCOUNT_ACTOR_CODE_ID,
                reward::REWARD_ACTOR_ID,
                &account::State {
                    address: reward::REWARD_ACTOR_ADDR,
                },
                TokenAmount::zero(),
                None,
            )
            .context("failed to create reward actor")?;

        // STAGE 1b: Then we initialize the in-repo custom actors.

        // Initialize the chain metadata actor which handles saving metadata about the chain
        // (e.g. block hashes) which we can query.
        let chainmetadata_state = fendermint_actor_chainmetadata::State::new(
            &state.store(),
            fendermint_actor_chainmetadata::DEFAULT_LOOKBACK_LEN,
        )?;
        state
            .create_custom_actor(
                fendermint_actor_chainmetadata::CHAINMETADATA_ACTOR_NAME,
                chainmetadata::CHAINMETADATA_ACTOR_ID,
                &chainmetadata_state,
                TokenAmount::zero(),
                None,
            )
            .context("failed to create chainmetadata actor")?;

<<<<<<< HEAD
        // Fluence actor
        state
            .create_custom_actor(
                fendermint_actor_fluence::FLUENCE_ACTOR_NAME,
                fluence::FLUENCE_ACTOR_ID,
                &EMPTY_ARR,
                TokenAmount::zero(),
                None,
            )
            .context("failed to create Fluence actor")?;
=======
        let eam_state = fendermint_actor_eam::State::new(
            state.store(),
            PermissionModeParams::from(genesis.eam_permission_mode),
        )?;
        state
            .replace_builtin_actor(
                eam::EAM_ACTOR_NAME,
                eam::EAM_ACTOR_ID,
                fendermint_actor_eam::IPC_EAM_ACTOR_NAME,
                &eam_state,
                TokenAmount::zero(),
                None,
            )
            .context("failed to replace built in eam actor")?;
>>>>>>> 7d608b08

        // STAGE 2: Create non-builtin accounts which do not have a fixed ID.

        // The next ID is going to be _after_ the accounts, which have already been assigned an ID by the `Init` actor.
        // The reason we aren't using the `init_state.next_id` is because that already accounted for the multisig accounts.
        let mut next_id = init::FIRST_NON_SINGLETON_ADDR + addr_to_id.len() as u64;

        for a in genesis.accounts {
            let balance = a.balance;
            match a.meta {
                ActorMeta::Account(acct) => {
                    state
                        .create_account_actor(acct, balance, &addr_to_id)
                        .context("failed to create account actor")?;
                }
                ActorMeta::Multisig(ms) => {
                    state
                        .create_multisig_actor(ms, balance, &addr_to_id, next_id)
                        .context("failed to create multisig actor")?;
                    next_id += 1;
                }
            }
        }

        // STAGE 3: Initialize the FVM and create built-in FEVM actors.

        state
            .init_exec_state(
                out.timestamp,
                out.network_version,
                out.base_fee.clone(),
                out.circ_supply.clone(),
                out.chain_id.into(),
                out.power_scale,
            )
            .context("failed to init exec state")?;

        let mut deployer = ContractDeployer::<DB>::new(&self.contracts, &eth_contracts);

        // Deploy Ethereum libraries.
        for (lib_src, lib_name) in eth_libs {
            deployer.deploy_library(&mut state, &mut next_id, lib_src, &lib_name)?;
        }

        if let Some(ipc_params) = genesis.ipc {
            // IPC Gateway actor.
            let gateway_addr = {
                use ipc::gateway::ConstructorParameters;

                let params = ConstructorParameters::new(ipc_params.gateway, genesis.validators)
                    .context("failed to create gateway constructor")?;

                let facets = deployer
                    .facets(ipc::gateway::CONTRACT_NAME)
                    .context("failed to collect gateway facets")?;

                deployer.deploy_contract(
                    &mut state,
                    ipc::gateway::CONTRACT_NAME,
                    (facets, params),
                )?
            };

            // IPC SubnetRegistry actor.
            {
                use ipc::registry::ConstructorParameters;

                let mut facets = deployer
                    .facets(ipc::registry::CONTRACT_NAME)
                    .context("failed to collect registry facets")?;

                let getter_facet = facets.remove(0);
                let manager_facet = facets.remove(0);
                let rewarder_facet = facets.remove(0);
                let checkpointer_facet = facets.remove(0);
                let pauser_facet = facets.remove(0);

                debug_assert_eq!(facets.len(), 4, "SubnetRegistry has 4 facets of its own");

                let params = ConstructorParameters {
                    gateway: gateway_addr,
                    getter_facet: getter_facet.facet_address,
                    manager_facet: manager_facet.facet_address,
                    rewarder_facet: rewarder_facet.facet_address,
                    checkpointer_facet: checkpointer_facet.facet_address,
                    pauser_facet: pauser_facet.facet_address,
                    subnet_getter_selectors: getter_facet.function_selectors,
                    subnet_manager_selectors: manager_facet.function_selectors,
                    subnet_rewarder_selectors: rewarder_facet.function_selectors,
                    subnet_checkpointer_selectors: checkpointer_facet.function_selectors,
                    subnet_pauser_selectors: pauser_facet.function_selectors,
                };

                deployer.deploy_contract(
                    &mut state,
                    ipc::registry::CONTRACT_NAME,
                    (facets, params),
                )?;
            };
        }

        Ok((state, out))
    }
}

fn contract_src(name: &str) -> PathBuf {
    PathBuf::from(format!("{name}.sol"))
}

struct ContractDeployer<'a, DB> {
    hardhat: &'a Hardhat,
    top_contracts: &'a EthContractMap,
    // Assign dynamic ID addresses to libraries, but use fixed addresses for the top level contracts.
    lib_addrs: HashMap<FQN, et::Address>,
    phantom_db: PhantomData<DB>,
}

impl<'a, DB> ContractDeployer<'a, DB>
where
    DB: Blockstore + 'static + Send + Sync + Clone,
{
    pub fn new(hardhat: &'a Hardhat, top_contracts: &'a EthContractMap) -> Self {
        Self {
            hardhat,
            top_contracts,
            lib_addrs: Default::default(),
            phantom_db: PhantomData,
        }
    }

    /// Deploy a library contract with a dynamic ID and no constructor.
    pub fn deploy_library(
        &mut self,
        state: &mut FvmGenesisState<DB>,
        next_id: &mut u64,
        lib_src: impl AsRef<Path>,
        lib_name: &str,
    ) -> anyhow::Result<()> {
        let fqn = self.hardhat.fqn(lib_src.as_ref(), lib_name);

        let bytecode = self
            .hardhat
            .bytecode(&lib_src, lib_name, &self.lib_addrs)
            .with_context(|| format!("failed to load library bytecode {fqn}"))?;

        let eth_addr = state
            .create_evm_actor(*next_id, bytecode)
            .with_context(|| format!("failed to create library actor {fqn}"))?;

        let id_addr = et::Address::from(EthAddress::from_id(*next_id).0);
        let eth_addr = et::Address::from(eth_addr.0);

        tracing::info!(
            actor_id = next_id,
            ?eth_addr,
            ?id_addr,
            fqn,
            "deployed Ethereum library"
        );

        // We can use the masked ID here or the delegated address.
        // Maybe the masked ID is quicker because it doesn't need to be resolved.
        self.lib_addrs.insert(fqn, id_addr);

        *next_id += 1;

        Ok(())
    }

    /// Construct the bytecode of a top-level contract and deploy it with some constructor parameters.
    pub fn deploy_contract<T>(
        &self,
        state: &mut FvmGenesisState<DB>,
        contract_name: &str,
        constructor_params: T,
    ) -> anyhow::Result<et::Address>
    where
        T: Tokenize,
    {
        let contract = self.top_contract(contract_name)?;
        let contract_id = contract.actor_id;
        let contract_src = contract_src(contract_name);

        let bytecode = self
            .hardhat
            .bytecode(contract_src, contract_name, &self.lib_addrs)
            .with_context(|| format!("failed to load {contract_name} bytecode"))?;

        let eth_addr = state
            .create_evm_actor_with_cons(contract_id, &contract.abi, bytecode, constructor_params)
            .with_context(|| format!("failed to create {contract_name} actor"))?;

        let id_addr = et::Address::from(EthAddress::from_id(contract_id).0);
        let eth_addr = et::Address::from(eth_addr.0);

        tracing::info!(
            actor_id = contract_id,
            ?eth_addr,
            ?id_addr,
            contract_name,
            "deployed Ethereum contract"
        );

        // The Ethereum address is more usable inside the EVM than the ID address.
        Ok(eth_addr)
    }

    /// Collect Facet Cuts for the diamond pattern, where the facet address comes from already deployed library facets.
    pub fn facets(&self, contract_name: &str) -> anyhow::Result<Vec<FacetCut>> {
        let contract = self.top_contract(contract_name)?;
        let mut facet_cuts = Vec::new();

        for facet in contract.facets.iter() {
            let facet_name = facet.name;
            let facet_src = contract_src(facet_name);
            let facet_fqn = self.hardhat.fqn(&facet_src, facet_name);

            let facet_addr = self
                .lib_addrs
                .get(&facet_fqn)
                .ok_or_else(|| anyhow!("facet {facet_name} has not been deployed"))?;

            let method_sigs = facet
                .abi
                .functions()
                .filter(|f| f.signature() != "init(bytes)")
                .map(|f| f.short_signature())
                .collect();

            let facet_cut = FacetCut {
                facet_address: *facet_addr,
                action: 0, // Add
                function_selectors: method_sigs,
            };

            facet_cuts.push(facet_cut);
        }

        Ok(facet_cuts)
    }

    fn top_contract(&self, contract_name: &str) -> anyhow::Result<&EthContract> {
        self.top_contracts
            .get(contract_name)
            .ok_or_else(|| anyhow!("unknown top contract name: {contract_name}"))
    }
}

/// Sum of balances in the genesis accounts.
fn circ_supply(g: &Genesis) -> TokenAmount {
    g.accounts
        .iter()
        .fold(TokenAmount::zero(), |s, a| s + a.balance.clone())
}

#[cfg(test)]
mod tests {
    use std::{str::FromStr, sync::Arc};

    use cid::Cid;
    use fendermint_vm_genesis::{ipc::IpcParams, Genesis};
    use fvm::engine::MultiEngine;
    use quickcheck::Arbitrary;
    use tendermint_rpc::{MockClient, MockRequestMethodMatcher};

    use crate::{
        fvm::{
            bundle::{bundle_path, contracts_path, custom_actors_bundle_path},
            state::ipc::GatewayCaller,
            store::memory::MemoryBlockstore,
            FvmMessageInterpreter,
        },
        GenesisInterpreter,
    };

    use super::FvmGenesisState;

    #[tokio::test]
    async fn load_genesis() {
        let genesis = make_genesis();
        let bundle = read_bundle();
        let custom_actors_bundle = read_custom_actors_bundle();
        let interpreter = make_interpreter();

        let multi_engine = Arc::new(MultiEngine::default());
        let store = MemoryBlockstore::new();

        let state = FvmGenesisState::new(store, multi_engine, &bundle, &custom_actors_bundle)
            .await
            .expect("failed to create state");

        let (mut state, out) = interpreter
            .init(state, genesis.clone())
            .await
            .expect("failed to create actors");

        assert_eq!(out.validators.len(), genesis.validators.len());

        // Try calling a method on the IPC Gateway.
        let exec_state = state.exec_state().expect("should be in exec stage");
        let caller = GatewayCaller::default();

        let period = caller
            .bottom_up_check_period(exec_state)
            .expect("error calling the gateway");

        assert_eq!(period, genesis.ipc.unwrap().gateway.bottom_up_check_period);

        let _state_root = state.commit().expect("failed to commit");
    }

    #[tokio::test]
    async fn load_genesis_deterministic() {
        let genesis = make_genesis();
        let bundle = read_bundle();
        let custom_actors_bundle = read_custom_actors_bundle();
        let interpreter = make_interpreter();
        let multi_engine = Arc::new(MultiEngine::default());

        // Create a couple of states and load the same thing.
        let mut outputs = Vec::new();
        for _ in 0..3 {
            let store = MemoryBlockstore::new();
            let state =
                FvmGenesisState::new(store, multi_engine.clone(), &bundle, &custom_actors_bundle)
                    .await
                    .expect("failed to create state");

            let (state, out) = interpreter
                .init(state, genesis.clone())
                .await
                .expect("failed to create actors");

            let state_root_hash = state.commit().expect("failed to commit");
            outputs.push((state_root_hash, out));
        }

        for out in &outputs[1..] {
            assert_eq!(out.0, outputs[0].0, "state root hash is different");
        }
    }

    // This is a sort of canary test, if it fails means something changed in the way we do genesis,
    // which is probably fine, but it's better to know about it, and if anybody doesn't get the same
    // then we might have some non-determinism.
    #[ignore] // I see a different value on CI than locally.
    #[tokio::test]
    async fn load_genesis_known() {
        let genesis_json = "{\"chain_name\":\"/r314159/f410fnfmitm2ww7oehhtbokf6wulhrr62sgq3sgqmenq\",\"timestamp\":1073250,\"network_version\":18,\"base_fee\":\"1000\",\"power_scale\":3,\"validators\":[{\"public_key\":\"BLX9ojqB+8Z26aMmKoCRb3Te6AnSU6zY8hPcf1X5Q69XCNaHVcRxzYO2xx7o/2vgdS7nkDTMRRbkDGzy+FYdAFc=\",\"power\":\"1000000000000000000\"},{\"public_key\":\"BFcOveVieknZiscWsfXa06aGbBkKeucBycd/w0N1QHlaZfa/5dJcH7D0hvcdfv3B2Rv1OPuxo1PkgsEbWegWKcA=\",\"power\":\"1000000000000000000\"},{\"public_key\":\"BEP30ykovfrQp3zo+JVRvDVL2emC+Ju1Kpox3zMVYZyFKvYt64qyN/HOVjridDrkEsnQU8BVen4Aegja4fBZ+LU=\",\"power\":\"1000000000000000000\"}],\"accounts\":[{\"meta\":{\"Account\":{\"owner\":\"f410fggjevhgketpz6gw6ordusynlgcd5piyug4aomuq\"}},\"balance\":\"1000000000000000000\"},{\"meta\":{\"Account\":{\"owner\":\"f410frbdnwklaitcjsqe7swjwp5naple6vthq4woyfry\"}},\"balance\":\"2000000000000000000\"},{\"meta\":{\"Account\":{\"owner\":\"f410fxo4lih4n2acr3oadalidwqjgoqkzhp5dw3zwkvy\"}},\"balance\":\"1000000000000000000\"}],\"ipc\":{\"gateway\":{\"subnet_id\":\"/r314159/f410fnfmitm2ww7oehhtbokf6wulhrr62sgq3sgqmenq\",\"bottom_up_check_period\":30,\"msg_fee\":\"1000000000000\",\"majority_percentage\":60,\"active_validators_limit\":100}}}";

        let genesis: Genesis = serde_json::from_str(genesis_json).expect("failed to parse genesis");

        let bundle = read_bundle();
        let custom_actors_bundle = read_custom_actors_bundle();
        let interpreter = make_interpreter();
        let multi_engine = Arc::new(MultiEngine::default());

        let store = MemoryBlockstore::new();
        let state =
            FvmGenesisState::new(store, multi_engine.clone(), &bundle, &custom_actors_bundle)
                .await
                .expect("failed to create state");

        let (state, _) = interpreter
            .init(state, genesis.clone())
            .await
            .expect("failed to create actors");

        let state_root_hash = state.commit().expect("failed to commit");

        let expected_root_hash =
            Cid::from_str("bafy2bzacedebgy4j7qnh2v2x4kkr2jqfkryql5ookbjrwge6dbrr24ytlqnj4")
                .unwrap();

        assert_eq!(state_root_hash, expected_root_hash);
    }

    fn make_genesis() -> Genesis {
        let mut g = quickcheck::Gen::new(5);
        let mut genesis = Genesis::arbitrary(&mut g);

        // Make sure we have IPC enabled.
        genesis.ipc = Some(IpcParams::arbitrary(&mut g));
        genesis
    }

    fn make_interpreter(
    ) -> FvmMessageInterpreter<MemoryBlockstore, MockClient<MockRequestMethodMatcher>> {
        let (client, _) = MockClient::new(MockRequestMethodMatcher::default());
        FvmMessageInterpreter::new(client, None, contracts_path(), 1.05, 1.05, false)
    }

    fn read_bundle() -> Vec<u8> {
        std::fs::read(bundle_path()).expect("failed to read bundle")
    }

    fn read_custom_actors_bundle() -> Vec<u8> {
        std::fs::read(custom_actors_bundle_path()).expect("failed to read custom actor bundle")
    }
}<|MERGE_RESOLUTION|>--- conflicted
+++ resolved
@@ -247,18 +247,6 @@
             )
             .context("failed to create chainmetadata actor")?;
 
-<<<<<<< HEAD
-        // Fluence actor
-        state
-            .create_custom_actor(
-                fendermint_actor_fluence::FLUENCE_ACTOR_NAME,
-                fluence::FLUENCE_ACTOR_ID,
-                &EMPTY_ARR,
-                TokenAmount::zero(),
-                None,
-            )
-            .context("failed to create Fluence actor")?;
-=======
         let eam_state = fendermint_actor_eam::State::new(
             state.store(),
             PermissionModeParams::from(genesis.eam_permission_mode),
@@ -273,7 +261,17 @@
                 None,
             )
             .context("failed to replace built in eam actor")?;
->>>>>>> 7d608b08
+
+        // Fluence actor
+        state
+            .create_custom_actor(
+                fendermint_actor_fluence::FLUENCE_ACTOR_NAME,
+                fluence::FLUENCE_ACTOR_ID,
+                &EMPTY_ARR,
+                TokenAmount::zero(),
+                None,
+            )
+            .context("failed to create Fluence actor")?;
 
         // STAGE 2: Create non-builtin accounts which do not have a fixed ID.
 
