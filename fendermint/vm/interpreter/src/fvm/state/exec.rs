// Copyright 2022-2024 Protocol Labs
// SPDX-License-Identifier: Apache-2.0, MIT

use std::collections::{HashMap, HashSet};

use crate::fvm::activity::actor::ActorActivityTracker;
use crate::fvm::externs::FendermintExterns;
use crate::fvm::gas::BlockGasTracker;
use crate::fvm::state::priority::TxnPriorityCalculator;
use actors_custom_api::gas_market::Reading;
use anyhow::Ok;
use cid::Cid;
use fendermint_crypto::PublicKey;
use fendermint_vm_actor_interface::eam::EthAddress;
use fendermint_vm_core::{chainid::HasChainID, Timestamp};
use fendermint_vm_encoding::IsHumanReadable;
use fendermint_vm_genesis::PowerScale;
use fvm::executor::{ExecutionOptions, TxnGasHook};
use fvm::{
    call_manager::DefaultCallManager,
    engine::MultiEngine,
    executor::{ApplyFailure, ApplyKind, ApplyRet, DefaultExecutor, Executor},
    machine::{DefaultMachine, Machine, Manifest, NetworkConfig},
    state_tree::StateTree,
    DefaultKernel,
};
use fvm_ipld_blockstore::Blockstore;
use fvm_ipld_encoding::RawBytes;
use fvm_shared::{
    address::Address, chainid::ChainID, clock::ChainEpoch, econ::TokenAmount, error::ExitCode,
    message::Message, receipt::Receipt, version::NetworkVersion, ActorID,
};
use serde::{Deserialize, Serialize};
use serde_with::serde_as;
use std::fmt;
use tendermint::consensus::params::Params as TendermintConsensusParams;

<<<<<<< HEAD
const ALWAYS_REVERT: bool = true;
=======
const REVERT_TRANSACTION: bool = true;
>>>>>>> b1b03339
pub type BlockHash = [u8; 32];

pub type ActorAddressMap = HashMap<ActorID, Address>;

/// The result of the message application bundled with any delegated addresses of event emitters.
pub type ExecResult = anyhow::Result<(ApplyRet, ActorAddressMap)>;

/// Parts of the state which evolve during the lifetime of the chain.
#[serde_as]
#[derive(Serialize, Deserialize, Clone, Eq, PartialEq)]
pub struct FvmStateParams {
    /// Root CID of the actor state map.
    #[serde_as(as = "IsHumanReadable")]
    pub state_root: Cid,
    /// Last applied block time stamp.
    pub timestamp: Timestamp,
    /// FVM network version.
    pub network_version: NetworkVersion,
    /// Base fee for contract execution.
    #[serde_as(as = "IsHumanReadable")]
    pub base_fee: TokenAmount,
    /// Current circulating supply; changes in the context of IPC.
    #[serde_as(as = "IsHumanReadable")]
    pub circ_supply: TokenAmount,
    /// The [`ChainID`] is stored here to hint at the possibility that
    /// a chain ID might change during the lifetime of a chain, in case
    /// there is a fork, or perhaps a subnet migration in IPC.
    ///
    /// How exactly that would be communicated is uknown at this point.
    pub chain_id: u64,
    /// Conversion from collateral to voting power.
    pub power_scale: PowerScale,
    /// The application protocol version.
    #[serde(default)]
    pub app_version: u64,
    /// Tendermint consensus params.
    pub consensus_params: Option<TendermintConsensusParams>,
}

/// Custom implementation of Debug to exclude `consensus_params` from the debug output
/// if it is `None`. This ensures consistency between the debug output and JSON/CBOR
/// serialization, which omits `None` values for `consensus_params`. See: fendermint/vm/interpreter/tests/golden.rs.
///
/// This implementation is temporary and should be removed once `consensus_params` is
/// no longer part of `FvmStateParams`.
///
/// @TODO: Remove this implementation when `consensus_params` is deprecated.
impl fmt::Debug for FvmStateParams {
    fn fmt(&self, f: &mut fmt::Formatter<'_>) -> fmt::Result {
        let mut ds = f.debug_struct("FvmStateParams");

        ds.field("state_root", &self.state_root)
            .field("timestamp", &self.timestamp)
            .field("network_version", &self.network_version)
            .field("base_fee", &self.base_fee)
            .field("circ_supply", &self.circ_supply)
            .field("chain_id", &self.chain_id)
            .field("power_scale", &self.power_scale)
            .field("app_version", &self.app_version);

        // Only include `consensus_params` in the debug output if it is `Some`.
        if let Some(ref params) = self.consensus_params {
            ds.field("consensus_params", params);
        }

        ds.finish()
    }
}

/// Parts of the state which can be updated by message execution, apart from the actor state.
///
/// This is just a technical thing to help us not forget about saving something.
///
/// TODO: `base_fee` should surely be here.
#[derive(Debug)]
pub struct FvmUpdatableParams {
    /// The application protocol version, which changes during upgrades.
    pub app_version: u64,
    /// The base fee has currently no automatic rules of being updated,
    /// but it's exposed to upgrades.
    pub base_fee: TokenAmount,
    /// The circulating supply changes if IPC is enabled and
    /// funds/releases are carried out with the parent.
    pub circ_supply: TokenAmount,
    /// Conversion between collateral and voting power.
    /// Doesn't change at the moment but in theory it could,
    /// and it doesn't have a place within the FVM.
    pub power_scale: PowerScale,
}

pub type MachineBlockstore<DB> = <DefaultMachine<DB, FendermintExterns<DB>> as Machine>::Blockstore;

/// A state we create for the execution of all the messages in a block.
pub struct FvmExecState<DB>
where
    DB: Blockstore + Clone + 'static,
{
    #[allow(clippy::type_complexity)]
    executor: DefaultExecutor<
        DefaultKernel<DefaultCallManager<DefaultMachine<DB, FendermintExterns<DB>>>>,
    >,
    /// Hash of the block currently being executed. For queries and checks this is empty.
    ///
    /// The main motivation to add it here was to make it easier to pass in data to the
    /// execution interpreter without having to add yet another piece to track at the app level.
    block_hash: Option<BlockHash>,
    /// Public key of the validator who created this block. For queries, checks, and proposal
    /// validations this is None.
    block_producer: Option<PublicKey>,
    /// Keeps track of block gas usage during execution, and takes care of updating
    /// the chosen gas market strategy (by default an on-chain actor delivering EIP-1559 behaviour).
    block_gas_tracker: BlockGasTracker,
    /// State of parameters that are outside the control of the FVM but can change and need to be persisted.
    params: FvmUpdatableParams,
    /// Indicate whether the parameters have been updated.
    params_dirty: bool,

    txn_priority: TxnPriorityCalculator,
}

impl<DB> FvmExecState<DB>
where
    DB: Blockstore + Clone + 'static,
{
    /// Create a new FVM execution environment.
    ///
    /// Calling this can be very slow unless we run in `--release` mode, because the [DefaultExecutor]
    /// pre-loads builtin-actor CIDs and wasm in debug mode is slow to instrument.
    pub fn new(
        blockstore: DB,
        multi_engine: &MultiEngine,
        block_height: ChainEpoch,
        params: FvmStateParams,
    ) -> anyhow::Result<Self> {
        let mut nc = NetworkConfig::new(params.network_version);
        nc.chain_id = ChainID::from(params.chain_id);

        // TODO: Configure:
        // * circ_supply; by default it's for Filecoin
        // * base_fee; by default it's zero
        let mut mc = nc.for_epoch(block_height, params.timestamp.0, params.state_root);
        mc.set_base_fee(params.base_fee.clone());
        mc.set_circulating_supply(params.circ_supply.clone());

        // Creating a new machine every time is prohibitively slow.
        // let ec = EngineConfig::from(&nc);
        // let engine = EnginePool::new_default(ec)?;

        let engine = multi_engine.get(&nc)?;
        let externs = FendermintExterns::new(blockstore.clone(), params.state_root);
        let machine = DefaultMachine::new(&mc, blockstore.clone(), externs)?;
        let mut executor = DefaultExecutor::new(engine.clone(), machine)?;

        let block_gas_tracker = BlockGasTracker::create(&mut executor)?;
        let base_fee = block_gas_tracker.base_fee().clone();

        Ok(Self {
            executor,
            block_hash: None,
            block_producer: None,
            block_gas_tracker,
            params: FvmUpdatableParams {
                app_version: params.app_version,
                base_fee: params.base_fee,
                circ_supply: params.circ_supply,
                power_scale: params.power_scale,
            },
            params_dirty: false,
            txn_priority: TxnPriorityCalculator::new(base_fee),
        })
    }

    /// Set the block hash during execution.
    pub fn with_block_hash(mut self, block_hash: BlockHash) -> Self {
        self.block_hash = Some(block_hash);
        self
    }

    /// Set the validator during execution.
    pub fn with_block_producer(mut self, pubkey: PublicKey) -> Self {
        self.block_producer = Some(pubkey);
        self
    }

    pub fn block_gas_tracker(&self) -> &BlockGasTracker {
        &self.block_gas_tracker
    }

    pub fn block_gas_tracker_mut(&mut self) -> &mut BlockGasTracker {
        &mut self.block_gas_tracker
    }

    pub fn read_gas_market(&mut self) -> anyhow::Result<Reading> {
        BlockGasTracker::read_gas_market(&mut self.executor)
    }

    /// Execute message implicitly.
    pub fn execute_implicit(&mut self, msg: Message) -> ExecResult {
        self.execute_message(msg, ApplyKind::Implicit)
    }

    pub fn execute_read_only(&mut self, msg: Message) -> ExecResult {
        if let Err(e) = msg.check() {
            return Ok(check_error(e));
        }

        let raw_length = message_raw_length(&msg)?;
<<<<<<< HEAD
=======
        // we are always reverting the txn for read only execution, no in memory updates as well
>>>>>>> b1b03339
        let ret = self.executor.execute_message_with_revert(
            msg,
            ApplyKind::Implicit,
            raw_length,
<<<<<<< HEAD
            ALWAYS_REVERT,
=======
            REVERT_TRANSACTION,
>>>>>>> b1b03339
        )?;
        let addrs = self.emitter_delegated_addresses(&ret)?;

        Ok((ret, addrs))
    }

    /// Execute message implicitly but ensures the execution is successful and returns only the ApplyRet.
    pub fn execute_implicit_ok(&mut self, msg: Message) -> ExecResult {
        let r = self.execute_implicit(msg)?;
        if let Some(err) = &r.0.failure_info {
            anyhow::bail!("failed to apply message: {}", err)
        } else {
            Ok(r)
        }
    }

    /// Execute message explicitly.
    pub fn execute_explicit(&mut self, msg: Message) -> ExecResult {
        self.execute_message(msg, ApplyKind::Explicit)
    }

    pub fn execute_message(&mut self, msg: Message, kind: ApplyKind) -> ExecResult {
        if let Err(e) = msg.check() {
            return Ok(check_error(e));
        }

        // TODO: We could preserve the message length by changing the input type.
        let raw_length = message_raw_length(&msg)?;
        let ret = self.executor.execute_message(msg, kind, raw_length)?;
        let addrs = self.emitter_delegated_addresses(&ret)?;

        // Record the utilization of this message if the apply type was Explicit.
        if kind == ApplyKind::Explicit {
            self.block_gas_tracker.record_utilization(&ret);
        }

        Ok((ret, addrs))
    }

    /// Execute a function with the internal executor and return an arbitrary result.
    pub fn execute_with_executor<F, R>(&mut self, exec_func: F) -> anyhow::Result<R>
    where
        F: FnOnce(
            &mut DefaultExecutor<
                DefaultKernel<DefaultCallManager<DefaultMachine<DB, FendermintExterns<DB>>>>,
            >,
        ) -> anyhow::Result<R>,
    {
        exec_func(&mut self.executor)
    }

    /// Directly call the fvm execute with options
    pub fn execute_with_options<F: TxnGasHook>(
        &mut self,
        msg: Message,
        kind: ApplyKind,
        options: ExecutionOptions<F>,
    ) -> ExecResult {
        if let Err(e) = msg.check() {
            return Ok(check_error(e));
        }

        // TODO: We could preserve the message length by changing the input type.
        let raw_length = message_raw_length(&msg)?;
        let ret = self
            .executor
            .execute_message_with_options(msg, kind, raw_length, options)?;
        let addrs = self.emitter_delegated_addresses(&ret)?;

        // Record the utilization of this message if the apply type was Explicit.
        if kind == ApplyKind::Explicit {
            self.block_gas_tracker.record_utilization(&ret);
        }

        Ok((ret, addrs))
    }

    /// Commit the state. It must not fail, but we're returning a result so that error
    /// handling can be done in the application root.
    ///
    /// For now this is not part of the `Interpreter` because it's not clear what atomic
    /// semantics we can hope to provide if the middlewares call each other: did it go
    /// all the way down, or did it stop somewhere? Easier to have one commit of the state
    /// as a whole.
    pub fn commit(mut self) -> anyhow::Result<(Cid, FvmUpdatableParams, bool)> {
        let cid = self.executor.flush()?;
        Ok((cid, self.params, self.params_dirty))
    }

    /// The height of the currently executing block.
    pub fn block_height(&self) -> ChainEpoch {
        self.executor.context().epoch
    }

    /// Identity of the block being executed, if we are indeed executing any blocks.
    pub fn block_hash(&self) -> Option<BlockHash> {
        self.block_hash
    }

    /// Identity of the block producer, if we are indeed executing any blocks.
    pub fn block_producer(&self) -> Option<PublicKey> {
        self.block_producer
    }

    /// The timestamp of the currently executing block.
    pub fn timestamp(&self) -> Timestamp {
        Timestamp(self.executor.context().timestamp)
    }

    /// Conversion between collateral and voting power.
    pub fn power_scale(&self) -> PowerScale {
        self.params.power_scale
    }

    pub fn txn_priority_calculator(&self) -> &TxnPriorityCalculator {
        &self.txn_priority
    }

    pub fn app_version(&self) -> u64 {
        self.params.app_version
    }

    /// Get a mutable reference to the underlying [StateTree].
    pub fn state_tree_mut(&mut self) -> &mut StateTree<MachineBlockstore<DB>> {
        self.executor.state_tree_mut()
    }

    /// Get a reference to the underlying [StateTree].
    pub fn state_tree(&self) -> &StateTree<MachineBlockstore<DB>> {
        self.executor.state_tree()
    }

    /// Built-in actor manifest to inspect code CIDs.
    pub fn builtin_actors(&self) -> &Manifest {
        self.executor.builtin_actors()
    }

    /// The [ChainID] from the network configuration.
    pub fn chain_id(&self) -> ChainID {
        self.executor.context().network.chain_id
    }

    pub fn activity_tracker(&mut self) -> ActorActivityTracker<DB> {
        ActorActivityTracker { executor: self }
    }

    /// Collect all the event emitters' delegated addresses, for those who have any.
    fn emitter_delegated_addresses(&self, apply_ret: &ApplyRet) -> anyhow::Result<ActorAddressMap> {
        let emitter_ids = apply_ret
            .events
            .iter()
            .map(|e| e.emitter)
            .collect::<HashSet<_>>();

        let mut emitters = HashMap::default();

        for id in emitter_ids {
            if let Some(actor) = self.executor.state_tree().get_actor(id)? {
                if let Some(addr) = actor.delegated_address {
                    emitters.insert(id, addr);
                }
            }
        }

        Ok(emitters)
    }

    /// Update the application version.
    pub fn update_app_version<F>(&mut self, f: F)
    where
        F: FnOnce(&mut u64),
    {
        self.update_params(|p| f(&mut p.app_version))
    }

    /// Finalizes updates to the gas market based on the transactions processed by this instance.
    /// Returns the new base fee for the next height.
    pub fn finalize_gas_market(&mut self) -> anyhow::Result<Reading> {
        let premium_recipient = match self.block_producer {
            Some(pubkey) => Some(Address::from(EthAddress::new_secp256k1(
                &pubkey.serialize(),
            )?)),
            None => None,
        };

        self.block_gas_tracker
            .finalize(&mut self.executor, premium_recipient)
            .inspect(|reading| self.update_params(|p| p.base_fee = reading.base_fee.clone()))
    }

    /// Update the circulating supply, effective from the next block.
    pub fn update_circ_supply<F>(&mut self, f: F)
    where
        F: FnOnce(&mut TokenAmount),
    {
        self.update_params(|p| f(&mut p.circ_supply))
    }

    /// Update the parameters and mark them as dirty.
    fn update_params<F>(&mut self, f: F)
    where
        F: FnOnce(&mut FvmUpdatableParams),
    {
        f(&mut self.params);
        self.params_dirty = true;
    }
}

impl<DB> HasChainID for FvmExecState<DB>
where
    DB: Blockstore + Clone,
{
    fn chain_id(&self) -> ChainID {
        self.executor.context().network.chain_id
    }
}

/// The FVM would return an error from `DefaultExecutor::preflight_message` if it was called
/// with a message that doesn't pass basic checks, for example it has no gas limit, as opposed
/// to returning an `ApplyRet`. This would cause our application to fail.
/// I'm not sure if it's intentional, or how Lotus handles it, it's not desireable to crash
/// because such messages can be included by malicious validators or user queries. We could
/// use ABCI++ to filter out messages from blocks, but that doesn't affect queries, so we
/// might as well encode it as an error. To keep the types simpler, let's fabricate an `ApplyRet`.
fn check_error(e: anyhow::Error) -> (ApplyRet, ActorAddressMap) {
    let zero = TokenAmount::from_atto(0);
    let ret = ApplyRet {
        msg_receipt: Receipt {
            exit_code: ExitCode::SYS_ASSERTION_FAILED,
            return_data: RawBytes::default(),
            gas_used: 0,
            events_root: None,
        },
        penalty: zero.clone(),
        miner_tip: zero.clone(),
        base_fee_burn: zero.clone(),
        over_estimation_burn: zero.clone(),
        refund: zero,
        gas_refund: 0,
        gas_burned: 0,
        failure_info: Some(ApplyFailure::PreValidation(format!("{:#}", e))),
        exec_trace: Vec::new(),
        events: Vec::new(),
    };
    (ret, Default::default())
}

<<<<<<< HEAD
pub(crate) fn message_raw_length(msg: &Message) -> anyhow::Result<usize> {
=======
fn message_raw_length(msg: &Message) -> anyhow::Result<usize> {
>>>>>>> b1b03339
    Ok(fvm_ipld_encoding::to_vec(msg).map(|bz| bz.len())?)
}<|MERGE_RESOLUTION|>--- conflicted
+++ resolved
@@ -35,11 +35,7 @@
 use std::fmt;
 use tendermint::consensus::params::Params as TendermintConsensusParams;
 
-<<<<<<< HEAD
-const ALWAYS_REVERT: bool = true;
-=======
 const REVERT_TRANSACTION: bool = true;
->>>>>>> b1b03339
 pub type BlockHash = [u8; 32];
 
 pub type ActorAddressMap = HashMap<ActorID, Address>;
@@ -247,19 +243,12 @@
         }
 
         let raw_length = message_raw_length(&msg)?;
-<<<<<<< HEAD
-=======
         // we are always reverting the txn for read only execution, no in memory updates as well
->>>>>>> b1b03339
         let ret = self.executor.execute_message_with_revert(
             msg,
             ApplyKind::Implicit,
             raw_length,
-<<<<<<< HEAD
-            ALWAYS_REVERT,
-=======
             REVERT_TRANSACTION,
->>>>>>> b1b03339
         )?;
         let addrs = self.emitter_delegated_addresses(&ret)?;
 
@@ -507,10 +496,6 @@
     (ret, Default::default())
 }
 
-<<<<<<< HEAD
 pub(crate) fn message_raw_length(msg: &Message) -> anyhow::Result<usize> {
-=======
-fn message_raw_length(msg: &Message) -> anyhow::Result<usize> {
->>>>>>> b1b03339
     Ok(fvm_ipld_encoding::to_vec(msg).map(|bz| bz.len())?)
 }