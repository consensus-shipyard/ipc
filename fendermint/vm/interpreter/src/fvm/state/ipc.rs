// Copyright 2022-2023 Protocol Labs
// SPDX-License-Identifier: Apache-2.0, MIT

use anyhow::{anyhow, Context};
use ethers::types as et;

use fendermint_vm_message::conv::{from_eth, from_fvm};
use fvm_ipld_blockstore::Blockstore;
use fvm_shared::ActorID;

use super::{
    fevm::{ContractCaller, MockProvider, NoRevert},
    FvmExecState,
};
use crate::fvm::FvmApplyRet;
<<<<<<< HEAD
use ethers::abi::AbiDecode;
=======
>>>>>>> 057daafe
use fendermint_crypto::SecretKey;
use fendermint_vm_actor_interface::ipc;
use fendermint_vm_actor_interface::{
    eam::EthAddress,
    init::builtin_actor_eth_addr,
    ipc::{AbiHash, ValidatorMerkleTree, GATEWAY_ACTOR_ID},
};
use fendermint_vm_genesis::{Power, Validator};
use fendermint_vm_message::signed::sign_secp256k1;
use fendermint_vm_topdown::IPCParentFinality;
use fvm_shared::econ::TokenAmount;
use ipc_actors_abis::checkpointing_facet::CheckpointingFacet;
<<<<<<< HEAD
use ipc_actors_abis::cross_msg_helper::IpcMsg;
=======
>>>>>>> 057daafe
use ipc_actors_abis::gateway_getter_facet::GatewayGetterFacet;
use ipc_actors_abis::gateway_getter_facet::{self as getter, gateway_getter_facet};
use ipc_actors_abis::top_down_finality_facet::TopDownFinalityFacet;
use ipc_actors_abis::xnet_messaging_facet::XnetMessagingFacet;
use ipc_actors_abis::{checkpointing_facet, top_down_finality_facet, xnet_messaging_facet};
use ipc_api::cross::IpcEnvelope;
use ipc_api::staking::StakingChangeRequest;

#[derive(Clone)]
pub struct GatewayCaller<DB> {
    addr: EthAddress,
    getter: ContractCaller<DB, GatewayGetterFacet<MockProvider>, NoRevert>,
    checkpointing: ContractCaller<
        DB,
        CheckpointingFacet<MockProvider>,
        checkpointing_facet::CheckpointingFacetErrors,
    >,
    topdown: ContractCaller<
        DB,
        TopDownFinalityFacet<MockProvider>,
        top_down_finality_facet::TopDownFinalityFacetErrors,
    >,
    xnet: ContractCaller<
        DB,
        XnetMessagingFacet<MockProvider>,
        xnet_messaging_facet::XnetMessagingFacetErrors,
    >,
}

impl<DB> Default for GatewayCaller<DB> {
    fn default() -> Self {
        Self::new(GATEWAY_ACTOR_ID)
    }
}

impl<DB> GatewayCaller<DB> {
    pub fn new(actor_id: ActorID) -> Self {
        // A masked ID works for invoking the contract, but internally the EVM uses a different
        // ID and if we used this address for anything like validating that the sender is the gateway,
        // we'll face bitter disappointment. For that we have to use the delegated address we have in genesis.
        let addr = builtin_actor_eth_addr(actor_id);
        Self {
            addr,
            getter: ContractCaller::new(addr, GatewayGetterFacet::new),
            checkpointing: ContractCaller::new(addr, CheckpointingFacet::new),
            topdown: ContractCaller::new(addr, TopDownFinalityFacet::new),
            xnet: ContractCaller::new(addr, XnetMessagingFacet::new),
        }
    }

    pub fn addr(&self) -> EthAddress {
        self.addr
    }
}

impl<DB: Blockstore> GatewayCaller<DB> {
    /// Check that IPC is configured in this deployment.
    pub fn enabled(&self, state: &mut FvmExecState<DB>) -> anyhow::Result<bool> {
        match state.state_tree_mut().get_actor(GATEWAY_ACTOR_ID)? {
            None => Ok(false),
            Some(a) => Ok(!state.builtin_actors().is_placeholder_actor(&a.code)),
        }
    }

    /// Return true if the current subnet is the root subnet.
    pub fn is_root(&self, state: &mut FvmExecState<DB>) -> anyhow::Result<bool> {
        self.subnet_id(state).map(|id| id.route.is_empty())
    }

    /// Return the current subnet ID.
    pub fn subnet_id(&self, state: &mut FvmExecState<DB>) -> anyhow::Result<getter::SubnetID> {
        self.getter.call(state, |c| c.get_network_name())
    }

    /// Fetch the period with which the current subnet has to submit checkpoints to its parent.
    pub fn bottom_up_check_period(&self, state: &mut FvmExecState<DB>) -> anyhow::Result<u64> {
        Ok(self
            .getter
            .call(state, |c| c.bottom_up_check_period())?
            .as_u64())
    }

    /// Fetch the bottom-up message batch enqueued for a given checkpoint height.
    pub fn bottom_up_msg_batch(
        &self,
        state: &mut FvmExecState<DB>,
        height: u64,
<<<<<<< HEAD
    ) -> anyhow::Result<getter::BottomUpMsgBatch> {
=======
    ) -> anyhow::Result<Vec<getter::IpcEnvelope>> {
>>>>>>> 057daafe
        let batch = self.getter.call(state, |c| {
            c.bottom_up_msg_batch(ethers::types::U256::from(height))
        })?;
        Ok(batch)
    }

    /// Insert a new checkpoint at the period boundary.
    pub fn create_bottom_up_checkpoint(
        &self,
        state: &mut FvmExecState<DB>,
        checkpoint: checkpointing_facet::BottomUpCheckpoint,
        power_table: &[Validator<Power>],
    ) -> anyhow::Result<()> {
        // Construct a Merkle tree from the power table, which we can use to validate validator set membership
        // when the signatures are submitted in transactions for accumulation.
        let tree =
            ValidatorMerkleTree::new(power_table).context("failed to create validator tree")?;

        let total_power = power_table.iter().fold(et::U256::zero(), |p, v| {
            p.saturating_add(et::U256::from(v.power.0))
        });

        self.checkpointing.call(state, |c| {
            c.create_bottom_up_checkpoint(checkpoint, tree.root_hash().0, total_power)
        })
    }

    /// Retrieve checkpoints which have not reached a quorum.
    pub fn incomplete_checkpoints(
        &self,
        state: &mut FvmExecState<DB>,
    ) -> anyhow::Result<Vec<getter::BottomUpCheckpoint>> {
        self.getter.call(state, |c| c.get_incomplete_checkpoints())
    }

    /// Apply all pending validator changes, returning the newly adopted configuration number, or 0 if there were no changes.
    pub fn apply_validator_changes(&self, state: &mut FvmExecState<DB>) -> anyhow::Result<u64> {
        self.topdown.call(state, |c| c.apply_finality_changes())
    }

    /// Get the currently active validator set.
    pub fn current_validator_set(
        &self,
        state: &mut FvmExecState<DB>,
    ) -> anyhow::Result<getter::Membership> {
        self.getter.call(state, |c| c.get_current_membership())
    }

    /// Construct the input parameters for adding a signature to the checkpoint.
    ///
    /// This will need to be broadcasted as a transaction.
    pub fn add_checkpoint_signature_calldata(
        &self,
        checkpoint: checkpointing_facet::BottomUpCheckpoint,
        power_table: &[Validator<Power>],
        validator: &Validator<Power>,
        secret_key: &SecretKey,
    ) -> anyhow::Result<et::Bytes> {
        debug_assert_eq!(validator.public_key.0, secret_key.public_key());

        let height = checkpoint.block_height;
        let weight = et::U256::from(validator.power.0);

        let hash = checkpoint.abi_hash();

        let signature = sign_secp256k1(secret_key, &hash);
        let signature =
            from_fvm::to_eth_signature(&signature, false).context("invalid signature")?;
        let signature = et::Bytes::from(signature.to_vec());

        let tree =
            ValidatorMerkleTree::new(power_table).context("failed to construct Merkle tree")?;

        let membership_proof = tree
            .prove(validator)
            .context("failed to construct Merkle proof")?
            .into_iter()
            .map(|p| p.into())
            .collect();

        let call = self.checkpointing.contract().add_checkpoint_signature(
            height,
            membership_proof,
            weight,
            signature,
        );

        let calldata = call
            .calldata()
            .ok_or_else(|| anyhow!("no calldata for adding signature"))?;

        Ok(calldata)
    }

    /// Commit the parent finality to the gateway and returns the previously committed finality.
    /// None implies there is no previously committed finality.
    pub fn commit_parent_finality(
        &self,
        state: &mut FvmExecState<DB>,
        finality: IPCParentFinality,
    ) -> anyhow::Result<Option<IPCParentFinality>> {
        let evm_finality = top_down_finality_facet::ParentFinality::try_from(finality)?;

        let (has_committed, prev_finality) = self
            .topdown
            .call(state, |c| c.commit_parent_finality(evm_finality))?;

        Ok(if !has_committed {
            None
        } else {
            Some(IPCParentFinality::from(prev_finality))
        })
    }

    pub fn store_validator_changes(
        &self,
        state: &mut FvmExecState<DB>,
        changes: Vec<StakingChangeRequest>,
    ) -> anyhow::Result<()> {
        if changes.is_empty() {
            return Ok(());
        }

        let mut change_requests = vec![];
        for c in changes {
            change_requests.push(top_down_finality_facet::StakingChangeRequest::try_from(c)?);
        }

        self.topdown
            .call(state, |c| c.store_validator_changes(change_requests))
    }

    /// Call this function to mint some FIL to the gateway contract
    pub fn mint_to_gateway(
        &self,
        state: &mut FvmExecState<DB>,
        value: TokenAmount,
    ) -> anyhow::Result<()> {
        let state_tree = state.state_tree_mut();
        state_tree.mutate_actor(ipc::GATEWAY_ACTOR_ID, |actor_state| {
            actor_state.balance += value;
            Ok(())
        })?;
        Ok(())
    }

    pub fn apply_cross_messages(
        &self,
        state: &mut FvmExecState<DB>,
        cross_messages: Vec<IpcEnvelope>,
    ) -> anyhow::Result<FvmApplyRet> {
        let messages = cross_messages
            .into_iter()
            .map(xnet_messaging_facet::IpcEnvelope::try_from)
            .collect::<Result<Vec<_>, _>>()
            .context("failed to convert cross messages")?;
        let r = self
            .xnet
            .call_with_return(state, |c| c.apply_cross_messages(messages))?;
        Ok(r.into_return())
    }

    pub fn get_latest_parent_finality(
        &self,
        state: &mut FvmExecState<DB>,
    ) -> anyhow::Result<IPCParentFinality> {
        let r = self
            .getter
            .call(state, |c| c.get_latest_parent_finality())?;
        Ok(IPCParentFinality::from(r))
    }

    /// Get the Ethereum adresses of validators who signed a checkpoint.
    pub fn checkpoint_signatories(
        &self,
        state: &mut FvmExecState<DB>,
        height: u64,
    ) -> anyhow::Result<Vec<EthAddress>> {
        let (_, _, addrs, _) = self.getter.call(state, |c| {
            c.get_checkpoint_signature_bundle(ethers::types::U256::from(height))
        })?;

        let addrs = addrs.into_iter().map(|a| a.into()).collect();

        Ok(addrs)
    }
}

/// Total amount of tokens to mint as a result of top-down messages arriving at the subnet.
<<<<<<< HEAD
pub fn tokens_to_mint(msgs: &[IpcEnvelope]) -> anyhow::Result<TokenAmount> {
    let mut total = TokenAmount::from_atto(0);

    for msg in msgs {
        // Both fees and value are considered to enter the ciruculating supply of the subnet.
        // Fees might be distributed among subnet validators.
        let val = decode_value(&msg.message)?;
        total += &val;
        total += &msg.fee;
    }

    Ok(total)
}

/// Total amount of tokens to burn as a result of bottom-up messages leaving the subnet.
pub fn tokens_to_burn(msgs: &[gateway_getter_facet::IpcEnvelope]) -> anyhow::Result<TokenAmount> {
    let mut total = TokenAmount::from_atto(0);

    for msg in msgs {
        // Both fees and value were taken from the sender, and both are going up to the parent subnet:
        // https://github.com/consensus-shipyard/ipc-solidity-actors/blob/e4ec0046e2e73e2f91d7ab8ae370af2c487ce526/src/gateway/GatewayManagerFacet.sol#L143-L150
        // Fees might be distirbuted among relayers.
        let val = decode_value(&msg.message)?;
        total += &val;
        total += from_eth::to_fvm_tokens(&msg.fee);
    }

    Ok(total)
}

pub fn decode_ipc_msg(bytes: &[u8]) -> anyhow::Result<IpcMsg> {
    Ok(IpcMsg::decode(bytes)?)
}

pub fn decode_value(bytes: &[u8]) -> anyhow::Result<TokenAmount> {
    let msg = decode_ipc_msg(bytes)?;
    Ok(from_eth::to_fvm_tokens(&msg.value))
}

#[cfg(test)]
mod tests {
    use crate::fvm::state::ipc::decode_value;
    use ethers::abi::AbiEncode;
    use fvm_shared::econ::TokenAmount;
    use ipc_actors_abis::cross_msg_helper::IpcMsg;

    #[test]
    fn test_decode_ipc_msg_value() {
        let msg = IpcMsg {
            value: ::ethers::types::U256::from(1000),
            method: [0; 4],
            params: Default::default(),
        };

        let bytes = msg.encode();

        let v = decode_value(bytes.as_slice()).unwrap();
        assert_eq!(v, TokenAmount::from_atto(1000))
    }
=======
pub fn tokens_to_mint(msgs: &[ipc_api::cross::IpcEnvelope]) -> TokenAmount {
    msgs.iter()
        .fold(TokenAmount::from_atto(0), |mut total, msg| {
            // Both fees and value are considered to enter the ciruculating supply of the subnet.
            // Fees might be distributed among subnet validators.
            total += &msg.value;
            total += &msg.fee;
            total
        })
}

/// Total amount of tokens to burn as a result of bottom-up messages leaving the subnet.
pub fn tokens_to_burn(msgs: &[gateway_getter_facet::IpcEnvelope]) -> TokenAmount {
    msgs.iter()
        .fold(TokenAmount::from_atto(0), |mut total, msg| {
            // Both fees and value were taken from the sender, and both are going up to the parent subnet:
            // https://github.com/consensus-shipyard/ipc-solidity-actors/blob/e4ec0046e2e73e2f91d7ab8ae370af2c487ce526/src/gateway/GatewayManagerFacet.sol#L143-L150
            // Fees might be distirbuted among relayers.
            total += from_eth::to_fvm_tokens(&msg.value);
            total += from_eth::to_fvm_tokens(&msg.fee);
            total
        })
>>>>>>> 057daafe
}<|MERGE_RESOLUTION|>--- conflicted
+++ resolved
@@ -13,10 +13,6 @@
     FvmExecState,
 };
 use crate::fvm::FvmApplyRet;
-<<<<<<< HEAD
-use ethers::abi::AbiDecode;
-=======
->>>>>>> 057daafe
 use fendermint_crypto::SecretKey;
 use fendermint_vm_actor_interface::ipc;
 use fendermint_vm_actor_interface::{
@@ -29,10 +25,6 @@
 use fendermint_vm_topdown::IPCParentFinality;
 use fvm_shared::econ::TokenAmount;
 use ipc_actors_abis::checkpointing_facet::CheckpointingFacet;
-<<<<<<< HEAD
-use ipc_actors_abis::cross_msg_helper::IpcMsg;
-=======
->>>>>>> 057daafe
 use ipc_actors_abis::gateway_getter_facet::GatewayGetterFacet;
 use ipc_actors_abis::gateway_getter_facet::{self as getter, gateway_getter_facet};
 use ipc_actors_abis::top_down_finality_facet::TopDownFinalityFacet;
@@ -120,11 +112,7 @@
         &self,
         state: &mut FvmExecState<DB>,
         height: u64,
-<<<<<<< HEAD
     ) -> anyhow::Result<getter::BottomUpMsgBatch> {
-=======
-    ) -> anyhow::Result<Vec<getter::IpcEnvelope>> {
->>>>>>> 057daafe
         let batch = self.getter.call(state, |c| {
             c.bottom_up_msg_batch(ethers::types::U256::from(height))
         })?;
@@ -314,67 +302,6 @@
 }
 
 /// Total amount of tokens to mint as a result of top-down messages arriving at the subnet.
-<<<<<<< HEAD
-pub fn tokens_to_mint(msgs: &[IpcEnvelope]) -> anyhow::Result<TokenAmount> {
-    let mut total = TokenAmount::from_atto(0);
-
-    for msg in msgs {
-        // Both fees and value are considered to enter the ciruculating supply of the subnet.
-        // Fees might be distributed among subnet validators.
-        let val = decode_value(&msg.message)?;
-        total += &val;
-        total += &msg.fee;
-    }
-
-    Ok(total)
-}
-
-/// Total amount of tokens to burn as a result of bottom-up messages leaving the subnet.
-pub fn tokens_to_burn(msgs: &[gateway_getter_facet::IpcEnvelope]) -> anyhow::Result<TokenAmount> {
-    let mut total = TokenAmount::from_atto(0);
-
-    for msg in msgs {
-        // Both fees and value were taken from the sender, and both are going up to the parent subnet:
-        // https://github.com/consensus-shipyard/ipc-solidity-actors/blob/e4ec0046e2e73e2f91d7ab8ae370af2c487ce526/src/gateway/GatewayManagerFacet.sol#L143-L150
-        // Fees might be distirbuted among relayers.
-        let val = decode_value(&msg.message)?;
-        total += &val;
-        total += from_eth::to_fvm_tokens(&msg.fee);
-    }
-
-    Ok(total)
-}
-
-pub fn decode_ipc_msg(bytes: &[u8]) -> anyhow::Result<IpcMsg> {
-    Ok(IpcMsg::decode(bytes)?)
-}
-
-pub fn decode_value(bytes: &[u8]) -> anyhow::Result<TokenAmount> {
-    let msg = decode_ipc_msg(bytes)?;
-    Ok(from_eth::to_fvm_tokens(&msg.value))
-}
-
-#[cfg(test)]
-mod tests {
-    use crate::fvm::state::ipc::decode_value;
-    use ethers::abi::AbiEncode;
-    use fvm_shared::econ::TokenAmount;
-    use ipc_actors_abis::cross_msg_helper::IpcMsg;
-
-    #[test]
-    fn test_decode_ipc_msg_value() {
-        let msg = IpcMsg {
-            value: ::ethers::types::U256::from(1000),
-            method: [0; 4],
-            params: Default::default(),
-        };
-
-        let bytes = msg.encode();
-
-        let v = decode_value(bytes.as_slice()).unwrap();
-        assert_eq!(v, TokenAmount::from_atto(1000))
-    }
-=======
 pub fn tokens_to_mint(msgs: &[ipc_api::cross::IpcEnvelope]) -> TokenAmount {
     msgs.iter()
         .fold(TokenAmount::from_atto(0), |mut total, msg| {
@@ -397,5 +324,4 @@
             total += from_eth::to_fvm_tokens(&msg.fee);
             total
         })
->>>>>>> 057daafe
 }