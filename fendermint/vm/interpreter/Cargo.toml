--- conflicted
+++ resolved
@@ -24,12 +24,7 @@
 fendermint_tracing = { path = "../../tracing" }
 fendermint_actors = { path = "../../actors" }
 fendermint_actor_chainmetadata = { path = "../../actors/chainmetadata" }
-<<<<<<< HEAD
-fendermint_actor_gas_market = { path = "../../actors/gas_market" }
-fendermint_actor_activity_tracker = { path = "../../actors/activity-tracker" }
-=======
 fendermint_actor_gas_market_eip1559 = { path = "../../actors/gas_market/eip1559" }
->>>>>>> 702d49b6
 fendermint_actor_eam = { workspace = true }
 fendermint_testing = { path = "../../testing", optional = true }
 ipc_actors_abis = { workspace = true }
