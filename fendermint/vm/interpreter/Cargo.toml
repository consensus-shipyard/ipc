--- conflicted
+++ resolved
@@ -7,35 +7,6 @@
 license.workspace = true
 
 [dependencies]
-<<<<<<< HEAD
-=======
-fendermint_actors_api = { workspace = true }
-fendermint_vm_actor_interface = { path = "../actor_interface" }
-fendermint_vm_core = { path = "../core" }
-fendermint_vm_event = { path = "../event" }
-fendermint_vm_encoding = { path = "../encoding" }
-fendermint_vm_genesis = { path = "../genesis" }
-fendermint_vm_message = { path = "../message" }
-fendermint_vm_resolver = { path = "../resolver" }
-fendermint_vm_topdown = { path = "../topdown" }
-fendermint_crypto = { path = "../../crypto" }
-fendermint_eth_hardhat = { path = "../../eth/hardhat" }
-fendermint_rpc = { path = "../../rpc" }
-fendermint_tracing = { path = "../../tracing" }
-fendermint_actors = { path = "../../actors" }
-fendermint_actor_chainmetadata = { path = "../../actors/chainmetadata" }
-fendermint_actor_activity_tracker = { path = "../../actors/activity-tracker" }
-fendermint_actor_gas_market_eip1559 = { path = "../../actors/gas_market/eip1559" }
-fendermint_actor_eam = { workspace = true }
-fendermint_testing = { path = "../../testing", optional = true }
-ipc_actors_abis = { workspace = true }
-
-ipc-api = { workspace = true }
-ipc-observability = { workspace = true }
-
-async-trait = { workspace = true }
-async-stm = { workspace = true }
->>>>>>> 6f5521a2
 anyhow = { workspace = true }
 arbitrary = { workspace = true, optional = true }
 async-stm = { workspace = true }
@@ -78,6 +49,7 @@
 
 blobs_syscall = { path = "../../../hoku/blobs_syscall" }
 fendermint_actors_api = { workspace = true }
+fendermint_actor_activity_tracker = { path = "../../actors/activity-tracker" }
 fendermint_actor_blobs = { path = "../../actors/blobs" }
 fendermint_actor_blobs_shared = { path = "../../actors/blobs/shared" }
 fendermint_actor_bucket = { path = "../../actors/bucket" }
@@ -106,6 +78,7 @@
 
 [dev-dependencies]
 fvm = { workspace = true, features = ["arb", "testing"] }
+hex = { workspace = true }
 multihash = { workspace = true }
 quickcheck = { workspace = true }
 quickcheck_macros = { workspace = true }
@@ -113,13 +86,8 @@
 
 fendermint_testing = { path = "../../testing", features = ["golden"] }
 fendermint_vm_genesis = { path = "../genesis", features = ["arb"] }
-<<<<<<< HEAD
+fendermint_vm_interpreter = { path = ".", features = ["arb"] }
 fendermint_vm_message = { path = "../message", features = ["arb"] }
-fendermint_vm_interpreter = { path = ".", features = ["arb"] }
-=======
-multihash = { workspace = true }
-hex = { workspace = true }
->>>>>>> 6f5521a2
 
 [features]
 default = []
