--- conflicted
+++ resolved
@@ -7,34 +7,6 @@
 license.workspace = true
 
 [dependencies]
-<<<<<<< HEAD
-=======
-fendermint_actors_api = { workspace = true }
-fendermint_vm_actor_interface = { path = "../actor_interface" }
-fendermint_vm_core = { path = "../core" }
-fendermint_vm_event = { path = "../event" }
-fendermint_vm_encoding = { path = "../encoding" }
-fendermint_vm_genesis = { path = "../genesis" }
-fendermint_vm_message = { path = "../message" }
-fendermint_vm_resolver = { path = "../resolver" }
-fendermint_vm_topdown = { path = "../topdown" }
-fendermint_crypto = { path = "../../crypto" }
-fendermint_eth_hardhat = { path = "../../eth/hardhat" }
-fendermint_rpc = { path = "../../rpc" }
-fendermint_tracing = { path = "../../tracing" }
-fendermint_actors = { path = "../../actors" }
-fendermint_actor_chainmetadata = { path = "../../actors/chainmetadata" }
-fendermint_actor_gas_market_eip1559 = { path = "../../actors/gas_market/eip1559" }
-fendermint_actor_eam = { workspace = true }
-fendermint_testing = { path = "../../testing", optional = true }
-ipc_actors_abis = { workspace = true }
-
-ipc-api = { workspace = true }
-ipc-observability = { workspace = true }
-
-async-trait = { workspace = true }
-async-stm = { workspace = true }
->>>>>>> 130ae756
 anyhow = { workspace = true }
 arbitrary = { workspace = true, optional = true }
 async-stm = { workspace = true }
@@ -75,10 +47,12 @@
 tracing = { workspace = true }
 
 blobs_syscall = { path = "../../../hoku/blobs_syscall" }
+fendermint_actors_api = { workspace = true }
 fendermint_actor_blobs = { path = "../../actors/blobs" }
 fendermint_actor_blobs_shared = { path = "../../actors/blobs/shared" }
 fendermint_actor_bucket = { path = "../../actors/bucket" }
 fendermint_actor_chainmetadata = { path = "../../actors/chainmetadata" }
+fendermint_actor_gas_market_eip1559 = { path = "../../actors/gas_market/eip1559" }
 fendermint_actor_eam = { path = "../../actors/eam" }
 fendermint_actor_timehub = { path = "../../actors/timehub" }
 fendermint_actors = { path = "../../actors" }
@@ -104,13 +78,9 @@
 quickcheck_macros = { workspace = true }
 tempfile = { workspace = true }
 
-<<<<<<< HEAD
-=======
-fendermint_vm_interpreter = { path = ".", features = ["arb"] }
-fendermint_vm_message = { path = "../message", features = ["arb"] }
->>>>>>> 130ae756
 fendermint_testing = { path = "../../testing", features = ["golden"] }
 fendermint_vm_genesis = { path = "../genesis", features = ["arb"] }
+fendermint_vm_message = { path = "../message", features = ["arb"] }
 fendermint_vm_interpreter = { path = ".", features = ["arb"] }
 
 [features]
