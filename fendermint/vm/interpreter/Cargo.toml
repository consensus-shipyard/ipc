--- conflicted
+++ resolved
@@ -7,39 +7,12 @@
 license.workspace = true
 
 [dependencies]
-<<<<<<< HEAD
 anyhow = { workspace = true }
 arbitrary = { workspace = true, optional = true }
 async-stm = { workspace = true }
 async-trait = { workspace = true }
+base64 = { workspace = true }
 cid = { workspace = true }
-=======
-fendermint_vm_actor_interface = { path = "../actor_interface" }
-fendermint_vm_core = { path = "../core" }
-fendermint_vm_event = { path = "../event" }
-fendermint_vm_encoding = { path = "../encoding" }
-fendermint_vm_genesis = { path = "../genesis" }
-fendermint_vm_message = { path = "../message" }
-fendermint_vm_resolver = { path = "../resolver" }
-fendermint_vm_topdown = { path = "../topdown" }
-fendermint_crypto = { path = "../../crypto" }
-fendermint_eth_hardhat = { path = "../../eth/hardhat" }
-fendermint_rpc = { path = "../../rpc" }
-fendermint_tracing = { path = "../../tracing" }
-fendermint_actors = { path = "../../actors" }
-fendermint_actor_chainmetadata = { path = "../../actors/chainmetadata" }
-fendermint_actor_eam = { workspace = true }
-fendermint_testing = { path = "../../testing", optional = true }
-ipc_actors_abis = { workspace = true }
-
-ipc-api = { workspace = true }
-ipc-observability = { workspace = true }
-
-async-trait = { workspace = true }
-async-stm = { workspace = true }
-anyhow = { workspace = true }
-base64 = { workspace = true }
->>>>>>> 7cdce868
 ethers = { workspace = true }
 fil_actor_adm = { workspace = true }
 futures-core = { workspace = true }
@@ -52,42 +25,28 @@
 hex = { workspace = true }
 ipc-api = { workspace = true }
 ipc_actors_abis = { workspace = true }
+ipc-observability = { workspace = true }
 iroh = { workspace = true }
 libipld = { workspace = true }
 num-traits = { workspace = true }
 pin-project = { workspace = true }
+prometheus = { workspace = true }
 quickcheck = { workspace = true, optional = true }
 rand = { workspace = true, optional = true }
 serde = { workspace = true }
 serde_json = { workspace = true }
 serde_with = { workspace = true }
+snap = { workspace = true }
+strum = { workspace = true }
 tendermint = { workspace = true }
 tendermint-rpc = { workspace = true }
 thiserror = { workspace = true }
-<<<<<<< HEAD
 tokio = { workspace = true }
-=======
-prometheus = { workspace = true }
-strum = { workspace = true }
-
-cid = { workspace = true }
-fvm = { workspace = true }
-fvm_shared = { workspace = true }
-fvm_ipld_blockstore = { workspace = true }
-fvm_ipld_encoding = { workspace = true }
-fvm_ipld_car = { workspace = true }
-
-futures-core = { workspace = true }
-futures-util = { workspace = true }
-libipld = { workspace = true }
-tokio = { workspace = true }
-pin-project = { workspace = true }
-snap = { workspace = true }
->>>>>>> 7cdce868
 tokio-stream = { workspace = true }
 tokio-util = { workspace = true }
 tracing = { workspace = true }
 
+blobs_syscall = { path = "../../../hoku/blobs_syscall" }
 fendermint_actor_accumulator = { path = "../../actors/accumulator" }
 fendermint_actor_blobs = { path = "../../actors/blobs" }
 fendermint_actor_blobs_shared = { path = "../../actors/blobs/shared" }
@@ -109,7 +68,6 @@
 fendermint_vm_message = { path = "../message" }
 fendermint_vm_resolver = { path = "../resolver" }
 fendermint_vm_topdown = { path = "../topdown" }
-blobs_syscall = { path = "../../../hoku/blobs_syscall" }
 
 [dev-dependencies]
 fvm = { workspace = true, features = ["arb", "testing"] }
