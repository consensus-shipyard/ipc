[package]
name = "ipc_ipld_resolver"
version = "0.1.0"
description = "P2P library to resolve IPLD content across IPC subnets."
authors.workspace = true
edition.workspace = true
license.workspace = true

[dependencies]
anyhow = { workspace = true }
async-trait = { workspace = true }
base64 = { workspace = true }
blake2b_simd = { workspace = true }
bloom = { workspace = true }
bytes = { workspace = true }
gcra = { workspace = true }
iroh = { workspace = true }
lazy_static = { workspace = true }
libipld = { workspace = true }
libp2p = { workspace = true }
libp2p-bitswap = { workspace = true }
libp2p-mplex = { workspace = true }
libsecp256k1 = { workspace = true }
lru_time_cache = { workspace = true }
log = { workspace = true }
prometheus = { workspace = true }
quickcheck = { workspace = true, optional = true }
rand = { workspace = true }
serde = { workspace = true }
serde_json = { workspace = true, features = ["raw_value"] }
thiserror = { workspace = true }
tokio = { workspace = true }
hex = { workspace = true }

fvm_ipld_encoding = { workspace = true }
fvm_shared = { workspace = true }
fvm_ipld_blockstore = { workspace = true, optional = true }

ipc-api = { path = "../../ipc/api", default-features = false }
<<<<<<< HEAD
maybe_iroh = { path = "../../hoku/maybe_iroh" }
=======
ipc-observability = { workspace = true }
>>>>>>> 6f5521a2

[dev-dependencies]
cid = { workspace = true }
env_logger = { workspace = true }
fvm_ipld_hamt = { workspace = true }
multihash = { workspace = true }
quickcheck_macros = { workspace = true }

ipc_ipld_resolver = { path = ".", features = ["arb"] }

[features]
default = ["arb", "missing_blocks"]
arb = ["quickcheck", "fvm_shared/arb"]
missing_blocks = ["fvm_ipld_blockstore"]<|MERGE_RESOLUTION|>--- conflicted
+++ resolved
@@ -37,11 +37,9 @@
 fvm_ipld_blockstore = { workspace = true, optional = true }
 
 ipc-api = { path = "../../ipc/api", default-features = false }
-<<<<<<< HEAD
+ipc-observability = { workspace = true }
+
 maybe_iroh = { path = "../../hoku/maybe_iroh" }
-=======
-ipc-observability = { workspace = true }
->>>>>>> 6f5521a2
 
 [dev-dependencies]
 cid = { workspace = true }
