--- conflicted
+++ resolved
@@ -4,26 +4,6 @@
 use ipc_api::subnet_id::SubnetID;
 use quickcheck::Arbitrary;
 
-<<<<<<< HEAD
-/// Unfortunately an arbitrary `DelegatedAddress` can be inconsistent
-/// with bytes that do not correspond to its length. This struct fixes
-/// that so we can generate arbitrary addresses that don't fail equality
-/// after a roundtrip.
-#[derive(Clone, Debug)]
-#[allow(dead_code)]
-pub struct ArbAddress(pub Address);
-
-impl Arbitrary for ArbAddress {
-    fn arbitrary(g: &mut quickcheck::Gen) -> Self {
-        let addr = Address::arbitrary(g);
-        let bz = addr.to_bytes();
-        let addr = Address::from_bytes(&bz).expect("address roundtrip works");
-        Self(addr)
-    }
-}
-
-=======
->>>>>>> 7cdce868
 #[derive(Clone, Debug)]
 pub struct ArbSubnetID(pub SubnetID);
 
@@ -45,29 +25,4 @@
 
         Self(SubnetID::new(u64::arbitrary(g), children))
     }
-<<<<<<< HEAD
-}
-
-/// Unfortunately ref-fvm depends on cid:0.8.6, which depends on quickcheck:0.9
-/// whereas here we use quickcheck:1.0. This causes conflicts and the `Arbitrary`
-/// implementations for `Cid` are not usable to us, nor can we patch all `cid`
-/// dependencies to use 0.9 because then the IPLD and other FVM traits don't work.
-///
-/// TODO: Remove this module when the `cid` dependency is updated.
-///
-/// NOTE: This is based on the [simpler version](https://github.com/ChainSafe/forest/blob/v0.6.0/blockchain/blocks/src/lib.rs) in Forest.
-///       The original uses weighted distributions to generate more plausible CIDs.
-#[derive(Clone)]
-#[allow(dead_code)]
-pub struct ArbCid(pub Cid);
-
-impl Arbitrary for ArbCid {
-    fn arbitrary(g: &mut quickcheck::Gen) -> Self {
-        Self(Cid::new_v1(
-            u64::arbitrary(g),
-            Multihash::wrap(u64::arbitrary(g), &[u8::arbitrary(g)]).unwrap(),
-        ))
-    }
-=======
->>>>>>> 7cdce868
 }