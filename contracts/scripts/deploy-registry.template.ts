--- conflicted
+++ resolved
@@ -165,13 +165,10 @@
         subnetActorRewarderSelectors: rewarderSelectors,
         subnetActorCheckpointerSelectors: checkpointerSelectors,
         subnetActorPauserSelectors: pauserSelectors,
-<<<<<<< HEAD
         subnetActorDiamondCutSelectors: diamondCutSelectors,
         subnetActorDiamondLoupeSelectors: diamondLoupeSelectors,
         subnetActorOwnershipSelectors: ownershipSelectors,
-=======
         creationPrivileges: Number(mode),
->>>>>>> e32d11cf
     }
 
     const facetCuts = [] //TODO
