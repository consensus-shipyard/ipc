import '@nomicfoundation/hardhat-foundry'
import '@nomiclabs/hardhat-ethers'
import '@typechain/hardhat'
import 'hardhat-contract-sizer'
import 'hardhat-storage-layout-changes'
import { HardhatUserConfig } from 'hardhat/config'

// Hardhat deploy stuff.
import 'hardhat-deploy'
import 'hardhat-deploy-ethers'

// Import our extensions.
import './extensions'

// Load environment variables from .env file.
import { config as dotenvConfig } from 'dotenv'

dotenvConfig({ path: './.env' })

// Import our tasks.
import './tasks'

// Define network configurations.
const networkDefinition = (chainId: number, url: string) => ({
    chainId,
    url: url,
    accounts: [process.env.PRIVATE_KEY!],
    // timeout to support also slow networks (like calibration/mainnet)
    timeout: 1000000,
    saveDeployments: true,
})

<<<<<<< HEAD
/** @type import('hardhat/config').HardhatUserConfig */
const config: HardhatUserConfig = {
    defaultNetwork: 'calibrationnet',
    networks: {
        mainnet: {
            chainId: 314,
            url: process.env.RPC_URL!,
            accounts: [process.env.PRIVATE_KEY!],
            timeout: 1000000,
        },
        calibrationnet: {
            chainId: 314159,
            url: process.env.RPC_URL!,
            accounts: [process.env.PRIVATE_KEY!],
            timeout: 1000000,
        },
        localnet: {
            chainId: 31337,
            url: process.env.RPC_URL!,
            // the anvil chain has some standardized accounts that are prefunded
            accounts: [
                '0xac0974bec39a17e36ba4a6b4d238ff944bacb478cbed5efcae784d7bf4f2ff80',
                '0x59c6995e998f97a5a0044966f0945389dc9e86dae88c7a8412f4603b6b78690d',
                '0x5de4111afa1a4b94908f83103eb1f1706367c2e68ca870fc3fb9a804cdab365a',
                '0x7c852118294e51e653712a81e05800f419141751be58f605c371e15141b007a6',
                '0x47e179ec197488593b187f80a00eb0da91f1b9d0b13f8733639f19c30a34926a',
                '0x8b3a350cf5c34c9194ca85829a2df0ec3153be0318b5e2d3348e872092edffba',
                '0x92db14e403b83dfe3df233f83dfa3a0d7096f21ca9b0d6d6b8d88b2b4ec1564e',
                '0x4bbbf85ce3377467afe5d46f804f221813b2bb87f24d81f60f1fcdbf7cbf4356',
                '0xdbda1821b80551c9d65939329250298aa3472ba22feea921c0cf5d620ea67b97',
                '0x2a871d0798f97d79848a013d4936a73bf4cc922c825d33c1cf7073dff6d409c6',
            ],
        },
        // automatically fetch chainID for network
        auto: {
            chainId: parseInt(process.env.CHAIN_ID!, 16),
            url: process.env.RPC_URL!,
            accounts: [process.env.PRIVATE_KEY!],
            // timeout to support also slow networks (like calibration/mainnet)
            timeout: 1000000,
        },
    },
=======
let config: HardhatUserConfig = {
>>>>>>> 7cdce868
    solidity: {
        compilers: [
            {
                version: '0.8.23',
                settings: {
                    viaIR: true,
                    optimizer: {
                        enabled: true,
                        runs: 200,
                    },
                },
            },
        ],
    },
    typechain: {
        outDir: 'typechain',
        target: 'ethers-v5',
    },
    paths: {
        storageLayouts: '.storage-layouts',
    },
    storageLayoutChanges: {
        contracts: ['GatewayDiamond', 'SubnetActorDiamond', 'GatewayActorModifiers', 'SubnetActorModifiers'],
        fullPath: false,
    },
}

// Only add the network configurations if we have a private key.
// Some targets don't require networks, e.g. gen-selector-library.
if (process.env.PRIVATE_KEY) {
    config = Object.assign(config, {
        defaultNetwork: 'calibrationnet',
        networks: {
            // Static networks.
            mainnet: networkDefinition(314, 'https://api.node.glif.io/rpc/v1'),
            calibrationnet: networkDefinition(314159, 'https://api.calibration.node.glif.io/rpc/v1'),
            localnet: networkDefinition(31415926, 'http://localhost:8545'),
            // Auto uses RPC_URL provided by the user, and an optional CHAIN_ID.
            // If provided, Hardhat will assert that the chain ID matches the one returned by the RPC.
            auto: networkDefinition(parseInt(process.env.CHAIN_ID, 10), process.env.RPC_URL!),
        },
    })
}

export default config<|MERGE_RESOLUTION|>--- conflicted
+++ resolved
@@ -21,61 +21,16 @@
 import './tasks'
 
 // Define network configurations.
-const networkDefinition = (chainId: number, url: string) => ({
+const networkDefinition = (chainId: number, url: string, accounts: string[]) => ({
     chainId,
     url: url,
-    accounts: [process.env.PRIVATE_KEY!],
+    accounts,
     // timeout to support also slow networks (like calibration/mainnet)
     timeout: 1000000,
     saveDeployments: true,
 })
 
-<<<<<<< HEAD
-/** @type import('hardhat/config').HardhatUserConfig */
-const config: HardhatUserConfig = {
-    defaultNetwork: 'calibrationnet',
-    networks: {
-        mainnet: {
-            chainId: 314,
-            url: process.env.RPC_URL!,
-            accounts: [process.env.PRIVATE_KEY!],
-            timeout: 1000000,
-        },
-        calibrationnet: {
-            chainId: 314159,
-            url: process.env.RPC_URL!,
-            accounts: [process.env.PRIVATE_KEY!],
-            timeout: 1000000,
-        },
-        localnet: {
-            chainId: 31337,
-            url: process.env.RPC_URL!,
-            // the anvil chain has some standardized accounts that are prefunded
-            accounts: [
-                '0xac0974bec39a17e36ba4a6b4d238ff944bacb478cbed5efcae784d7bf4f2ff80',
-                '0x59c6995e998f97a5a0044966f0945389dc9e86dae88c7a8412f4603b6b78690d',
-                '0x5de4111afa1a4b94908f83103eb1f1706367c2e68ca870fc3fb9a804cdab365a',
-                '0x7c852118294e51e653712a81e05800f419141751be58f605c371e15141b007a6',
-                '0x47e179ec197488593b187f80a00eb0da91f1b9d0b13f8733639f19c30a34926a',
-                '0x8b3a350cf5c34c9194ca85829a2df0ec3153be0318b5e2d3348e872092edffba',
-                '0x92db14e403b83dfe3df233f83dfa3a0d7096f21ca9b0d6d6b8d88b2b4ec1564e',
-                '0x4bbbf85ce3377467afe5d46f804f221813b2bb87f24d81f60f1fcdbf7cbf4356',
-                '0xdbda1821b80551c9d65939329250298aa3472ba22feea921c0cf5d620ea67b97',
-                '0x2a871d0798f97d79848a013d4936a73bf4cc922c825d33c1cf7073dff6d409c6',
-            ],
-        },
-        // automatically fetch chainID for network
-        auto: {
-            chainId: parseInt(process.env.CHAIN_ID!, 16),
-            url: process.env.RPC_URL!,
-            accounts: [process.env.PRIVATE_KEY!],
-            // timeout to support also slow networks (like calibration/mainnet)
-            timeout: 1000000,
-        },
-    },
-=======
 let config: HardhatUserConfig = {
->>>>>>> 7cdce868
     solidity: {
         compilers: [
             {
@@ -110,12 +65,23 @@
         defaultNetwork: 'calibrationnet',
         networks: {
             // Static networks.
-            mainnet: networkDefinition(314, 'https://api.node.glif.io/rpc/v1'),
-            calibrationnet: networkDefinition(314159, 'https://api.calibration.node.glif.io/rpc/v1'),
-            localnet: networkDefinition(31415926, 'http://localhost:8545'),
+            mainnet: networkDefinition(314, 'https://api.node.glif.io/rpc/v1', [process.env.PRIVATE_KEY!]),
+            calibrationnet: networkDefinition(314159, 'https://api.calibration.node.glif.io/rpc/v1', [process.env.PRIVATE_KEY!]),
+            localnet: networkDefinition(31337, 'http://localhost:8545', [
+                '0xac0974bec39a17e36ba4a6b4d238ff944bacb478cbed5efcae784d7bf4f2ff80',
+                '0x59c6995e998f97a5a0044966f0945389dc9e86dae88c7a8412f4603b6b78690d',
+                '0x5de4111afa1a4b94908f83103eb1f1706367c2e68ca870fc3fb9a804cdab365a',
+                '0x7c852118294e51e653712a81e05800f419141751be58f605c371e15141b007a6',
+                '0x47e179ec197488593b187f80a00eb0da91f1b9d0b13f8733639f19c30a34926a',
+                '0x8b3a350cf5c34c9194ca85829a2df0ec3153be0318b5e2d3348e872092edffba',
+                '0x92db14e403b83dfe3df233f83dfa3a0d7096f21ca9b0d6d6b8d88b2b4ec1564e',
+                '0x4bbbf85ce3377467afe5d46f804f221813b2bb87f24d81f60f1fcdbf7cbf4356',
+                '0xdbda1821b80551c9d65939329250298aa3472ba22feea921c0cf5d620ea67b97',
+                '0x2a871d0798f97d79848a013d4936a73bf4cc922c825d33c1cf7073dff6d409c6',
+            ]),
             // Auto uses RPC_URL provided by the user, and an optional CHAIN_ID.
             // If provided, Hardhat will assert that the chain ID matches the one returned by the RPC.
-            auto: networkDefinition(parseInt(process.env.CHAIN_ID, 10), process.env.RPC_URL!),
+            auto: networkDefinition(parseInt(process.env.CHAIN_ID, 10), process.env.RPC_URL!, [process.env.PRIVATE_KEY!]),
         },
     })
 }
