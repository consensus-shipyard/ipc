{
    "storage": [
        {
<<<<<<< HEAD
            "astId": 15327,
=======
            "astId": 15651,
>>>>>>> 9dcf0939
            "contract": "src/lib/LibSubnetActorStorage.sol:SubnetActorModifiers",
            "label": "s",
            "offset": 0,
            "slot": "0",
<<<<<<< HEAD
            "type": "t_struct(SubnetActorStorage)15313_storage"
=======
            "type": "t_struct(SubnetActorStorage)15637_storage"
>>>>>>> 9dcf0939
        }
    ],
    "types": {
        "t_address": {
            "encoding": "inplace",
            "label": "address",
            "numberOfBytes": "20"
        },
        "t_array(t_address)dyn_storage": {
            "base": "t_address",
            "encoding": "dynamic_array",
            "label": "address[]",
            "numberOfBytes": "32"
        },
        "t_array(t_bytes32)dyn_storage": {
            "base": "t_bytes32",
            "encoding": "dynamic_array",
            "label": "bytes32[]",
            "numberOfBytes": "32"
        },
<<<<<<< HEAD
        "t_array(t_struct(IpcEnvelope)18072_storage)dyn_storage": {
            "base": "t_struct(IpcEnvelope)18072_storage",
            "encoding": "dynamic_array",
            "label": "struct IpcEnvelope[]",
            "numberOfBytes": "32"
        },
        "t_array(t_struct(Validator)18307_storage)dyn_storage": {
            "base": "t_struct(Validator)18307_storage",
=======
        "t_array(t_struct(Validator)18579_storage)dyn_storage": {
            "base": "t_struct(Validator)18579_storage",
>>>>>>> 9dcf0939
            "encoding": "dynamic_array",
            "label": "struct Validator[]",
            "numberOfBytes": "32"
        },
        "t_bool": {
            "encoding": "inplace",
            "label": "bool",
            "numberOfBytes": "1"
        },
        "t_bytes32": {
            "encoding": "inplace",
            "label": "bytes32",
            "numberOfBytes": "32"
        },
        "t_bytes_storage": {
            "encoding": "bytes",
            "label": "bytes",
            "numberOfBytes": "32"
        },
<<<<<<< HEAD
        "t_enum(ConsensusType)5700": {
=======
        "t_enum(ConsensusType)5738": {
>>>>>>> 9dcf0939
            "encoding": "inplace",
            "label": "enum ConsensusType",
            "numberOfBytes": "1"
        },
<<<<<<< HEAD
        "t_enum(IpcMsgKind)18050": {
            "encoding": "inplace",
            "label": "enum IpcMsgKind",
            "numberOfBytes": "1"
        },
        "t_enum(PermissionMode)18261": {
=======
        "t_enum(PermissionMode)18533": {
>>>>>>> 9dcf0939
            "encoding": "inplace",
            "label": "enum PermissionMode",
            "numberOfBytes": "1"
        },
<<<<<<< HEAD
        "t_enum(StakingOperation)18192": {
=======
        "t_enum(StakingOperation)18464": {
>>>>>>> 9dcf0939
            "encoding": "inplace",
            "label": "enum StakingOperation",
            "numberOfBytes": "1"
        },
<<<<<<< HEAD
        "t_enum(SupplyKind)18325": {
=======
        "t_enum(SupplyKind)18597": {
>>>>>>> 9dcf0939
            "encoding": "inplace",
            "label": "enum SupplyKind",
            "numberOfBytes": "1"
        },
        "t_int8": {
            "encoding": "inplace",
            "label": "int8",
            "numberOfBytes": "1"
        },
        "t_mapping(t_address,t_string_storage)": {
            "encoding": "mapping",
            "key": "t_address",
            "label": "mapping(address => string)",
            "numberOfBytes": "32",
            "value": "t_string_storage"
        },
<<<<<<< HEAD
        "t_mapping(t_address,t_struct(AddressStakingReleases)18236_storage)": {
=======
        "t_mapping(t_address,t_struct(AddressStakingReleases)18508_storage)": {
>>>>>>> 9dcf0939
            "encoding": "mapping",
            "key": "t_address",
            "label": "mapping(address => struct AddressStakingReleases)",
            "numberOfBytes": "32",
<<<<<<< HEAD
            "value": "t_struct(AddressStakingReleases)18236_storage"
        },
        "t_mapping(t_address,t_struct(ValidatorInfo)18257_storage)": {
=======
            "value": "t_struct(AddressStakingReleases)18508_storage"
        },
        "t_mapping(t_address,t_struct(ValidatorInfo)18529_storage)": {
>>>>>>> 9dcf0939
            "encoding": "mapping",
            "key": "t_address",
            "label": "mapping(address => struct ValidatorInfo)",
            "numberOfBytes": "32",
<<<<<<< HEAD
            "value": "t_struct(ValidatorInfo)18257_storage"
=======
            "value": "t_struct(ValidatorInfo)18529_storage"
>>>>>>> 9dcf0939
        },
        "t_mapping(t_address,t_uint16)": {
            "encoding": "mapping",
            "key": "t_address",
            "label": "mapping(address => uint16)",
            "numberOfBytes": "32",
            "value": "t_uint16"
        },
        "t_mapping(t_address,t_uint256)": {
            "encoding": "mapping",
            "key": "t_address",
            "label": "mapping(address => uint256)",
            "numberOfBytes": "32",
            "value": "t_uint256"
        },
        "t_mapping(t_bytes32,t_uint256)": {
            "encoding": "mapping",
            "key": "t_bytes32",
            "label": "mapping(bytes32 => uint256)",
            "numberOfBytes": "32",
            "value": "t_uint256"
        },
        "t_mapping(t_uint16,t_address)": {
            "encoding": "mapping",
            "key": "t_uint16",
            "label": "mapping(uint16 => address)",
            "numberOfBytes": "32",
            "value": "t_address"
        },
<<<<<<< HEAD
        "t_mapping(t_uint16,t_struct(StakingRelease)18226_storage)": {
=======
        "t_mapping(t_uint16,t_struct(StakingRelease)18498_storage)": {
>>>>>>> 9dcf0939
            "encoding": "mapping",
            "key": "t_uint16",
            "label": "mapping(uint16 => struct StakingRelease)",
            "numberOfBytes": "32",
<<<<<<< HEAD
            "value": "t_struct(StakingRelease)18226_storage"
        },
        "t_mapping(t_uint256,t_struct(BottomUpCheckpoint)18028_storage)": {
=======
            "value": "t_struct(StakingRelease)18498_storage"
        },
        "t_mapping(t_uint256,t_struct(AddressSet)3814_storage)": {
            "encoding": "mapping",
            "key": "t_uint256",
            "label": "mapping(uint256 => struct EnumerableSet.AddressSet)",
            "numberOfBytes": "32",
            "value": "t_struct(AddressSet)3814_storage"
        },
        "t_mapping(t_uint256,t_struct(BottomUpCheckpoint)18302_storage)": {
>>>>>>> 9dcf0939
            "encoding": "mapping",
            "key": "t_uint256",
            "label": "mapping(uint256 => struct BottomUpCheckpoint)",
            "numberOfBytes": "32",
<<<<<<< HEAD
            "value": "t_struct(BottomUpCheckpoint)18028_storage"
        },
        "t_mapping(t_uint64,t_struct(StakingChange)18200_storage)": {
=======
            "value": "t_struct(BottomUpCheckpoint)18302_storage"
        },
        "t_mapping(t_uint64,t_struct(StakingChange)18472_storage)": {
>>>>>>> 9dcf0939
            "encoding": "mapping",
            "key": "t_uint64",
            "label": "mapping(uint64 => struct StakingChange)",
            "numberOfBytes": "32",
<<<<<<< HEAD
            "value": "t_struct(StakingChange)18200_storage"
=======
            "value": "t_struct(StakingChange)18472_storage"
>>>>>>> 9dcf0939
        },
        "t_string_storage": {
            "encoding": "bytes",
            "label": "string",
            "numberOfBytes": "32"
        },
        "t_struct(AddressSet)3814_storage": {
            "encoding": "inplace",
            "label": "struct EnumerableSet.AddressSet",
            "members": [
                {
                    "astId": 3813,
                    "contract": "src/lib/LibSubnetActorStorage.sol:SubnetActorModifiers",
                    "label": "_inner",
                    "offset": 0,
                    "slot": "0",
                    "type": "t_struct(Set)3499_storage"
                }
            ],
            "numberOfBytes": "64"
        },
<<<<<<< HEAD
        "t_struct(AddressStakingReleases)18236_storage": {
=======
        "t_struct(AddressStakingReleases)18508_storage": {
>>>>>>> 9dcf0939
            "encoding": "inplace",
            "label": "struct AddressStakingReleases",
            "members": [
                {
<<<<<<< HEAD
                    "astId": 18228,
=======
                    "astId": 18500,
>>>>>>> 9dcf0939
                    "contract": "src/lib/LibSubnetActorStorage.sol:SubnetActorModifiers",
                    "label": "length",
                    "offset": 0,
                    "slot": "0",
                    "type": "t_uint16"
                },
                {
<<<<<<< HEAD
                    "astId": 18230,
=======
                    "astId": 18502,
>>>>>>> 9dcf0939
                    "contract": "src/lib/LibSubnetActorStorage.sol:SubnetActorModifiers",
                    "label": "startIdx",
                    "offset": 2,
                    "slot": "0",
                    "type": "t_uint16"
                },
                {
<<<<<<< HEAD
                    "astId": 18235,
=======
                    "astId": 18507,
>>>>>>> 9dcf0939
                    "contract": "src/lib/LibSubnetActorStorage.sol:SubnetActorModifiers",
                    "label": "releases",
                    "offset": 0,
                    "slot": "1",
<<<<<<< HEAD
                    "type": "t_mapping(t_uint16,t_struct(StakingRelease)18226_storage)"
=======
                    "type": "t_mapping(t_uint16,t_struct(StakingRelease)18498_storage)"
>>>>>>> 9dcf0939
                }
            ],
            "numberOfBytes": "64"
        },
<<<<<<< HEAD
        "t_struct(BottomUpCheckpoint)18028_storage": {
=======
        "t_struct(BottomUpCheckpoint)18302_storage": {
>>>>>>> 9dcf0939
            "encoding": "inplace",
            "label": "struct BottomUpCheckpoint",
            "members": [
                {
<<<<<<< HEAD
                    "astId": 18013,
=======
                    "astId": 18292,
>>>>>>> 9dcf0939
                    "contract": "src/lib/LibSubnetActorStorage.sol:SubnetActorModifiers",
                    "label": "subnetID",
                    "offset": 0,
                    "slot": "0",
<<<<<<< HEAD
                    "type": "t_struct(SubnetID)18173_storage"
                },
                {
                    "astId": 18016,
=======
                    "type": "t_struct(SubnetID)18445_storage"
                },
                {
                    "astId": 18295,
>>>>>>> 9dcf0939
                    "contract": "src/lib/LibSubnetActorStorage.sol:SubnetActorModifiers",
                    "label": "blockHeight",
                    "offset": 0,
                    "slot": "2",
                    "type": "t_uint256"
                },
                {
<<<<<<< HEAD
                    "astId": 18019,
=======
                    "astId": 18298,
>>>>>>> 9dcf0939
                    "contract": "src/lib/LibSubnetActorStorage.sol:SubnetActorModifiers",
                    "label": "blockHash",
                    "offset": 0,
                    "slot": "3",
                    "type": "t_bytes32"
                },
                {
<<<<<<< HEAD
                    "astId": 18022,
=======
                    "astId": 18301,
>>>>>>> 9dcf0939
                    "contract": "src/lib/LibSubnetActorStorage.sol:SubnetActorModifiers",
                    "label": "nextConfigurationNumber",
                    "offset": 0,
                    "slot": "4",
                    "type": "t_uint64"
                },
                {
                    "astId": 18027,
                    "contract": "src/lib/LibSubnetActorStorage.sol:SubnetActorModifiers",
                    "label": "msgs",
                    "offset": 0,
                    "slot": "5",
                    "type": "t_array(t_struct(IpcEnvelope)18072_storage)dyn_storage"
                }
            ],
            "numberOfBytes": "192"
        },
<<<<<<< HEAD
        "t_struct(FvmAddress)18096_storage": {
=======
        "t_struct(BottomUpMsgBatchInfo)18320_storage": {
>>>>>>> 9dcf0939
            "encoding": "inplace",
            "label": "struct FvmAddress",
            "members": [
                {
<<<<<<< HEAD
                    "astId": 18093,
=======
                    "astId": 18317,
>>>>>>> 9dcf0939
                    "contract": "src/lib/LibSubnetActorStorage.sol:SubnetActorModifiers",
                    "label": "addrType",
                    "offset": 0,
                    "slot": "0",
                    "type": "t_uint8"
                },
                {
<<<<<<< HEAD
                    "astId": 18095,
=======
                    "astId": 18319,
>>>>>>> 9dcf0939
                    "contract": "src/lib/LibSubnetActorStorage.sol:SubnetActorModifiers",
                    "label": "payload",
                    "offset": 0,
                    "slot": "1",
                    "type": "t_bytes_storage"
                }
            ],
            "numberOfBytes": "64"
        },
<<<<<<< HEAD
        "t_struct(IPCAddress)18300_storage": {
=======
        "t_struct(MaxPQ)16781_storage": {
>>>>>>> 9dcf0939
            "encoding": "inplace",
            "label": "struct IPCAddress",
            "members": [
                {
<<<<<<< HEAD
                    "astId": 18296,
=======
                    "astId": 16780,
>>>>>>> 9dcf0939
                    "contract": "src/lib/LibSubnetActorStorage.sol:SubnetActorModifiers",
                    "label": "subnetId",
                    "offset": 0,
                    "slot": "0",
<<<<<<< HEAD
                    "type": "t_struct(SubnetID)18173_storage"
                },
                {
                    "astId": 18299,
=======
                    "type": "t_struct(PQ)18028_storage"
                }
            ],
            "numberOfBytes": "96"
        },
        "t_struct(MinPQ)17399_storage": {
            "encoding": "inplace",
            "label": "struct MinPQ",
            "members": [
                {
                    "astId": 17398,
>>>>>>> 9dcf0939
                    "contract": "src/lib/LibSubnetActorStorage.sol:SubnetActorModifiers",
                    "label": "rawAddress",
                    "offset": 0,
<<<<<<< HEAD
                    "slot": "2",
                    "type": "t_struct(FvmAddress)18096_storage"
=======
                    "slot": "0",
                    "type": "t_struct(PQ)18028_storage"
>>>>>>> 9dcf0939
                }
            ],
            "numberOfBytes": "128"
        },
<<<<<<< HEAD
        "t_struct(IpcEnvelope)18072_storage": {
=======
        "t_struct(PQ)18028_storage": {
>>>>>>> 9dcf0939
            "encoding": "inplace",
            "label": "struct IpcEnvelope",
            "members": [
                {
<<<<<<< HEAD
                    "astId": 18054,
=======
                    "astId": 18017,
>>>>>>> 9dcf0939
                    "contract": "src/lib/LibSubnetActorStorage.sol:SubnetActorModifiers",
                    "label": "kind",
                    "offset": 0,
                    "slot": "0",
                    "type": "t_enum(IpcMsgKind)18050"
                },
                {
<<<<<<< HEAD
                    "astId": 18058,
=======
                    "astId": 18022,
>>>>>>> 9dcf0939
                    "contract": "src/lib/LibSubnetActorStorage.sol:SubnetActorModifiers",
                    "label": "to",
                    "offset": 0,
                    "slot": "1",
                    "type": "t_struct(IPCAddress)18300_storage"
                },
                {
<<<<<<< HEAD
                    "astId": 18062,
=======
                    "astId": 18027,
>>>>>>> 9dcf0939
                    "contract": "src/lib/LibSubnetActorStorage.sol:SubnetActorModifiers",
                    "label": "from",
                    "offset": 0,
                    "slot": "5",
                    "type": "t_struct(IPCAddress)18300_storage"
                },
                {
                    "astId": 18065,
                    "contract": "src/lib/LibSubnetActorStorage.sol:SubnetActorModifiers",
                    "label": "value",
                    "offset": 0,
                    "slot": "9",
                    "type": "t_uint256"
                },
                {
                    "astId": 18068,
                    "contract": "src/lib/LibSubnetActorStorage.sol:SubnetActorModifiers",
                    "label": "message",
                    "offset": 0,
                    "slot": "10",
                    "type": "t_bytes_storage"
                },
                {
                    "astId": 18071,
                    "contract": "src/lib/LibSubnetActorStorage.sol:SubnetActorModifiers",
                    "label": "nonce",
                    "offset": 0,
                    "slot": "11",
                    "type": "t_uint64"
                }
            ],
            "numberOfBytes": "384"
        },
        "t_struct(MaxPQ)16502_storage": {
            "encoding": "inplace",
            "label": "struct MaxPQ",
            "members": [
                {
                    "astId": 16501,
                    "contract": "src/lib/LibSubnetActorStorage.sol:SubnetActorModifiers",
                    "label": "inner",
                    "offset": 0,
                    "slot": "0",
                    "type": "t_struct(PQ)17749_storage"
                }
            ],
            "numberOfBytes": "96"
        },
<<<<<<< HEAD
        "t_struct(MinPQ)17120_storage": {
=======
        "t_struct(RelayerRewardsInfo)18338_storage": {
>>>>>>> 9dcf0939
            "encoding": "inplace",
            "label": "struct MinPQ",
            "members": [
                {
<<<<<<< HEAD
                    "astId": 17119,
=======
                    "astId": 18325,
>>>>>>> 9dcf0939
                    "contract": "src/lib/LibSubnetActorStorage.sol:SubnetActorModifiers",
                    "label": "inner",
                    "offset": 0,
                    "slot": "0",
                    "type": "t_struct(PQ)17749_storage"
                }
            ],
            "numberOfBytes": "96"
        },
        "t_struct(PQ)17749_storage": {
            "encoding": "inplace",
            "label": "struct PQ",
            "members": [
                {
                    "astId": 17738,
                    "contract": "src/lib/LibSubnetActorStorage.sol:SubnetActorModifiers",
                    "label": "size",
                    "offset": 0,
                    "slot": "0",
                    "type": "t_uint16"
                },
                {
<<<<<<< HEAD
                    "astId": 17743,
=======
                    "astId": 18331,
>>>>>>> 9dcf0939
                    "contract": "src/lib/LibSubnetActorStorage.sol:SubnetActorModifiers",
                    "label": "addressToPos",
                    "offset": 0,
                    "slot": "1",
                    "type": "t_mapping(t_address,t_uint16)"
                },
                {
<<<<<<< HEAD
                    "astId": 17748,
=======
                    "astId": 18337,
>>>>>>> 9dcf0939
                    "contract": "src/lib/LibSubnetActorStorage.sol:SubnetActorModifiers",
                    "label": "posToAddress",
                    "offset": 0,
                    "slot": "2",
                    "type": "t_mapping(t_uint16,t_address)"
                }
            ],
            "numberOfBytes": "96"
        },
        "t_struct(Set)3499_storage": {
            "encoding": "inplace",
            "label": "struct EnumerableSet.Set",
            "members": [
                {
                    "astId": 3494,
                    "contract": "src/lib/LibSubnetActorStorage.sol:SubnetActorModifiers",
                    "label": "_values",
                    "offset": 0,
                    "slot": "0",
                    "type": "t_array(t_bytes32)dyn_storage"
                },
                {
                    "astId": 3498,
                    "contract": "src/lib/LibSubnetActorStorage.sol:SubnetActorModifiers",
                    "label": "_indexes",
                    "offset": 0,
                    "slot": "1",
                    "type": "t_mapping(t_bytes32,t_uint256)"
                }
            ],
            "numberOfBytes": "64"
        },
<<<<<<< HEAD
        "t_struct(StakingChange)18200_storage": {
=======
        "t_struct(StakingChange)18472_storage": {
>>>>>>> 9dcf0939
            "encoding": "inplace",
            "label": "struct StakingChange",
            "members": [
                {
<<<<<<< HEAD
                    "astId": 18195,
=======
                    "astId": 18467,
>>>>>>> 9dcf0939
                    "contract": "src/lib/LibSubnetActorStorage.sol:SubnetActorModifiers",
                    "label": "op",
                    "offset": 0,
                    "slot": "0",
<<<<<<< HEAD
                    "type": "t_enum(StakingOperation)18192"
                },
                {
                    "astId": 18197,
=======
                    "type": "t_enum(StakingOperation)18464"
                },
                {
                    "astId": 18469,
>>>>>>> 9dcf0939
                    "contract": "src/lib/LibSubnetActorStorage.sol:SubnetActorModifiers",
                    "label": "payload",
                    "offset": 0,
                    "slot": "1",
                    "type": "t_bytes_storage"
                },
                {
<<<<<<< HEAD
                    "astId": 18199,
=======
                    "astId": 18471,
>>>>>>> 9dcf0939
                    "contract": "src/lib/LibSubnetActorStorage.sol:SubnetActorModifiers",
                    "label": "validator",
                    "offset": 0,
                    "slot": "2",
                    "type": "t_address"
                }
            ],
            "numberOfBytes": "96"
        },
<<<<<<< HEAD
        "t_struct(StakingChangeLog)18219_storage": {
=======
        "t_struct(StakingChangeLog)18491_storage": {
>>>>>>> 9dcf0939
            "encoding": "inplace",
            "label": "struct StakingChangeLog",
            "members": [
                {
<<<<<<< HEAD
                    "astId": 18209,
=======
                    "astId": 18481,
>>>>>>> 9dcf0939
                    "contract": "src/lib/LibSubnetActorStorage.sol:SubnetActorModifiers",
                    "label": "nextConfigurationNumber",
                    "offset": 0,
                    "slot": "0",
                    "type": "t_uint64"
                },
                {
<<<<<<< HEAD
                    "astId": 18212,
=======
                    "astId": 18484,
>>>>>>> 9dcf0939
                    "contract": "src/lib/LibSubnetActorStorage.sol:SubnetActorModifiers",
                    "label": "startConfigurationNumber",
                    "offset": 8,
                    "slot": "0",
                    "type": "t_uint64"
                },
                {
<<<<<<< HEAD
                    "astId": 18218,
=======
                    "astId": 18490,
>>>>>>> 9dcf0939
                    "contract": "src/lib/LibSubnetActorStorage.sol:SubnetActorModifiers",
                    "label": "changes",
                    "offset": 0,
                    "slot": "1",
<<<<<<< HEAD
                    "type": "t_mapping(t_uint64,t_struct(StakingChange)18200_storage)"
=======
                    "type": "t_mapping(t_uint64,t_struct(StakingChange)18472_storage)"
>>>>>>> 9dcf0939
                }
            ],
            "numberOfBytes": "64"
        },
<<<<<<< HEAD
        "t_struct(StakingRelease)18226_storage": {
=======
        "t_struct(StakingRelease)18498_storage": {
>>>>>>> 9dcf0939
            "encoding": "inplace",
            "label": "struct StakingRelease",
            "members": [
                {
<<<<<<< HEAD
                    "astId": 18222,
=======
                    "astId": 18494,
>>>>>>> 9dcf0939
                    "contract": "src/lib/LibSubnetActorStorage.sol:SubnetActorModifiers",
                    "label": "releaseAt",
                    "offset": 0,
                    "slot": "0",
                    "type": "t_uint256"
                },
                {
<<<<<<< HEAD
                    "astId": 18225,
=======
                    "astId": 18497,
>>>>>>> 9dcf0939
                    "contract": "src/lib/LibSubnetActorStorage.sol:SubnetActorModifiers",
                    "label": "amount",
                    "offset": 0,
                    "slot": "1",
                    "type": "t_uint256"
                }
            ],
            "numberOfBytes": "64"
        },
<<<<<<< HEAD
        "t_struct(StakingReleaseQueue)18246_storage": {
=======
        "t_struct(StakingReleaseQueue)18518_storage": {
>>>>>>> 9dcf0939
            "encoding": "inplace",
            "label": "struct StakingReleaseQueue",
            "members": [
                {
<<<<<<< HEAD
                    "astId": 18239,
=======
                    "astId": 18511,
>>>>>>> 9dcf0939
                    "contract": "src/lib/LibSubnetActorStorage.sol:SubnetActorModifiers",
                    "label": "lockingDuration",
                    "offset": 0,
                    "slot": "0",
                    "type": "t_uint256"
                },
                {
<<<<<<< HEAD
                    "astId": 18245,
=======
                    "astId": 18517,
>>>>>>> 9dcf0939
                    "contract": "src/lib/LibSubnetActorStorage.sol:SubnetActorModifiers",
                    "label": "releases",
                    "offset": 0,
                    "slot": "1",
<<<<<<< HEAD
                    "type": "t_mapping(t_address,t_struct(AddressStakingReleases)18236_storage)"
=======
                    "type": "t_mapping(t_address,t_struct(AddressStakingReleases)18508_storage)"
>>>>>>> 9dcf0939
                }
            ],
            "numberOfBytes": "64"
        },
<<<<<<< HEAD
        "t_struct(SubnetActorStorage)15313_storage": {
=======
        "t_struct(SubnetActorStorage)15637_storage": {
>>>>>>> 9dcf0939
            "encoding": "inplace",
            "label": "struct SubnetActorStorage",
            "members": [
                {
<<<<<<< HEAD
                    "astId": 15227,
=======
                    "astId": 15537,
>>>>>>> 9dcf0939
                    "contract": "src/lib/LibSubnetActorStorage.sol:SubnetActorModifiers",
                    "label": "genesisCircSupply",
                    "offset": 0,
                    "slot": "0",
<<<<<<< HEAD
                    "type": "t_mapping(t_uint256,t_struct(BottomUpCheckpoint)18028_storage)"
                },
                {
                    "astId": 15232,
=======
                    "type": "t_uint256"
                },
                {
                    "astId": 15540,
>>>>>>> 9dcf0939
                    "contract": "src/lib/LibSubnetActorStorage.sol:SubnetActorModifiers",
                    "label": "lastBottomUpCheckpointHeight",
                    "offset": 0,
                    "slot": "1",
<<<<<<< HEAD
                    "type": "t_array(t_struct(Validator)18307_storage)dyn_storage"
                },
                {
                    "astId": 15235,
=======
                    "type": "t_uint256"
                },
                {
                    "astId": 15543,
>>>>>>> 9dcf0939
                    "contract": "src/lib/LibSubnetActorStorage.sol:SubnetActorModifiers",
                    "label": "bottomUpMsgBatchPeriod",
                    "offset": 0,
                    "slot": "2",
                    "type": "t_uint256"
                },
                {
<<<<<<< HEAD
                    "astId": 15240,
=======
                    "astId": 15546,
>>>>>>> 9dcf0939
                    "contract": "src/lib/LibSubnetActorStorage.sol:SubnetActorModifiers",
                    "label": "minActivationCollateral",
                    "offset": 0,
                    "slot": "3",
                    "type": "t_uint256"
                },
                {
<<<<<<< HEAD
                    "astId": 15244,
=======
                    "astId": 15549,
>>>>>>> 9dcf0939
                    "contract": "src/lib/LibSubnetActorStorage.sol:SubnetActorModifiers",
                    "label": "bottomUpCheckPeriod",
                    "offset": 0,
                    "slot": "4",
                    "type": "t_uint256"
                },
                {
<<<<<<< HEAD
                    "astId": 15247,
=======
                    "astId": 15552,
>>>>>>> 9dcf0939
                    "contract": "src/lib/LibSubnetActorStorage.sol:SubnetActorModifiers",
                    "label": "minCrossMsgFee",
                    "offset": 0,
                    "slot": "5",
                    "type": "t_uint256"
                },
                {
<<<<<<< HEAD
                    "astId": 15250,
                    "contract": "src/lib/LibSubnetActorStorage.sol:SubnetActorModifiers",
                    "label": "maxMsgsPerBottomUpBatch",
                    "offset": 0,
                    "slot": "6",
                    "type": "t_uint64"
                },
                {
                    "astId": 15253,
                    "contract": "src/lib/LibSubnetActorStorage.sol:SubnetActorModifiers",
                    "label": "minActivationCollateral",
                    "offset": 0,
                    "slot": "7",
                    "type": "t_uint256"
                },
                {
                    "astId": 15256,
                    "contract": "src/lib/LibSubnetActorStorage.sol:SubnetActorModifiers",
                    "label": "bottomUpCheckPeriod",
                    "offset": 0,
                    "slot": "8",
                    "type": "t_uint256"
                },
                {
                    "astId": 15259,
                    "contract": "src/lib/LibSubnetActorStorage.sol:SubnetActorModifiers",
                    "label": "minValidators",
                    "offset": 0,
                    "slot": "9",
                    "type": "t_uint64"
                },
                {
                    "astId": 15261,
                    "contract": "src/lib/LibSubnetActorStorage.sol:SubnetActorModifiers",
                    "label": "currentSubnetHash",
                    "offset": 0,
                    "slot": "10",
                    "type": "t_bytes32"
                },
                {
                    "astId": 15264,
=======
                    "astId": 15554,
                    "contract": "src/lib/LibSubnetActorStorage.sol:SubnetActorModifiers",
                    "label": "currentSubnetHash",
                    "offset": 0,
                    "slot": "6",
                    "type": "t_bytes32"
                },
                {
                    "astId": 15557,
                    "contract": "src/lib/LibSubnetActorStorage.sol:SubnetActorModifiers",
                    "label": "ipcGatewayAddr",
                    "offset": 0,
                    "slot": "7",
                    "type": "t_address"
                },
                {
                    "astId": 15560,
                    "contract": "src/lib/LibSubnetActorStorage.sol:SubnetActorModifiers",
                    "label": "maxMsgsPerBottomUpBatch",
                    "offset": 20,
                    "slot": "7",
                    "type": "t_uint64"
                },
                {
                    "astId": 15563,
                    "contract": "src/lib/LibSubnetActorStorage.sol:SubnetActorModifiers",
                    "label": "majorityPercentage",
                    "offset": 28,
                    "slot": "7",
                    "type": "t_uint8"
                },
                {
                    "astId": 15566,
                    "contract": "src/lib/LibSubnetActorStorage.sol:SubnetActorModifiers",
                    "label": "powerScale",
                    "offset": 29,
                    "slot": "7",
                    "type": "t_int8"
                },
                {
                    "astId": 15570,
                    "contract": "src/lib/LibSubnetActorStorage.sol:SubnetActorModifiers",
                    "label": "consensus",
                    "offset": 30,
                    "slot": "7",
                    "type": "t_enum(ConsensusType)5738"
                },
                {
                    "astId": 15573,
                    "contract": "src/lib/LibSubnetActorStorage.sol:SubnetActorModifiers",
                    "label": "bootstrapped",
                    "offset": 31,
                    "slot": "7",
                    "type": "t_bool"
                },
                {
                    "astId": 15576,
>>>>>>> 9dcf0939
                    "contract": "src/lib/LibSubnetActorStorage.sol:SubnetActorModifiers",
                    "label": "minValidators",
                    "offset": 0,
<<<<<<< HEAD
                    "slot": "11",
                    "type": "t_address"
                },
                {
                    "astId": 15267,
                    "contract": "src/lib/LibSubnetActorStorage.sol:SubnetActorModifiers",
                    "label": "majorityPercentage",
                    "offset": 20,
                    "slot": "11",
                    "type": "t_uint8"
                },
                {
                    "astId": 15270,
=======
                    "slot": "8",
                    "type": "t_uint64"
                },
                {
                    "astId": 15579,
                    "contract": "src/lib/LibSubnetActorStorage.sol:SubnetActorModifiers",
                    "label": "killed",
                    "offset": 8,
                    "slot": "8",
                    "type": "t_bool"
                },
                {
                    "astId": 15583,
>>>>>>> 9dcf0939
                    "contract": "src/lib/LibSubnetActorStorage.sol:SubnetActorModifiers",
                    "label": "lastBottomUpBatch",
                    "offset": 0,
<<<<<<< HEAD
                    "slot": "12",
                    "type": "t_uint256"
                },
                {
                    "astId": 15274,
=======
                    "slot": "9",
                    "type": "t_struct(BottomUpMsgBatchInfo)18320_storage"
                },
                {
                    "astId": 15587,
>>>>>>> 9dcf0939
                    "contract": "src/lib/LibSubnetActorStorage.sol:SubnetActorModifiers",
                    "label": "supplySource",
                    "offset": 0,
<<<<<<< HEAD
                    "slot": "13",
                    "type": "t_struct(SubnetID)18173_storage"
                },
                {
                    "astId": 15278,
=======
                    "slot": "11",
                    "type": "t_struct(SupplySource)18594_storage"
                },
                {
                    "astId": 15591,
>>>>>>> 9dcf0939
                    "contract": "src/lib/LibSubnetActorStorage.sol:SubnetActorModifiers",
                    "label": "parentId",
                    "offset": 0,
<<<<<<< HEAD
                    "slot": "15",
                    "type": "t_enum(ConsensusType)5700"
                },
                {
                    "astId": 15281,
                    "contract": "src/lib/LibSubnetActorStorage.sol:SubnetActorModifiers",
                    "label": "bootstrapped",
                    "offset": 1,
                    "slot": "15",
                    "type": "t_bool"
                },
                {
                    "astId": 15284,
                    "contract": "src/lib/LibSubnetActorStorage.sol:SubnetActorModifiers",
                    "label": "killed",
                    "offset": 2,
                    "slot": "15",
                    "type": "t_bool"
                },
                {
                    "astId": 15288,
=======
                    "slot": "12",
                    "type": "t_struct(SubnetID)18445_storage"
                },
                {
                    "astId": 15595,
                    "contract": "src/lib/LibSubnetActorStorage.sol:SubnetActorModifiers",
                    "label": "validatorSet",
                    "offset": 0,
                    "slot": "14",
                    "type": "t_struct(ValidatorSet)18558_storage"
                },
                {
                    "astId": 15599,
                    "contract": "src/lib/LibSubnetActorStorage.sol:SubnetActorModifiers",
                    "label": "changeSet",
                    "offset": 0,
                    "slot": "23",
                    "type": "t_struct(StakingChangeLog)18491_storage"
                },
                {
                    "astId": 15603,
>>>>>>> 9dcf0939
                    "contract": "src/lib/LibSubnetActorStorage.sol:SubnetActorModifiers",
                    "label": "releaseQueue",
                    "offset": 0,
<<<<<<< HEAD
                    "slot": "16",
                    "type": "t_struct(ValidatorSet)18286_storage"
                },
                {
                    "astId": 15292,
=======
                    "slot": "25",
                    "type": "t_struct(StakingReleaseQueue)18518_storage"
                },
                {
                    "astId": 15607,
>>>>>>> 9dcf0939
                    "contract": "src/lib/LibSubnetActorStorage.sol:SubnetActorModifiers",
                    "label": "relayerRewards",
                    "offset": 0,
<<<<<<< HEAD
                    "slot": "25",
                    "type": "t_struct(StakingChangeLog)18219_storage"
                },
                {
                    "astId": 15296,
=======
                    "slot": "27",
                    "type": "t_struct(RelayerRewardsInfo)18338_storage"
                },
                {
                    "astId": 15612,
>>>>>>> 9dcf0939
                    "contract": "src/lib/LibSubnetActorStorage.sol:SubnetActorModifiers",
                    "label": "bootstrapNodes",
                    "offset": 0,
<<<<<<< HEAD
                    "slot": "27",
                    "type": "t_struct(StakingReleaseQueue)18246_storage"
                },
                {
                    "astId": 15299,
=======
                    "slot": "30",
                    "type": "t_mapping(t_address,t_string_storage)"
                },
                {
                    "astId": 15616,
>>>>>>> 9dcf0939
                    "contract": "src/lib/LibSubnetActorStorage.sol:SubnetActorModifiers",
                    "label": "bootstrapOwners",
                    "offset": 0,
<<<<<<< HEAD
                    "slot": "29",
                    "type": "t_int8"
                },
                {
                    "astId": 15304,
=======
                    "slot": "31",
                    "type": "t_struct(AddressSet)3814_storage"
                },
                {
                    "astId": 15622,
                    "contract": "src/lib/LibSubnetActorStorage.sol:SubnetActorModifiers",
                    "label": "committedCheckpoints",
                    "offset": 0,
                    "slot": "33",
                    "type": "t_mapping(t_uint256,t_struct(BottomUpCheckpoint)18302_storage)"
                },
                {
                    "astId": 15627,
>>>>>>> 9dcf0939
                    "contract": "src/lib/LibSubnetActorStorage.sol:SubnetActorModifiers",
                    "label": "genesisValidators",
                    "offset": 0,
<<<<<<< HEAD
                    "slot": "30",
                    "type": "t_mapping(t_address,t_string_storage)"
                },
                {
                    "astId": 15308,
=======
                    "slot": "34",
                    "type": "t_array(t_struct(Validator)18579_storage)dyn_storage"
                },
                {
                    "astId": 15632,
>>>>>>> 9dcf0939
                    "contract": "src/lib/LibSubnetActorStorage.sol:SubnetActorModifiers",
                    "label": "genesisBalance",
                    "offset": 0,
<<<<<<< HEAD
                    "slot": "31",
                    "type": "t_struct(AddressSet)3814_storage"
                },
                {
                    "astId": 15312,
=======
                    "slot": "35",
                    "type": "t_mapping(t_address,t_uint256)"
                },
                {
                    "astId": 15636,
>>>>>>> 9dcf0939
                    "contract": "src/lib/LibSubnetActorStorage.sol:SubnetActorModifiers",
                    "label": "genesisBalanceKeys",
                    "offset": 0,
<<<<<<< HEAD
                    "slot": "33",
                    "type": "t_struct(SupplySource)18322_storage"
                }
            ],
            "numberOfBytes": "1088"
        },
        "t_struct(SubnetID)18173_storage": {
=======
                    "slot": "36",
                    "type": "t_array(t_address)dyn_storage"
                }
            ],
            "numberOfBytes": "1184"
        },
        "t_struct(SubnetID)18445_storage": {
>>>>>>> 9dcf0939
            "encoding": "inplace",
            "label": "struct SubnetID",
            "members": [
                {
<<<<<<< HEAD
                    "astId": 18168,
=======
                    "astId": 18440,
>>>>>>> 9dcf0939
                    "contract": "src/lib/LibSubnetActorStorage.sol:SubnetActorModifiers",
                    "label": "root",
                    "offset": 0,
                    "slot": "0",
                    "type": "t_uint64"
                },
                {
<<<<<<< HEAD
                    "astId": 18172,
=======
                    "astId": 18444,
>>>>>>> 9dcf0939
                    "contract": "src/lib/LibSubnetActorStorage.sol:SubnetActorModifiers",
                    "label": "route",
                    "offset": 0,
                    "slot": "1",
                    "type": "t_array(t_address)dyn_storage"
                }
            ],
            "numberOfBytes": "64"
        },
<<<<<<< HEAD
        "t_struct(SupplySource)18322_storage": {
=======
        "t_struct(SupplySource)18594_storage": {
>>>>>>> 9dcf0939
            "encoding": "inplace",
            "label": "struct SupplySource",
            "members": [
                {
<<<<<<< HEAD
                    "astId": 18318,
=======
                    "astId": 18590,
>>>>>>> 9dcf0939
                    "contract": "src/lib/LibSubnetActorStorage.sol:SubnetActorModifiers",
                    "label": "kind",
                    "offset": 0,
                    "slot": "0",
<<<<<<< HEAD
                    "type": "t_enum(SupplyKind)18325"
                },
                {
                    "astId": 18321,
=======
                    "type": "t_enum(SupplyKind)18597"
                },
                {
                    "astId": 18593,
>>>>>>> 9dcf0939
                    "contract": "src/lib/LibSubnetActorStorage.sol:SubnetActorModifiers",
                    "label": "tokenAddress",
                    "offset": 1,
                    "slot": "0",
                    "type": "t_address"
                }
            ],
            "numberOfBytes": "32"
        },
<<<<<<< HEAD
        "t_struct(Validator)18307_storage": {
=======
        "t_struct(Validator)18579_storage": {
>>>>>>> 9dcf0939
            "encoding": "inplace",
            "label": "struct Validator",
            "members": [
                {
<<<<<<< HEAD
                    "astId": 18302,
=======
                    "astId": 18574,
>>>>>>> 9dcf0939
                    "contract": "src/lib/LibSubnetActorStorage.sol:SubnetActorModifiers",
                    "label": "weight",
                    "offset": 0,
                    "slot": "0",
                    "type": "t_uint256"
                },
                {
<<<<<<< HEAD
                    "astId": 18304,
=======
                    "astId": 18576,
>>>>>>> 9dcf0939
                    "contract": "src/lib/LibSubnetActorStorage.sol:SubnetActorModifiers",
                    "label": "addr",
                    "offset": 0,
                    "slot": "1",
                    "type": "t_address"
                },
                {
<<<<<<< HEAD
                    "astId": 18306,
=======
                    "astId": 18578,
>>>>>>> 9dcf0939
                    "contract": "src/lib/LibSubnetActorStorage.sol:SubnetActorModifiers",
                    "label": "metadata",
                    "offset": 0,
                    "slot": "2",
                    "type": "t_bytes_storage"
                }
            ],
            "numberOfBytes": "96"
        },
<<<<<<< HEAD
        "t_struct(ValidatorInfo)18257_storage": {
=======
        "t_struct(ValidatorInfo)18529_storage": {
>>>>>>> 9dcf0939
            "encoding": "inplace",
            "label": "struct ValidatorInfo",
            "members": [
                {
<<<<<<< HEAD
                    "astId": 18249,
=======
                    "astId": 18521,
>>>>>>> 9dcf0939
                    "contract": "src/lib/LibSubnetActorStorage.sol:SubnetActorModifiers",
                    "label": "federatedPower",
                    "offset": 0,
                    "slot": "0",
                    "type": "t_uint256"
                },
                {
<<<<<<< HEAD
                    "astId": 18251,
=======
                    "astId": 18523,
>>>>>>> 9dcf0939
                    "contract": "src/lib/LibSubnetActorStorage.sol:SubnetActorModifiers",
                    "label": "confirmedCollateral",
                    "offset": 0,
                    "slot": "1",
                    "type": "t_uint256"
                },
                {
<<<<<<< HEAD
                    "astId": 18253,
=======
                    "astId": 18525,
>>>>>>> 9dcf0939
                    "contract": "src/lib/LibSubnetActorStorage.sol:SubnetActorModifiers",
                    "label": "totalCollateral",
                    "offset": 0,
                    "slot": "2",
                    "type": "t_uint256"
                },
                {
<<<<<<< HEAD
                    "astId": 18256,
=======
                    "astId": 18528,
>>>>>>> 9dcf0939
                    "contract": "src/lib/LibSubnetActorStorage.sol:SubnetActorModifiers",
                    "label": "metadata",
                    "offset": 0,
                    "slot": "3",
                    "type": "t_bytes_storage"
                }
            ],
            "numberOfBytes": "128"
        },
<<<<<<< HEAD
        "t_struct(ValidatorSet)18286_storage": {
=======
        "t_struct(ValidatorSet)18558_storage": {
>>>>>>> 9dcf0939
            "encoding": "inplace",
            "label": "struct ValidatorSet",
            "members": [
                {
<<<<<<< HEAD
                    "astId": 18265,
=======
                    "astId": 18537,
>>>>>>> 9dcf0939
                    "contract": "src/lib/LibSubnetActorStorage.sol:SubnetActorModifiers",
                    "label": "permissionMode",
                    "offset": 0,
                    "slot": "0",
<<<<<<< HEAD
                    "type": "t_enum(PermissionMode)18261"
                },
                {
                    "astId": 18268,
=======
                    "type": "t_enum(PermissionMode)18533"
                },
                {
                    "astId": 18540,
>>>>>>> 9dcf0939
                    "contract": "src/lib/LibSubnetActorStorage.sol:SubnetActorModifiers",
                    "label": "activeLimit",
                    "offset": 1,
                    "slot": "0",
                    "type": "t_uint16"
                },
                {
<<<<<<< HEAD
                    "astId": 18271,
=======
                    "astId": 18543,
>>>>>>> 9dcf0939
                    "contract": "src/lib/LibSubnetActorStorage.sol:SubnetActorModifiers",
                    "label": "totalConfirmedCollateral",
                    "offset": 0,
                    "slot": "1",
                    "type": "t_uint256"
                },
                {
<<<<<<< HEAD
                    "astId": 18277,
=======
                    "astId": 18549,
>>>>>>> 9dcf0939
                    "contract": "src/lib/LibSubnetActorStorage.sol:SubnetActorModifiers",
                    "label": "validators",
                    "offset": 0,
                    "slot": "2",
<<<<<<< HEAD
                    "type": "t_mapping(t_address,t_struct(ValidatorInfo)18257_storage)"
                },
                {
                    "astId": 18281,
=======
                    "type": "t_mapping(t_address,t_struct(ValidatorInfo)18529_storage)"
                },
                {
                    "astId": 18553,
>>>>>>> 9dcf0939
                    "contract": "src/lib/LibSubnetActorStorage.sol:SubnetActorModifiers",
                    "label": "activeValidators",
                    "offset": 0,
                    "slot": "3",
<<<<<<< HEAD
                    "type": "t_struct(MinPQ)17120_storage"
                },
                {
                    "astId": 18285,
=======
                    "type": "t_struct(MinPQ)17399_storage"
                },
                {
                    "astId": 18557,
>>>>>>> 9dcf0939
                    "contract": "src/lib/LibSubnetActorStorage.sol:SubnetActorModifiers",
                    "label": "waitingValidators",
                    "offset": 0,
                    "slot": "6",
<<<<<<< HEAD
                    "type": "t_struct(MaxPQ)16502_storage"
=======
                    "type": "t_struct(MaxPQ)16781_storage"
>>>>>>> 9dcf0939
                }
            ],
            "numberOfBytes": "288"
        },
        "t_uint16": {
            "encoding": "inplace",
            "label": "uint16",
            "numberOfBytes": "2"
        },
        "t_uint256": {
            "encoding": "inplace",
            "label": "uint256",
            "numberOfBytes": "32"
        },
        "t_uint64": {
            "encoding": "inplace",
            "label": "uint64",
            "numberOfBytes": "8"
        },
        "t_uint8": {
            "encoding": "inplace",
            "label": "uint8",
            "numberOfBytes": "1"
        }
    }
}<|MERGE_RESOLUTION|>--- conflicted
+++ resolved
@@ -1,20 +1,12 @@
 {
     "storage": [
         {
-<<<<<<< HEAD
-            "astId": 15327,
-=======
-            "astId": 15651,
->>>>>>> 9dcf0939
+            "astId": 15369,
             "contract": "src/lib/LibSubnetActorStorage.sol:SubnetActorModifiers",
             "label": "s",
             "offset": 0,
             "slot": "0",
-<<<<<<< HEAD
-            "type": "t_struct(SubnetActorStorage)15313_storage"
-=======
-            "type": "t_struct(SubnetActorStorage)15637_storage"
->>>>>>> 9dcf0939
+            "type": "t_struct(SubnetActorStorage)15355_storage"
         }
     ],
     "types": {
@@ -35,19 +27,14 @@
             "label": "bytes32[]",
             "numberOfBytes": "32"
         },
-<<<<<<< HEAD
-        "t_array(t_struct(IpcEnvelope)18072_storage)dyn_storage": {
-            "base": "t_struct(IpcEnvelope)18072_storage",
+        "t_array(t_struct(IpcEnvelope)18112_storage)dyn_storage": {
+            "base": "t_struct(IpcEnvelope)18112_storage",
             "encoding": "dynamic_array",
             "label": "struct IpcEnvelope[]",
             "numberOfBytes": "32"
         },
-        "t_array(t_struct(Validator)18307_storage)dyn_storage": {
-            "base": "t_struct(Validator)18307_storage",
-=======
-        "t_array(t_struct(Validator)18579_storage)dyn_storage": {
-            "base": "t_struct(Validator)18579_storage",
->>>>>>> 9dcf0939
+        "t_array(t_struct(Validator)18347_storage)dyn_storage": {
+            "base": "t_struct(Validator)18347_storage",
             "encoding": "dynamic_array",
             "label": "struct Validator[]",
             "numberOfBytes": "32"
@@ -67,43 +54,27 @@
             "label": "bytes",
             "numberOfBytes": "32"
         },
-<<<<<<< HEAD
         "t_enum(ConsensusType)5700": {
-=======
-        "t_enum(ConsensusType)5738": {
->>>>>>> 9dcf0939
             "encoding": "inplace",
             "label": "enum ConsensusType",
             "numberOfBytes": "1"
         },
-<<<<<<< HEAD
-        "t_enum(IpcMsgKind)18050": {
+        "t_enum(IpcMsgKind)18090": {
             "encoding": "inplace",
             "label": "enum IpcMsgKind",
             "numberOfBytes": "1"
         },
-        "t_enum(PermissionMode)18261": {
-=======
-        "t_enum(PermissionMode)18533": {
->>>>>>> 9dcf0939
+        "t_enum(PermissionMode)18301": {
             "encoding": "inplace",
             "label": "enum PermissionMode",
             "numberOfBytes": "1"
         },
-<<<<<<< HEAD
-        "t_enum(StakingOperation)18192": {
-=======
-        "t_enum(StakingOperation)18464": {
->>>>>>> 9dcf0939
+        "t_enum(StakingOperation)18232": {
             "encoding": "inplace",
             "label": "enum StakingOperation",
             "numberOfBytes": "1"
         },
-<<<<<<< HEAD
-        "t_enum(SupplyKind)18325": {
-=======
-        "t_enum(SupplyKind)18597": {
->>>>>>> 9dcf0939
+        "t_enum(SupplyKind)18365": {
             "encoding": "inplace",
             "label": "enum SupplyKind",
             "numberOfBytes": "1"
@@ -120,33 +91,19 @@
             "numberOfBytes": "32",
             "value": "t_string_storage"
         },
-<<<<<<< HEAD
-        "t_mapping(t_address,t_struct(AddressStakingReleases)18236_storage)": {
-=======
-        "t_mapping(t_address,t_struct(AddressStakingReleases)18508_storage)": {
->>>>>>> 9dcf0939
+        "t_mapping(t_address,t_struct(AddressStakingReleases)18276_storage)": {
             "encoding": "mapping",
             "key": "t_address",
             "label": "mapping(address => struct AddressStakingReleases)",
             "numberOfBytes": "32",
-<<<<<<< HEAD
-            "value": "t_struct(AddressStakingReleases)18236_storage"
-        },
-        "t_mapping(t_address,t_struct(ValidatorInfo)18257_storage)": {
-=======
-            "value": "t_struct(AddressStakingReleases)18508_storage"
-        },
-        "t_mapping(t_address,t_struct(ValidatorInfo)18529_storage)": {
->>>>>>> 9dcf0939
+            "value": "t_struct(AddressStakingReleases)18276_storage"
+        },
+        "t_mapping(t_address,t_struct(ValidatorInfo)18297_storage)": {
             "encoding": "mapping",
             "key": "t_address",
             "label": "mapping(address => struct ValidatorInfo)",
             "numberOfBytes": "32",
-<<<<<<< HEAD
-            "value": "t_struct(ValidatorInfo)18257_storage"
-=======
-            "value": "t_struct(ValidatorInfo)18529_storage"
->>>>>>> 9dcf0939
+            "value": "t_struct(ValidatorInfo)18297_storage"
         },
         "t_mapping(t_address,t_uint16)": {
             "encoding": "mapping",
@@ -176,53 +133,26 @@
             "numberOfBytes": "32",
             "value": "t_address"
         },
-<<<<<<< HEAD
-        "t_mapping(t_uint16,t_struct(StakingRelease)18226_storage)": {
-=======
-        "t_mapping(t_uint16,t_struct(StakingRelease)18498_storage)": {
->>>>>>> 9dcf0939
+        "t_mapping(t_uint16,t_struct(StakingRelease)18266_storage)": {
             "encoding": "mapping",
             "key": "t_uint16",
             "label": "mapping(uint16 => struct StakingRelease)",
             "numberOfBytes": "32",
-<<<<<<< HEAD
-            "value": "t_struct(StakingRelease)18226_storage"
-        },
-        "t_mapping(t_uint256,t_struct(BottomUpCheckpoint)18028_storage)": {
-=======
-            "value": "t_struct(StakingRelease)18498_storage"
-        },
-        "t_mapping(t_uint256,t_struct(AddressSet)3814_storage)": {
-            "encoding": "mapping",
-            "key": "t_uint256",
-            "label": "mapping(uint256 => struct EnumerableSet.AddressSet)",
-            "numberOfBytes": "32",
-            "value": "t_struct(AddressSet)3814_storage"
-        },
-        "t_mapping(t_uint256,t_struct(BottomUpCheckpoint)18302_storage)": {
->>>>>>> 9dcf0939
+            "value": "t_struct(StakingRelease)18266_storage"
+        },
+        "t_mapping(t_uint256,t_struct(BottomUpCheckpoint)18068_storage)": {
             "encoding": "mapping",
             "key": "t_uint256",
             "label": "mapping(uint256 => struct BottomUpCheckpoint)",
             "numberOfBytes": "32",
-<<<<<<< HEAD
-            "value": "t_struct(BottomUpCheckpoint)18028_storage"
-        },
-        "t_mapping(t_uint64,t_struct(StakingChange)18200_storage)": {
-=======
-            "value": "t_struct(BottomUpCheckpoint)18302_storage"
-        },
-        "t_mapping(t_uint64,t_struct(StakingChange)18472_storage)": {
->>>>>>> 9dcf0939
+            "value": "t_struct(BottomUpCheckpoint)18068_storage"
+        },
+        "t_mapping(t_uint64,t_struct(StakingChange)18240_storage)": {
             "encoding": "mapping",
             "key": "t_uint64",
             "label": "mapping(uint64 => struct StakingChange)",
             "numberOfBytes": "32",
-<<<<<<< HEAD
-            "value": "t_struct(StakingChange)18200_storage"
-=======
-            "value": "t_struct(StakingChange)18472_storage"
->>>>>>> 9dcf0939
+            "value": "t_struct(StakingChange)18240_storage"
         },
         "t_string_storage": {
             "encoding": "bytes",
@@ -244,20 +174,12 @@
             ],
             "numberOfBytes": "64"
         },
-<<<<<<< HEAD
-        "t_struct(AddressStakingReleases)18236_storage": {
-=======
-        "t_struct(AddressStakingReleases)18508_storage": {
->>>>>>> 9dcf0939
+        "t_struct(AddressStakingReleases)18276_storage": {
             "encoding": "inplace",
             "label": "struct AddressStakingReleases",
             "members": [
                 {
-<<<<<<< HEAD
-                    "astId": 18228,
-=======
-                    "astId": 18500,
->>>>>>> 9dcf0939
+                    "astId": 18268,
                     "contract": "src/lib/LibSubnetActorStorage.sol:SubnetActorModifiers",
                     "label": "length",
                     "offset": 0,
@@ -265,11 +187,7 @@
                     "type": "t_uint16"
                 },
                 {
-<<<<<<< HEAD
-                    "astId": 18230,
-=======
-                    "astId": 18502,
->>>>>>> 9dcf0939
+                    "astId": 18270,
                     "contract": "src/lib/LibSubnetActorStorage.sol:SubnetActorModifiers",
                     "label": "startIdx",
                     "offset": 2,
@@ -277,53 +195,30 @@
                     "type": "t_uint16"
                 },
                 {
-<<<<<<< HEAD
-                    "astId": 18235,
-=======
-                    "astId": 18507,
->>>>>>> 9dcf0939
+                    "astId": 18275,
                     "contract": "src/lib/LibSubnetActorStorage.sol:SubnetActorModifiers",
                     "label": "releases",
                     "offset": 0,
                     "slot": "1",
-<<<<<<< HEAD
-                    "type": "t_mapping(t_uint16,t_struct(StakingRelease)18226_storage)"
-=======
-                    "type": "t_mapping(t_uint16,t_struct(StakingRelease)18498_storage)"
->>>>>>> 9dcf0939
+                    "type": "t_mapping(t_uint16,t_struct(StakingRelease)18266_storage)"
                 }
             ],
             "numberOfBytes": "64"
         },
-<<<<<<< HEAD
-        "t_struct(BottomUpCheckpoint)18028_storage": {
-=======
-        "t_struct(BottomUpCheckpoint)18302_storage": {
->>>>>>> 9dcf0939
+        "t_struct(BottomUpCheckpoint)18068_storage": {
             "encoding": "inplace",
             "label": "struct BottomUpCheckpoint",
             "members": [
                 {
-<<<<<<< HEAD
-                    "astId": 18013,
-=======
-                    "astId": 18292,
->>>>>>> 9dcf0939
+                    "astId": 18053,
                     "contract": "src/lib/LibSubnetActorStorage.sol:SubnetActorModifiers",
                     "label": "subnetID",
                     "offset": 0,
                     "slot": "0",
-<<<<<<< HEAD
-                    "type": "t_struct(SubnetID)18173_storage"
-                },
-                {
-                    "astId": 18016,
-=======
-                    "type": "t_struct(SubnetID)18445_storage"
-                },
-                {
-                    "astId": 18295,
->>>>>>> 9dcf0939
+                    "type": "t_struct(SubnetID)18213_storage"
+                },
+                {
+                    "astId": 18056,
                     "contract": "src/lib/LibSubnetActorStorage.sol:SubnetActorModifiers",
                     "label": "blockHeight",
                     "offset": 0,
@@ -331,11 +226,7 @@
                     "type": "t_uint256"
                 },
                 {
-<<<<<<< HEAD
-                    "astId": 18019,
-=======
-                    "astId": 18298,
->>>>>>> 9dcf0939
+                    "astId": 18059,
                     "contract": "src/lib/LibSubnetActorStorage.sol:SubnetActorModifiers",
                     "label": "blockHash",
                     "offset": 0,
@@ -343,11 +234,7 @@
                     "type": "t_bytes32"
                 },
                 {
-<<<<<<< HEAD
-                    "astId": 18022,
-=======
-                    "astId": 18301,
->>>>>>> 9dcf0939
+                    "astId": 18062,
                     "contract": "src/lib/LibSubnetActorStorage.sol:SubnetActorModifiers",
                     "label": "nextConfigurationNumber",
                     "offset": 0,
@@ -355,30 +242,22 @@
                     "type": "t_uint64"
                 },
                 {
-                    "astId": 18027,
+                    "astId": 18067,
                     "contract": "src/lib/LibSubnetActorStorage.sol:SubnetActorModifiers",
                     "label": "msgs",
                     "offset": 0,
                     "slot": "5",
-                    "type": "t_array(t_struct(IpcEnvelope)18072_storage)dyn_storage"
+                    "type": "t_array(t_struct(IpcEnvelope)18112_storage)dyn_storage"
                 }
             ],
             "numberOfBytes": "192"
         },
-<<<<<<< HEAD
-        "t_struct(FvmAddress)18096_storage": {
-=======
-        "t_struct(BottomUpMsgBatchInfo)18320_storage": {
->>>>>>> 9dcf0939
+        "t_struct(FvmAddress)18136_storage": {
             "encoding": "inplace",
             "label": "struct FvmAddress",
             "members": [
                 {
-<<<<<<< HEAD
-                    "astId": 18093,
-=======
-                    "astId": 18317,
->>>>>>> 9dcf0939
+                    "astId": 18133,
                     "contract": "src/lib/LibSubnetActorStorage.sol:SubnetActorModifiers",
                     "label": "addrType",
                     "offset": 0,
@@ -386,11 +265,7 @@
                     "type": "t_uint8"
                 },
                 {
-<<<<<<< HEAD
-                    "astId": 18095,
-=======
-                    "astId": 18319,
->>>>>>> 9dcf0939
+                    "astId": 18135,
                     "contract": "src/lib/LibSubnetActorStorage.sol:SubnetActorModifiers",
                     "label": "payload",
                     "offset": 0,
@@ -400,102 +275,59 @@
             ],
             "numberOfBytes": "64"
         },
-<<<<<<< HEAD
-        "t_struct(IPCAddress)18300_storage": {
-=======
-        "t_struct(MaxPQ)16781_storage": {
->>>>>>> 9dcf0939
+        "t_struct(IPCAddress)18340_storage": {
             "encoding": "inplace",
             "label": "struct IPCAddress",
             "members": [
                 {
-<<<<<<< HEAD
-                    "astId": 18296,
-=======
-                    "astId": 16780,
->>>>>>> 9dcf0939
+                    "astId": 18336,
                     "contract": "src/lib/LibSubnetActorStorage.sol:SubnetActorModifiers",
                     "label": "subnetId",
                     "offset": 0,
                     "slot": "0",
-<<<<<<< HEAD
-                    "type": "t_struct(SubnetID)18173_storage"
-                },
-                {
-                    "astId": 18299,
-=======
-                    "type": "t_struct(PQ)18028_storage"
-                }
-            ],
-            "numberOfBytes": "96"
-        },
-        "t_struct(MinPQ)17399_storage": {
-            "encoding": "inplace",
-            "label": "struct MinPQ",
-            "members": [
-                {
-                    "astId": 17398,
->>>>>>> 9dcf0939
+                    "type": "t_struct(SubnetID)18213_storage"
+                },
+                {
+                    "astId": 18339,
                     "contract": "src/lib/LibSubnetActorStorage.sol:SubnetActorModifiers",
                     "label": "rawAddress",
                     "offset": 0,
-<<<<<<< HEAD
                     "slot": "2",
-                    "type": "t_struct(FvmAddress)18096_storage"
-=======
-                    "slot": "0",
-                    "type": "t_struct(PQ)18028_storage"
->>>>>>> 9dcf0939
+                    "type": "t_struct(FvmAddress)18136_storage"
                 }
             ],
             "numberOfBytes": "128"
         },
-<<<<<<< HEAD
-        "t_struct(IpcEnvelope)18072_storage": {
-=======
-        "t_struct(PQ)18028_storage": {
->>>>>>> 9dcf0939
+        "t_struct(IpcEnvelope)18112_storage": {
             "encoding": "inplace",
             "label": "struct IpcEnvelope",
             "members": [
                 {
-<<<<<<< HEAD
-                    "astId": 18054,
-=======
-                    "astId": 18017,
->>>>>>> 9dcf0939
+                    "astId": 18094,
                     "contract": "src/lib/LibSubnetActorStorage.sol:SubnetActorModifiers",
                     "label": "kind",
                     "offset": 0,
                     "slot": "0",
-                    "type": "t_enum(IpcMsgKind)18050"
-                },
-                {
-<<<<<<< HEAD
-                    "astId": 18058,
-=======
-                    "astId": 18022,
->>>>>>> 9dcf0939
+                    "type": "t_enum(IpcMsgKind)18090"
+                },
+                {
+                    "astId": 18098,
                     "contract": "src/lib/LibSubnetActorStorage.sol:SubnetActorModifiers",
                     "label": "to",
                     "offset": 0,
                     "slot": "1",
-                    "type": "t_struct(IPCAddress)18300_storage"
-                },
-                {
-<<<<<<< HEAD
-                    "astId": 18062,
-=======
-                    "astId": 18027,
->>>>>>> 9dcf0939
+                    "type": "t_struct(IPCAddress)18340_storage"
+                },
+                {
+                    "astId": 18102,
                     "contract": "src/lib/LibSubnetActorStorage.sol:SubnetActorModifiers",
                     "label": "from",
                     "offset": 0,
                     "slot": "5",
-                    "type": "t_struct(IPCAddress)18300_storage"
-                },
-                {
-                    "astId": 18065,
+                    "type": "t_struct(IPCAddress)18340_storage"
+                },
+                {
+                    "astId": 18105,
                     "contract": "src/lib/LibSubnetActorStorage.sol:SubnetActorModifiers",
                     "label": "value",
                     "offset": 0,
@@ -503,7 +335,7 @@
                     "type": "t_uint256"
                 },
                 {
-                    "astId": 18068,
+                    "astId": 18108,
                     "contract": "src/lib/LibSubnetActorStorage.sol:SubnetActorModifiers",
                     "label": "message",
                     "offset": 0,
@@ -511,7 +343,7 @@
                     "type": "t_bytes_storage"
                 },
                 {
-                    "astId": 18071,
+                    "astId": 18111,
                     "contract": "src/lib/LibSubnetActorStorage.sol:SubnetActorModifiers",
                     "label": "nonce",
                     "offset": 0,
@@ -521,50 +353,42 @@
             ],
             "numberOfBytes": "384"
         },
-        "t_struct(MaxPQ)16502_storage": {
+        "t_struct(MaxPQ)16542_storage": {
             "encoding": "inplace",
             "label": "struct MaxPQ",
             "members": [
                 {
-                    "astId": 16501,
+                    "astId": 16541,
                     "contract": "src/lib/LibSubnetActorStorage.sol:SubnetActorModifiers",
                     "label": "inner",
                     "offset": 0,
                     "slot": "0",
-                    "type": "t_struct(PQ)17749_storage"
+                    "type": "t_struct(PQ)17789_storage"
                 }
             ],
             "numberOfBytes": "96"
         },
-<<<<<<< HEAD
-        "t_struct(MinPQ)17120_storage": {
-=======
-        "t_struct(RelayerRewardsInfo)18338_storage": {
->>>>>>> 9dcf0939
+        "t_struct(MinPQ)17160_storage": {
             "encoding": "inplace",
             "label": "struct MinPQ",
             "members": [
                 {
-<<<<<<< HEAD
-                    "astId": 17119,
-=======
-                    "astId": 18325,
->>>>>>> 9dcf0939
+                    "astId": 17159,
                     "contract": "src/lib/LibSubnetActorStorage.sol:SubnetActorModifiers",
                     "label": "inner",
                     "offset": 0,
                     "slot": "0",
-                    "type": "t_struct(PQ)17749_storage"
+                    "type": "t_struct(PQ)17789_storage"
                 }
             ],
             "numberOfBytes": "96"
         },
-        "t_struct(PQ)17749_storage": {
+        "t_struct(PQ)17789_storage": {
             "encoding": "inplace",
             "label": "struct PQ",
             "members": [
                 {
-                    "astId": 17738,
+                    "astId": 17778,
                     "contract": "src/lib/LibSubnetActorStorage.sol:SubnetActorModifiers",
                     "label": "size",
                     "offset": 0,
@@ -572,11 +396,7 @@
                     "type": "t_uint16"
                 },
                 {
-<<<<<<< HEAD
-                    "astId": 17743,
-=======
-                    "astId": 18331,
->>>>>>> 9dcf0939
+                    "astId": 17783,
                     "contract": "src/lib/LibSubnetActorStorage.sol:SubnetActorModifiers",
                     "label": "addressToPos",
                     "offset": 0,
@@ -584,11 +404,7 @@
                     "type": "t_mapping(t_address,t_uint16)"
                 },
                 {
-<<<<<<< HEAD
-                    "astId": 17748,
-=======
-                    "astId": 18337,
->>>>>>> 9dcf0939
+                    "astId": 17788,
                     "contract": "src/lib/LibSubnetActorStorage.sol:SubnetActorModifiers",
                     "label": "posToAddress",
                     "offset": 0,
@@ -621,35 +437,20 @@
             ],
             "numberOfBytes": "64"
         },
-<<<<<<< HEAD
-        "t_struct(StakingChange)18200_storage": {
-=======
-        "t_struct(StakingChange)18472_storage": {
->>>>>>> 9dcf0939
+        "t_struct(StakingChange)18240_storage": {
             "encoding": "inplace",
             "label": "struct StakingChange",
             "members": [
                 {
-<<<<<<< HEAD
-                    "astId": 18195,
-=======
-                    "astId": 18467,
->>>>>>> 9dcf0939
+                    "astId": 18235,
                     "contract": "src/lib/LibSubnetActorStorage.sol:SubnetActorModifiers",
                     "label": "op",
                     "offset": 0,
                     "slot": "0",
-<<<<<<< HEAD
-                    "type": "t_enum(StakingOperation)18192"
-                },
-                {
-                    "astId": 18197,
-=======
-                    "type": "t_enum(StakingOperation)18464"
-                },
-                {
-                    "astId": 18469,
->>>>>>> 9dcf0939
+                    "type": "t_enum(StakingOperation)18232"
+                },
+                {
+                    "astId": 18237,
                     "contract": "src/lib/LibSubnetActorStorage.sol:SubnetActorModifiers",
                     "label": "payload",
                     "offset": 0,
@@ -657,11 +458,7 @@
                     "type": "t_bytes_storage"
                 },
                 {
-<<<<<<< HEAD
-                    "astId": 18199,
-=======
-                    "astId": 18471,
->>>>>>> 9dcf0939
+                    "astId": 18239,
                     "contract": "src/lib/LibSubnetActorStorage.sol:SubnetActorModifiers",
                     "label": "validator",
                     "offset": 0,
@@ -671,20 +468,12 @@
             ],
             "numberOfBytes": "96"
         },
-<<<<<<< HEAD
-        "t_struct(StakingChangeLog)18219_storage": {
-=======
-        "t_struct(StakingChangeLog)18491_storage": {
->>>>>>> 9dcf0939
+        "t_struct(StakingChangeLog)18259_storage": {
             "encoding": "inplace",
             "label": "struct StakingChangeLog",
             "members": [
                 {
-<<<<<<< HEAD
-                    "astId": 18209,
-=======
-                    "astId": 18481,
->>>>>>> 9dcf0939
+                    "astId": 18249,
                     "contract": "src/lib/LibSubnetActorStorage.sol:SubnetActorModifiers",
                     "label": "nextConfigurationNumber",
                     "offset": 0,
@@ -692,11 +481,7 @@
                     "type": "t_uint64"
                 },
                 {
-<<<<<<< HEAD
-                    "astId": 18212,
-=======
-                    "astId": 18484,
->>>>>>> 9dcf0939
+                    "astId": 18252,
                     "contract": "src/lib/LibSubnetActorStorage.sol:SubnetActorModifiers",
                     "label": "startConfigurationNumber",
                     "offset": 8,
@@ -704,38 +489,22 @@
                     "type": "t_uint64"
                 },
                 {
-<<<<<<< HEAD
-                    "astId": 18218,
-=======
-                    "astId": 18490,
->>>>>>> 9dcf0939
+                    "astId": 18258,
                     "contract": "src/lib/LibSubnetActorStorage.sol:SubnetActorModifiers",
                     "label": "changes",
                     "offset": 0,
                     "slot": "1",
-<<<<<<< HEAD
-                    "type": "t_mapping(t_uint64,t_struct(StakingChange)18200_storage)"
-=======
-                    "type": "t_mapping(t_uint64,t_struct(StakingChange)18472_storage)"
->>>>>>> 9dcf0939
+                    "type": "t_mapping(t_uint64,t_struct(StakingChange)18240_storage)"
                 }
             ],
             "numberOfBytes": "64"
         },
-<<<<<<< HEAD
-        "t_struct(StakingRelease)18226_storage": {
-=======
-        "t_struct(StakingRelease)18498_storage": {
->>>>>>> 9dcf0939
+        "t_struct(StakingRelease)18266_storage": {
             "encoding": "inplace",
             "label": "struct StakingRelease",
             "members": [
                 {
-<<<<<<< HEAD
-                    "astId": 18222,
-=======
-                    "astId": 18494,
->>>>>>> 9dcf0939
+                    "astId": 18262,
                     "contract": "src/lib/LibSubnetActorStorage.sol:SubnetActorModifiers",
                     "label": "releaseAt",
                     "offset": 0,
@@ -743,11 +512,7 @@
                     "type": "t_uint256"
                 },
                 {
-<<<<<<< HEAD
-                    "astId": 18225,
-=======
-                    "astId": 18497,
->>>>>>> 9dcf0939
+                    "astId": 18265,
                     "contract": "src/lib/LibSubnetActorStorage.sol:SubnetActorModifiers",
                     "label": "amount",
                     "offset": 0,
@@ -757,20 +522,12 @@
             ],
             "numberOfBytes": "64"
         },
-<<<<<<< HEAD
-        "t_struct(StakingReleaseQueue)18246_storage": {
-=======
-        "t_struct(StakingReleaseQueue)18518_storage": {
->>>>>>> 9dcf0939
+        "t_struct(StakingReleaseQueue)18286_storage": {
             "encoding": "inplace",
             "label": "struct StakingReleaseQueue",
             "members": [
                 {
-<<<<<<< HEAD
-                    "astId": 18239,
-=======
-                    "astId": 18511,
->>>>>>> 9dcf0939
+                    "astId": 18279,
                     "contract": "src/lib/LibSubnetActorStorage.sol:SubnetActorModifiers",
                     "label": "lockingDuration",
                     "offset": 0,
@@ -778,507 +535,260 @@
                     "type": "t_uint256"
                 },
                 {
-<<<<<<< HEAD
-                    "astId": 18245,
-=======
-                    "astId": 18517,
->>>>>>> 9dcf0939
+                    "astId": 18285,
                     "contract": "src/lib/LibSubnetActorStorage.sol:SubnetActorModifiers",
                     "label": "releases",
                     "offset": 0,
                     "slot": "1",
-<<<<<<< HEAD
-                    "type": "t_mapping(t_address,t_struct(AddressStakingReleases)18236_storage)"
-=======
-                    "type": "t_mapping(t_address,t_struct(AddressStakingReleases)18508_storage)"
->>>>>>> 9dcf0939
+                    "type": "t_mapping(t_address,t_struct(AddressStakingReleases)18276_storage)"
                 }
             ],
             "numberOfBytes": "64"
         },
-<<<<<<< HEAD
-        "t_struct(SubnetActorStorage)15313_storage": {
-=======
-        "t_struct(SubnetActorStorage)15637_storage": {
->>>>>>> 9dcf0939
+        "t_struct(SubnetActorStorage)15355_storage": {
             "encoding": "inplace",
             "label": "struct SubnetActorStorage",
             "members": [
                 {
-<<<<<<< HEAD
-                    "astId": 15227,
-=======
-                    "astId": 15537,
->>>>>>> 9dcf0939
+                    "astId": 15266,
                     "contract": "src/lib/LibSubnetActorStorage.sol:SubnetActorModifiers",
                     "label": "genesisCircSupply",
                     "offset": 0,
                     "slot": "0",
-<<<<<<< HEAD
-                    "type": "t_mapping(t_uint256,t_struct(BottomUpCheckpoint)18028_storage)"
-                },
-                {
-                    "astId": 15232,
-=======
-                    "type": "t_uint256"
-                },
-                {
-                    "astId": 15540,
->>>>>>> 9dcf0939
+                    "type": "t_uint256"
+                },
+                {
+                    "astId": 15269,
                     "contract": "src/lib/LibSubnetActorStorage.sol:SubnetActorModifiers",
                     "label": "lastBottomUpCheckpointHeight",
                     "offset": 0,
                     "slot": "1",
-<<<<<<< HEAD
-                    "type": "t_array(t_struct(Validator)18307_storage)dyn_storage"
-                },
-                {
-                    "astId": 15235,
-=======
-                    "type": "t_uint256"
-                },
-                {
-                    "astId": 15543,
->>>>>>> 9dcf0939
-                    "contract": "src/lib/LibSubnetActorStorage.sol:SubnetActorModifiers",
-                    "label": "bottomUpMsgBatchPeriod",
+                    "type": "t_uint256"
+                },
+                {
+                    "astId": 15272,
+                    "contract": "src/lib/LibSubnetActorStorage.sol:SubnetActorModifiers",
+                    "label": "minActivationCollateral",
                     "offset": 0,
                     "slot": "2",
                     "type": "t_uint256"
                 },
                 {
-<<<<<<< HEAD
-                    "astId": 15240,
-=======
-                    "astId": 15546,
->>>>>>> 9dcf0939
-                    "contract": "src/lib/LibSubnetActorStorage.sol:SubnetActorModifiers",
-                    "label": "minActivationCollateral",
+                    "astId": 15275,
+                    "contract": "src/lib/LibSubnetActorStorage.sol:SubnetActorModifiers",
+                    "label": "bottomUpCheckPeriod",
                     "offset": 0,
                     "slot": "3",
                     "type": "t_uint256"
                 },
                 {
-<<<<<<< HEAD
-                    "astId": 15244,
-=======
-                    "astId": 15549,
->>>>>>> 9dcf0939
-                    "contract": "src/lib/LibSubnetActorStorage.sol:SubnetActorModifiers",
-                    "label": "bottomUpCheckPeriod",
+                    "astId": 15278,
+                    "contract": "src/lib/LibSubnetActorStorage.sol:SubnetActorModifiers",
+                    "label": "minCrossMsgFee",
                     "offset": 0,
                     "slot": "4",
                     "type": "t_uint256"
                 },
                 {
-<<<<<<< HEAD
-                    "astId": 15247,
-=======
-                    "astId": 15552,
->>>>>>> 9dcf0939
-                    "contract": "src/lib/LibSubnetActorStorage.sol:SubnetActorModifiers",
-                    "label": "minCrossMsgFee",
+                    "astId": 15280,
+                    "contract": "src/lib/LibSubnetActorStorage.sol:SubnetActorModifiers",
+                    "label": "currentSubnetHash",
                     "offset": 0,
                     "slot": "5",
-                    "type": "t_uint256"
-                },
-                {
-<<<<<<< HEAD
-                    "astId": 15250,
+                    "type": "t_bytes32"
+                },
+                {
+                    "astId": 15283,
+                    "contract": "src/lib/LibSubnetActorStorage.sol:SubnetActorModifiers",
+                    "label": "ipcGatewayAddr",
+                    "offset": 0,
+                    "slot": "6",
+                    "type": "t_address"
+                },
+                {
+                    "astId": 15286,
                     "contract": "src/lib/LibSubnetActorStorage.sol:SubnetActorModifiers",
                     "label": "maxMsgsPerBottomUpBatch",
-                    "offset": 0,
+                    "offset": 20,
                     "slot": "6",
                     "type": "t_uint64"
                 },
                 {
-                    "astId": 15253,
-                    "contract": "src/lib/LibSubnetActorStorage.sol:SubnetActorModifiers",
-                    "label": "minActivationCollateral",
-                    "offset": 0,
-                    "slot": "7",
-                    "type": "t_uint256"
-                },
-                {
-                    "astId": 15256,
-                    "contract": "src/lib/LibSubnetActorStorage.sol:SubnetActorModifiers",
-                    "label": "bottomUpCheckPeriod",
-                    "offset": 0,
-                    "slot": "8",
-                    "type": "t_uint256"
-                },
-                {
-                    "astId": 15259,
+                    "astId": 15289,
+                    "contract": "src/lib/LibSubnetActorStorage.sol:SubnetActorModifiers",
+                    "label": "majorityPercentage",
+                    "offset": 28,
+                    "slot": "6",
+                    "type": "t_uint8"
+                },
+                {
+                    "astId": 15292,
+                    "contract": "src/lib/LibSubnetActorStorage.sol:SubnetActorModifiers",
+                    "label": "powerScale",
+                    "offset": 29,
+                    "slot": "6",
+                    "type": "t_int8"
+                },
+                {
+                    "astId": 15296,
+                    "contract": "src/lib/LibSubnetActorStorage.sol:SubnetActorModifiers",
+                    "label": "consensus",
+                    "offset": 30,
+                    "slot": "6",
+                    "type": "t_enum(ConsensusType)5700"
+                },
+                {
+                    "astId": 15299,
+                    "contract": "src/lib/LibSubnetActorStorage.sol:SubnetActorModifiers",
+                    "label": "bootstrapped",
+                    "offset": 31,
+                    "slot": "6",
+                    "type": "t_bool"
+                },
+                {
+                    "astId": 15302,
                     "contract": "src/lib/LibSubnetActorStorage.sol:SubnetActorModifiers",
                     "label": "minValidators",
                     "offset": 0,
-                    "slot": "9",
-                    "type": "t_uint64"
-                },
-                {
-                    "astId": 15261,
-                    "contract": "src/lib/LibSubnetActorStorage.sol:SubnetActorModifiers",
-                    "label": "currentSubnetHash",
-                    "offset": 0,
-                    "slot": "10",
-                    "type": "t_bytes32"
-                },
-                {
-                    "astId": 15264,
-=======
-                    "astId": 15554,
-                    "contract": "src/lib/LibSubnetActorStorage.sol:SubnetActorModifiers",
-                    "label": "currentSubnetHash",
-                    "offset": 0,
-                    "slot": "6",
-                    "type": "t_bytes32"
-                },
-                {
-                    "astId": 15557,
-                    "contract": "src/lib/LibSubnetActorStorage.sol:SubnetActorModifiers",
-                    "label": "ipcGatewayAddr",
-                    "offset": 0,
-                    "slot": "7",
-                    "type": "t_address"
-                },
-                {
-                    "astId": 15560,
-                    "contract": "src/lib/LibSubnetActorStorage.sol:SubnetActorModifiers",
-                    "label": "maxMsgsPerBottomUpBatch",
-                    "offset": 20,
                     "slot": "7",
                     "type": "t_uint64"
                 },
                 {
-                    "astId": 15563,
-                    "contract": "src/lib/LibSubnetActorStorage.sol:SubnetActorModifiers",
-                    "label": "majorityPercentage",
-                    "offset": 28,
-                    "slot": "7",
-                    "type": "t_uint8"
-                },
-                {
-                    "astId": 15566,
-                    "contract": "src/lib/LibSubnetActorStorage.sol:SubnetActorModifiers",
-                    "label": "powerScale",
-                    "offset": 29,
-                    "slot": "7",
-                    "type": "t_int8"
-                },
-                {
-                    "astId": 15570,
-                    "contract": "src/lib/LibSubnetActorStorage.sol:SubnetActorModifiers",
-                    "label": "consensus",
-                    "offset": 30,
-                    "slot": "7",
-                    "type": "t_enum(ConsensusType)5738"
-                },
-                {
-                    "astId": 15573,
-                    "contract": "src/lib/LibSubnetActorStorage.sol:SubnetActorModifiers",
-                    "label": "bootstrapped",
-                    "offset": 31,
+                    "astId": 15305,
+                    "contract": "src/lib/LibSubnetActorStorage.sol:SubnetActorModifiers",
+                    "label": "killed",
+                    "offset": 8,
                     "slot": "7",
                     "type": "t_bool"
                 },
                 {
-                    "astId": 15576,
->>>>>>> 9dcf0939
-                    "contract": "src/lib/LibSubnetActorStorage.sol:SubnetActorModifiers",
-                    "label": "minValidators",
-                    "offset": 0,
-<<<<<<< HEAD
+                    "astId": 15309,
+                    "contract": "src/lib/LibSubnetActorStorage.sol:SubnetActorModifiers",
+                    "label": "supplySource",
+                    "offset": 0,
+                    "slot": "8",
+                    "type": "t_struct(SupplySource)18362_storage"
+                },
+                {
+                    "astId": 15313,
+                    "contract": "src/lib/LibSubnetActorStorage.sol:SubnetActorModifiers",
+                    "label": "parentId",
+                    "offset": 0,
+                    "slot": "9",
+                    "type": "t_struct(SubnetID)18213_storage"
+                },
+                {
+                    "astId": 15317,
+                    "contract": "src/lib/LibSubnetActorStorage.sol:SubnetActorModifiers",
+                    "label": "validatorSet",
+                    "offset": 0,
                     "slot": "11",
-                    "type": "t_address"
-                },
-                {
-                    "astId": 15267,
-                    "contract": "src/lib/LibSubnetActorStorage.sol:SubnetActorModifiers",
-                    "label": "majorityPercentage",
-                    "offset": 20,
-                    "slot": "11",
-                    "type": "t_uint8"
-                },
-                {
-                    "astId": 15270,
-=======
-                    "slot": "8",
+                    "type": "t_struct(ValidatorSet)18326_storage"
+                },
+                {
+                    "astId": 15321,
+                    "contract": "src/lib/LibSubnetActorStorage.sol:SubnetActorModifiers",
+                    "label": "changeSet",
+                    "offset": 0,
+                    "slot": "20",
+                    "type": "t_struct(StakingChangeLog)18259_storage"
+                },
+                {
+                    "astId": 15325,
+                    "contract": "src/lib/LibSubnetActorStorage.sol:SubnetActorModifiers",
+                    "label": "releaseQueue",
+                    "offset": 0,
+                    "slot": "22",
+                    "type": "t_struct(StakingReleaseQueue)18286_storage"
+                },
+                {
+                    "astId": 15330,
+                    "contract": "src/lib/LibSubnetActorStorage.sol:SubnetActorModifiers",
+                    "label": "bootstrapNodes",
+                    "offset": 0,
+                    "slot": "24",
+                    "type": "t_mapping(t_address,t_string_storage)"
+                },
+                {
+                    "astId": 15334,
+                    "contract": "src/lib/LibSubnetActorStorage.sol:SubnetActorModifiers",
+                    "label": "bootstrapOwners",
+                    "offset": 0,
+                    "slot": "25",
+                    "type": "t_struct(AddressSet)3814_storage"
+                },
+                {
+                    "astId": 15340,
+                    "contract": "src/lib/LibSubnetActorStorage.sol:SubnetActorModifiers",
+                    "label": "committedCheckpoints",
+                    "offset": 0,
+                    "slot": "27",
+                    "type": "t_mapping(t_uint256,t_struct(BottomUpCheckpoint)18068_storage)"
+                },
+                {
+                    "astId": 15345,
+                    "contract": "src/lib/LibSubnetActorStorage.sol:SubnetActorModifiers",
+                    "label": "genesisValidators",
+                    "offset": 0,
+                    "slot": "28",
+                    "type": "t_array(t_struct(Validator)18347_storage)dyn_storage"
+                },
+                {
+                    "astId": 15350,
+                    "contract": "src/lib/LibSubnetActorStorage.sol:SubnetActorModifiers",
+                    "label": "genesisBalance",
+                    "offset": 0,
+                    "slot": "29",
+                    "type": "t_mapping(t_address,t_uint256)"
+                },
+                {
+                    "astId": 15354,
+                    "contract": "src/lib/LibSubnetActorStorage.sol:SubnetActorModifiers",
+                    "label": "genesisBalanceKeys",
+                    "offset": 0,
+                    "slot": "30",
+                    "type": "t_array(t_address)dyn_storage"
+                }
+            ],
+            "numberOfBytes": "992"
+        },
+        "t_struct(SubnetID)18213_storage": {
+            "encoding": "inplace",
+            "label": "struct SubnetID",
+            "members": [
+                {
+                    "astId": 18208,
+                    "contract": "src/lib/LibSubnetActorStorage.sol:SubnetActorModifiers",
+                    "label": "root",
+                    "offset": 0,
+                    "slot": "0",
                     "type": "t_uint64"
                 },
                 {
-                    "astId": 15579,
-                    "contract": "src/lib/LibSubnetActorStorage.sol:SubnetActorModifiers",
-                    "label": "killed",
-                    "offset": 8,
-                    "slot": "8",
-                    "type": "t_bool"
-                },
-                {
-                    "astId": 15583,
->>>>>>> 9dcf0939
-                    "contract": "src/lib/LibSubnetActorStorage.sol:SubnetActorModifiers",
-                    "label": "lastBottomUpBatch",
-                    "offset": 0,
-<<<<<<< HEAD
-                    "slot": "12",
-                    "type": "t_uint256"
-                },
-                {
-                    "astId": 15274,
-=======
-                    "slot": "9",
-                    "type": "t_struct(BottomUpMsgBatchInfo)18320_storage"
-                },
-                {
-                    "astId": 15587,
->>>>>>> 9dcf0939
-                    "contract": "src/lib/LibSubnetActorStorage.sol:SubnetActorModifiers",
-                    "label": "supplySource",
-                    "offset": 0,
-<<<<<<< HEAD
-                    "slot": "13",
-                    "type": "t_struct(SubnetID)18173_storage"
-                },
-                {
-                    "astId": 15278,
-=======
-                    "slot": "11",
-                    "type": "t_struct(SupplySource)18594_storage"
-                },
-                {
-                    "astId": 15591,
->>>>>>> 9dcf0939
-                    "contract": "src/lib/LibSubnetActorStorage.sol:SubnetActorModifiers",
-                    "label": "parentId",
-                    "offset": 0,
-<<<<<<< HEAD
-                    "slot": "15",
-                    "type": "t_enum(ConsensusType)5700"
-                },
-                {
-                    "astId": 15281,
-                    "contract": "src/lib/LibSubnetActorStorage.sol:SubnetActorModifiers",
-                    "label": "bootstrapped",
-                    "offset": 1,
-                    "slot": "15",
-                    "type": "t_bool"
-                },
-                {
-                    "astId": 15284,
-                    "contract": "src/lib/LibSubnetActorStorage.sol:SubnetActorModifiers",
-                    "label": "killed",
-                    "offset": 2,
-                    "slot": "15",
-                    "type": "t_bool"
-                },
-                {
-                    "astId": 15288,
-=======
-                    "slot": "12",
-                    "type": "t_struct(SubnetID)18445_storage"
-                },
-                {
-                    "astId": 15595,
-                    "contract": "src/lib/LibSubnetActorStorage.sol:SubnetActorModifiers",
-                    "label": "validatorSet",
-                    "offset": 0,
-                    "slot": "14",
-                    "type": "t_struct(ValidatorSet)18558_storage"
-                },
-                {
-                    "astId": 15599,
-                    "contract": "src/lib/LibSubnetActorStorage.sol:SubnetActorModifiers",
-                    "label": "changeSet",
-                    "offset": 0,
-                    "slot": "23",
-                    "type": "t_struct(StakingChangeLog)18491_storage"
-                },
-                {
-                    "astId": 15603,
->>>>>>> 9dcf0939
-                    "contract": "src/lib/LibSubnetActorStorage.sol:SubnetActorModifiers",
-                    "label": "releaseQueue",
-                    "offset": 0,
-<<<<<<< HEAD
-                    "slot": "16",
-                    "type": "t_struct(ValidatorSet)18286_storage"
-                },
-                {
-                    "astId": 15292,
-=======
-                    "slot": "25",
-                    "type": "t_struct(StakingReleaseQueue)18518_storage"
-                },
-                {
-                    "astId": 15607,
->>>>>>> 9dcf0939
-                    "contract": "src/lib/LibSubnetActorStorage.sol:SubnetActorModifiers",
-                    "label": "relayerRewards",
-                    "offset": 0,
-<<<<<<< HEAD
-                    "slot": "25",
-                    "type": "t_struct(StakingChangeLog)18219_storage"
-                },
-                {
-                    "astId": 15296,
-=======
-                    "slot": "27",
-                    "type": "t_struct(RelayerRewardsInfo)18338_storage"
-                },
-                {
-                    "astId": 15612,
->>>>>>> 9dcf0939
-                    "contract": "src/lib/LibSubnetActorStorage.sol:SubnetActorModifiers",
-                    "label": "bootstrapNodes",
-                    "offset": 0,
-<<<<<<< HEAD
-                    "slot": "27",
-                    "type": "t_struct(StakingReleaseQueue)18246_storage"
-                },
-                {
-                    "astId": 15299,
-=======
-                    "slot": "30",
-                    "type": "t_mapping(t_address,t_string_storage)"
-                },
-                {
-                    "astId": 15616,
->>>>>>> 9dcf0939
-                    "contract": "src/lib/LibSubnetActorStorage.sol:SubnetActorModifiers",
-                    "label": "bootstrapOwners",
-                    "offset": 0,
-<<<<<<< HEAD
-                    "slot": "29",
-                    "type": "t_int8"
-                },
-                {
-                    "astId": 15304,
-=======
-                    "slot": "31",
-                    "type": "t_struct(AddressSet)3814_storage"
-                },
-                {
-                    "astId": 15622,
-                    "contract": "src/lib/LibSubnetActorStorage.sol:SubnetActorModifiers",
-                    "label": "committedCheckpoints",
-                    "offset": 0,
-                    "slot": "33",
-                    "type": "t_mapping(t_uint256,t_struct(BottomUpCheckpoint)18302_storage)"
-                },
-                {
-                    "astId": 15627,
->>>>>>> 9dcf0939
-                    "contract": "src/lib/LibSubnetActorStorage.sol:SubnetActorModifiers",
-                    "label": "genesisValidators",
-                    "offset": 0,
-<<<<<<< HEAD
-                    "slot": "30",
-                    "type": "t_mapping(t_address,t_string_storage)"
-                },
-                {
-                    "astId": 15308,
-=======
-                    "slot": "34",
-                    "type": "t_array(t_struct(Validator)18579_storage)dyn_storage"
-                },
-                {
-                    "astId": 15632,
->>>>>>> 9dcf0939
-                    "contract": "src/lib/LibSubnetActorStorage.sol:SubnetActorModifiers",
-                    "label": "genesisBalance",
-                    "offset": 0,
-<<<<<<< HEAD
-                    "slot": "31",
-                    "type": "t_struct(AddressSet)3814_storage"
-                },
-                {
-                    "astId": 15312,
-=======
-                    "slot": "35",
-                    "type": "t_mapping(t_address,t_uint256)"
-                },
-                {
-                    "astId": 15636,
->>>>>>> 9dcf0939
-                    "contract": "src/lib/LibSubnetActorStorage.sol:SubnetActorModifiers",
-                    "label": "genesisBalanceKeys",
-                    "offset": 0,
-<<<<<<< HEAD
-                    "slot": "33",
-                    "type": "t_struct(SupplySource)18322_storage"
-                }
-            ],
-            "numberOfBytes": "1088"
-        },
-        "t_struct(SubnetID)18173_storage": {
-=======
-                    "slot": "36",
+                    "astId": 18212,
+                    "contract": "src/lib/LibSubnetActorStorage.sol:SubnetActorModifiers",
+                    "label": "route",
+                    "offset": 0,
+                    "slot": "1",
                     "type": "t_array(t_address)dyn_storage"
                 }
             ],
-            "numberOfBytes": "1184"
-        },
-        "t_struct(SubnetID)18445_storage": {
->>>>>>> 9dcf0939
-            "encoding": "inplace",
-            "label": "struct SubnetID",
-            "members": [
-                {
-<<<<<<< HEAD
-                    "astId": 18168,
-=======
-                    "astId": 18440,
->>>>>>> 9dcf0939
-                    "contract": "src/lib/LibSubnetActorStorage.sol:SubnetActorModifiers",
-                    "label": "root",
-                    "offset": 0,
-                    "slot": "0",
-                    "type": "t_uint64"
-                },
-                {
-<<<<<<< HEAD
-                    "astId": 18172,
-=======
-                    "astId": 18444,
->>>>>>> 9dcf0939
-                    "contract": "src/lib/LibSubnetActorStorage.sol:SubnetActorModifiers",
-                    "label": "route",
-                    "offset": 0,
-                    "slot": "1",
-                    "type": "t_array(t_address)dyn_storage"
-                }
-            ],
             "numberOfBytes": "64"
         },
-<<<<<<< HEAD
-        "t_struct(SupplySource)18322_storage": {
-=======
-        "t_struct(SupplySource)18594_storage": {
->>>>>>> 9dcf0939
+        "t_struct(SupplySource)18362_storage": {
             "encoding": "inplace",
             "label": "struct SupplySource",
             "members": [
                 {
-<<<<<<< HEAD
-                    "astId": 18318,
-=======
-                    "astId": 18590,
->>>>>>> 9dcf0939
+                    "astId": 18358,
                     "contract": "src/lib/LibSubnetActorStorage.sol:SubnetActorModifiers",
                     "label": "kind",
                     "offset": 0,
                     "slot": "0",
-<<<<<<< HEAD
-                    "type": "t_enum(SupplyKind)18325"
-                },
-                {
-                    "astId": 18321,
-=======
-                    "type": "t_enum(SupplyKind)18597"
-                },
-                {
-                    "astId": 18593,
->>>>>>> 9dcf0939
+                    "type": "t_enum(SupplyKind)18365"
+                },
+                {
+                    "astId": 18361,
                     "contract": "src/lib/LibSubnetActorStorage.sol:SubnetActorModifiers",
                     "label": "tokenAddress",
                     "offset": 1,
@@ -1288,20 +798,12 @@
             ],
             "numberOfBytes": "32"
         },
-<<<<<<< HEAD
-        "t_struct(Validator)18307_storage": {
-=======
-        "t_struct(Validator)18579_storage": {
->>>>>>> 9dcf0939
+        "t_struct(Validator)18347_storage": {
             "encoding": "inplace",
             "label": "struct Validator",
             "members": [
                 {
-<<<<<<< HEAD
-                    "astId": 18302,
-=======
-                    "astId": 18574,
->>>>>>> 9dcf0939
+                    "astId": 18342,
                     "contract": "src/lib/LibSubnetActorStorage.sol:SubnetActorModifiers",
                     "label": "weight",
                     "offset": 0,
@@ -1309,11 +811,7 @@
                     "type": "t_uint256"
                 },
                 {
-<<<<<<< HEAD
-                    "astId": 18304,
-=======
-                    "astId": 18576,
->>>>>>> 9dcf0939
+                    "astId": 18344,
                     "contract": "src/lib/LibSubnetActorStorage.sol:SubnetActorModifiers",
                     "label": "addr",
                     "offset": 0,
@@ -1321,11 +819,7 @@
                     "type": "t_address"
                 },
                 {
-<<<<<<< HEAD
-                    "astId": 18306,
-=======
-                    "astId": 18578,
->>>>>>> 9dcf0939
+                    "astId": 18346,
                     "contract": "src/lib/LibSubnetActorStorage.sol:SubnetActorModifiers",
                     "label": "metadata",
                     "offset": 0,
@@ -1335,20 +829,12 @@
             ],
             "numberOfBytes": "96"
         },
-<<<<<<< HEAD
-        "t_struct(ValidatorInfo)18257_storage": {
-=======
-        "t_struct(ValidatorInfo)18529_storage": {
->>>>>>> 9dcf0939
+        "t_struct(ValidatorInfo)18297_storage": {
             "encoding": "inplace",
             "label": "struct ValidatorInfo",
             "members": [
                 {
-<<<<<<< HEAD
-                    "astId": 18249,
-=======
-                    "astId": 18521,
->>>>>>> 9dcf0939
+                    "astId": 18289,
                     "contract": "src/lib/LibSubnetActorStorage.sol:SubnetActorModifiers",
                     "label": "federatedPower",
                     "offset": 0,
@@ -1356,11 +842,7 @@
                     "type": "t_uint256"
                 },
                 {
-<<<<<<< HEAD
-                    "astId": 18251,
-=======
-                    "astId": 18523,
->>>>>>> 9dcf0939
+                    "astId": 18291,
                     "contract": "src/lib/LibSubnetActorStorage.sol:SubnetActorModifiers",
                     "label": "confirmedCollateral",
                     "offset": 0,
@@ -1368,11 +850,7 @@
                     "type": "t_uint256"
                 },
                 {
-<<<<<<< HEAD
-                    "astId": 18253,
-=======
-                    "astId": 18525,
->>>>>>> 9dcf0939
+                    "astId": 18293,
                     "contract": "src/lib/LibSubnetActorStorage.sol:SubnetActorModifiers",
                     "label": "totalCollateral",
                     "offset": 0,
@@ -1380,11 +858,7 @@
                     "type": "t_uint256"
                 },
                 {
-<<<<<<< HEAD
-                    "astId": 18256,
-=======
-                    "astId": 18528,
->>>>>>> 9dcf0939
+                    "astId": 18296,
                     "contract": "src/lib/LibSubnetActorStorage.sol:SubnetActorModifiers",
                     "label": "metadata",
                     "offset": 0,
@@ -1394,35 +868,20 @@
             ],
             "numberOfBytes": "128"
         },
-<<<<<<< HEAD
-        "t_struct(ValidatorSet)18286_storage": {
-=======
-        "t_struct(ValidatorSet)18558_storage": {
->>>>>>> 9dcf0939
+        "t_struct(ValidatorSet)18326_storage": {
             "encoding": "inplace",
             "label": "struct ValidatorSet",
             "members": [
                 {
-<<<<<<< HEAD
-                    "astId": 18265,
-=======
-                    "astId": 18537,
->>>>>>> 9dcf0939
+                    "astId": 18305,
                     "contract": "src/lib/LibSubnetActorStorage.sol:SubnetActorModifiers",
                     "label": "permissionMode",
                     "offset": 0,
                     "slot": "0",
-<<<<<<< HEAD
-                    "type": "t_enum(PermissionMode)18261"
-                },
-                {
-                    "astId": 18268,
-=======
-                    "type": "t_enum(PermissionMode)18533"
-                },
-                {
-                    "astId": 18540,
->>>>>>> 9dcf0939
+                    "type": "t_enum(PermissionMode)18301"
+                },
+                {
+                    "astId": 18308,
                     "contract": "src/lib/LibSubnetActorStorage.sol:SubnetActorModifiers",
                     "label": "activeLimit",
                     "offset": 1,
@@ -1430,11 +889,7 @@
                     "type": "t_uint16"
                 },
                 {
-<<<<<<< HEAD
-                    "astId": 18271,
-=======
-                    "astId": 18543,
->>>>>>> 9dcf0939
+                    "astId": 18311,
                     "contract": "src/lib/LibSubnetActorStorage.sol:SubnetActorModifiers",
                     "label": "totalConfirmedCollateral",
                     "offset": 0,
@@ -1442,50 +897,28 @@
                     "type": "t_uint256"
                 },
                 {
-<<<<<<< HEAD
-                    "astId": 18277,
-=======
-                    "astId": 18549,
->>>>>>> 9dcf0939
+                    "astId": 18317,
                     "contract": "src/lib/LibSubnetActorStorage.sol:SubnetActorModifiers",
                     "label": "validators",
                     "offset": 0,
                     "slot": "2",
-<<<<<<< HEAD
-                    "type": "t_mapping(t_address,t_struct(ValidatorInfo)18257_storage)"
-                },
-                {
-                    "astId": 18281,
-=======
-                    "type": "t_mapping(t_address,t_struct(ValidatorInfo)18529_storage)"
-                },
-                {
-                    "astId": 18553,
->>>>>>> 9dcf0939
+                    "type": "t_mapping(t_address,t_struct(ValidatorInfo)18297_storage)"
+                },
+                {
+                    "astId": 18321,
                     "contract": "src/lib/LibSubnetActorStorage.sol:SubnetActorModifiers",
                     "label": "activeValidators",
                     "offset": 0,
                     "slot": "3",
-<<<<<<< HEAD
-                    "type": "t_struct(MinPQ)17120_storage"
-                },
-                {
-                    "astId": 18285,
-=======
-                    "type": "t_struct(MinPQ)17399_storage"
-                },
-                {
-                    "astId": 18557,
->>>>>>> 9dcf0939
+                    "type": "t_struct(MinPQ)17160_storage"
+                },
+                {
+                    "astId": 18325,
                     "contract": "src/lib/LibSubnetActorStorage.sol:SubnetActorModifiers",
                     "label": "waitingValidators",
                     "offset": 0,
                     "slot": "6",
-<<<<<<< HEAD
-                    "type": "t_struct(MaxPQ)16502_storage"
-=======
-                    "type": "t_struct(MaxPQ)16781_storage"
->>>>>>> 9dcf0939
+                    "type": "t_struct(MaxPQ)16542_storage"
                 }
             ],
             "numberOfBytes": "288"
