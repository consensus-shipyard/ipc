// SPDX-License-Identifier: MIT OR Apache-2.0
pragma solidity 0.8.19;

import {NotEnoughFee, NotSystemActor, NotEnoughFunds} from "../errors/IPCErrors.sol";
import {QuorumMap} from "../structs/Quorum.sol";
import {BottomUpCheckpoint, BottomUpMsgBatch, IpcEnvelope, ParentFinality} from "../structs/CrossNet.sol";
import {SubnetID, Subnet, ParentValidatorsTracker} from "../structs/Subnet.sol";
import {Membership} from "../structs/Subnet.sol";
import {AccountHelper} from "../lib/AccountHelper.sol";
import {FilAddress} from "fevmate/utils/FilAddress.sol";
import {EnumerableSet} from "openzeppelin-contracts/utils/structs/EnumerableSet.sol";

struct GatewayActorStorage {
    /// @notice The latest parent height committed.
    uint256 latestParentHeight;
<<<<<<< HEAD
    /// @notice Postbox keeps track of all the cross-net messages triggered by
    /// an actor that need to be propagated further through the hierarchy.
    /// cross-net message id => CrossMsg
    mapping(bytes32 => IpcEnvelope) postbox;
    /// @notice The current membership of the child subnet
    Membership currentMembership;
    /// @notice The last membership received from the parent and adopted
    Membership lastMembership;
    /// @notice A mapping of block numbers to bottom-up checkpoints
    // slither-disable-next-line uninitialized-state
    mapping(uint256 => BottomUpCheckpoint) bottomUpCheckpoints;
    /// @notice A mapping of block numbers to bottom-up cross-messages
    // slither-disable-next-line uninitialized-state
    mapping(uint256 => BottomUpMsgBatch) bottomUpMsgBatches;
    /// @notice Quorum information for checkpoints
    QuorumMap checkpointQuorumMap;
    /// @notice Keys of the registered subnets. Useful to iterate through them
    bytes32[] subnetKeys;
    /// @notice path to the current network
    SubnetID networkName;
=======
>>>>>>> 9dcf0939
    /// @notice minimum fee amount charged per cross message
    uint256 minCrossMsgFee;
    /// @notice bottom-up period in number of epochs for the subnet
    uint256 bottomUpCheckPeriod;
    /// @notice bottom-up message batch period in number of epochs for the subnet
    uint256 bottomUpMsgBatchPeriod;
    /// @notice nonce for bottom-up messages
    uint64 bottomUpNonce;
    /// @notice AppliedNonces keep track of the next nonce of the message to be applied.
    /// This prevents potential replay attacks.
    uint64 appliedTopDownNonce;
    /// @notice Number of active subnets spawned from this one
    uint64 totalSubnets;
<<<<<<< HEAD
    /// @notice bottom-up period in number of epochs for the subnet
    uint256 bottomUpCheckPeriod;
=======
>>>>>>> 9dcf0939
    /// @notice Maximum number of messages per batch
    uint64 maxMsgsPerBottomUpBatch;
    /// @notice majority percentage value (must be greater than or equal to 51)
    uint8 majorityPercentage;
    //
    // == Feature flags ==
    //
    /// @notice Determines the maximum depth that this instance of the gateway
    /// will enforce. Bear in mind that the deployment is decentralized,
    /// and a subnet could choose not to change this code and not enforce
    /// this as a maximum depth in its own subnet.
    uint8 maxTreeDepth;
    /// @notice Determines if general purpose cros-net messages are supported
    bool generalPurposeCrossMsg;
    /// @notice Determines if multi-level cross-net messages are enbaled.
    bool multiLevelCrossMsg;
<<<<<<< HEAD
=======
    /// @notice Determines if relayers should be rewarded for checkpoint submissions
    bool checkpointRelayerRewards;
    /// @notice Determines if relayers should be rewarded for cross-net message execution
    bool crossMsgRelayerRewards;
    // == Structs ==
    /// @notice The current membership of the child subnet
    Membership currentMembership;
    /// @notice The last membership received from the parent and adopted
    Membership lastMembership;
    /// @notice Quorum information for checkpoints
    QuorumMap checkpointQuorumMap;
    /// @notice Quorum information for bottom-up msg batches
    QuorumMap bottomUpMsgBatchQuorumMap;
    /// @notice path to the current network
    SubnetID networkName;
    /// Tracking validator changes from parent in child subnet
    ParentValidatorsTracker validatorsTracker;
    //
    // == Dynamic types ==
    //
    /// @notice List of subnets
    /// SubnetID => Subnet
    mapping(bytes32 => Subnet) subnets;
    /// @notice The parent finalities. Key is the block number, value is the finality struct.
    mapping(uint256 => ParentFinality) finalitiesMap;
    /// @notice Postbox keeps track of all the cross-net messages triggered by
    /// an actor that need to be propagated further through the hierarchy.
    /// cross-net message id => CrossMsg
    mapping(bytes32 => CrossMsg) postbox;
    /// @notice A mapping of block numbers to bottom-up checkpoints
    // slither-disable-next-line uninitialized-state
    mapping(uint256 => BottomUpCheckpoint) bottomUpCheckpoints;
    /// @notice A mapping of block numbers to bottom-up cross-messages
    // slither-disable-next-line uninitialized-state
    mapping(uint256 => BottomUpMsgBatch) bottomUpMsgBatches;
    /// @notice Keys of the registered subnets. Useful to iterate through them
    EnumerableSet.Bytes32Set subnetKeys;
>>>>>>> 9dcf0939
}

library LibGatewayActorStorage {
    function appStorage() internal pure returns (GatewayActorStorage storage ds) {
        assembly {
            ds.slot := 0
        }
        return ds;
    }
}

contract GatewayActorModifiers {
    GatewayActorStorage internal s;

    using FilAddress for address;
    using FilAddress for address payable;
    using AccountHelper for address;

    function validateFee(uint256 fee) internal view {
        if (fee < s.minCrossMsgFee) {
            revert NotEnoughFee();
        }
        if (msg.value < fee) {
            revert NotEnoughFunds();
        }
    }

    function _systemActorOnly() private view {
        if (!msg.sender.isSystemActor()) {
            revert NotSystemActor();
        }
    }

    modifier systemActorOnly() {
        _systemActorOnly();
        _;
    }
}<|MERGE_RESOLUTION|>--- conflicted
+++ resolved
@@ -13,29 +13,6 @@
 struct GatewayActorStorage {
     /// @notice The latest parent height committed.
     uint256 latestParentHeight;
-<<<<<<< HEAD
-    /// @notice Postbox keeps track of all the cross-net messages triggered by
-    /// an actor that need to be propagated further through the hierarchy.
-    /// cross-net message id => CrossMsg
-    mapping(bytes32 => IpcEnvelope) postbox;
-    /// @notice The current membership of the child subnet
-    Membership currentMembership;
-    /// @notice The last membership received from the parent and adopted
-    Membership lastMembership;
-    /// @notice A mapping of block numbers to bottom-up checkpoints
-    // slither-disable-next-line uninitialized-state
-    mapping(uint256 => BottomUpCheckpoint) bottomUpCheckpoints;
-    /// @notice A mapping of block numbers to bottom-up cross-messages
-    // slither-disable-next-line uninitialized-state
-    mapping(uint256 => BottomUpMsgBatch) bottomUpMsgBatches;
-    /// @notice Quorum information for checkpoints
-    QuorumMap checkpointQuorumMap;
-    /// @notice Keys of the registered subnets. Useful to iterate through them
-    bytes32[] subnetKeys;
-    /// @notice path to the current network
-    SubnetID networkName;
-=======
->>>>>>> 9dcf0939
     /// @notice minimum fee amount charged per cross message
     uint256 minCrossMsgFee;
     /// @notice bottom-up period in number of epochs for the subnet
@@ -49,11 +26,6 @@
     uint64 appliedTopDownNonce;
     /// @notice Number of active subnets spawned from this one
     uint64 totalSubnets;
-<<<<<<< HEAD
-    /// @notice bottom-up period in number of epochs for the subnet
-    uint256 bottomUpCheckPeriod;
-=======
->>>>>>> 9dcf0939
     /// @notice Maximum number of messages per batch
     uint64 maxMsgsPerBottomUpBatch;
     /// @notice majority percentage value (must be greater than or equal to 51)
@@ -70,12 +42,6 @@
     bool generalPurposeCrossMsg;
     /// @notice Determines if multi-level cross-net messages are enbaled.
     bool multiLevelCrossMsg;
-<<<<<<< HEAD
-=======
-    /// @notice Determines if relayers should be rewarded for checkpoint submissions
-    bool checkpointRelayerRewards;
-    /// @notice Determines if relayers should be rewarded for cross-net message execution
-    bool crossMsgRelayerRewards;
     // == Structs ==
     /// @notice The current membership of the child subnet
     Membership currentMembership;
@@ -83,8 +49,6 @@
     Membership lastMembership;
     /// @notice Quorum information for checkpoints
     QuorumMap checkpointQuorumMap;
-    /// @notice Quorum information for bottom-up msg batches
-    QuorumMap bottomUpMsgBatchQuorumMap;
     /// @notice path to the current network
     SubnetID networkName;
     /// Tracking validator changes from parent in child subnet
@@ -100,7 +64,7 @@
     /// @notice Postbox keeps track of all the cross-net messages triggered by
     /// an actor that need to be propagated further through the hierarchy.
     /// cross-net message id => CrossMsg
-    mapping(bytes32 => CrossMsg) postbox;
+    mapping(bytes32 => IpcEnvelope) postbox;
     /// @notice A mapping of block numbers to bottom-up checkpoints
     // slither-disable-next-line uninitialized-state
     mapping(uint256 => BottomUpCheckpoint) bottomUpCheckpoints;
@@ -109,7 +73,6 @@
     mapping(uint256 => BottomUpMsgBatch) bottomUpMsgBatches;
     /// @notice Keys of the registered subnets. Useful to iterate through them
     EnumerableSet.Bytes32Set subnetKeys;
->>>>>>> 9dcf0939
 }
 
 library LibGatewayActorStorage {
