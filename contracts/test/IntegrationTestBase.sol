// SPDX-License-Identifier: MIT OR Apache-2.0
pragma solidity ^0.8.23;

import "forge-std/Test.sol";
import "../contracts/errors/IPCErrors.sol";

import {EMPTY_BYTES, METHOD_SEND} from "../contracts/constants/Constants.sol";
import {ActivityCommitment} from "../contracts/activities/Activity.sol";
import {ConsensusType} from "../contracts/enums/ConsensusType.sol";
import {IDiamond} from "../contracts/interfaces/IDiamond.sol";
import {IpcEnvelope, BottomUpCheckpoint, IpcMsgKind, ParentFinality, CallMsg} from "../contracts/structs/CrossNet.sol";
import {FvmAddress} from "../contracts/structs/FvmAddress.sol";
import {SubnetID, AssetKind, PermissionMode, PermissionMode, Subnet, Asset, IPCAddress, Validator} from "../contracts/structs/Subnet.sol";
import {SubnetIDHelper} from "../contracts/lib/SubnetIDHelper.sol";
import {FvmAddressHelper} from "../contracts/lib/FvmAddressHelper.sol";
import {CrossMsgHelper} from "../contracts/lib/CrossMsgHelper.sol";
import {FilAddress} from "fevmate/contracts/utils/FilAddress.sol";
import {GatewayDiamond} from "../contracts/GatewayDiamond.sol";
import {SubnetActorDiamond} from "../contracts/SubnetActorDiamond.sol";
import {GatewayGetterFacet} from "../contracts/gateway/GatewayGetterFacet.sol";
import {GatewayMessengerFacet} from "../contracts/gateway/GatewayMessengerFacet.sol";
import {GatewayManagerFacet} from "../contracts/gateway/GatewayManagerFacet.sol";

import {CheckpointingFacet} from "../contracts/gateway/router/CheckpointingFacet.sol";
import {XnetMessagingFacet} from "../contracts/gateway/router/XnetMessagingFacet.sol";
import {TopDownFinalityFacet} from "../contracts/gateway/router/TopDownFinalityFacet.sol";

import {SubnetActorMock} from "./mocks/SubnetActorMock.sol";
import {SubnetActorManagerFacet} from "../contracts/subnet/SubnetActorManagerFacet.sol";
import {SubnetActorPauseFacet} from "../contracts/subnet/SubnetActorPauseFacet.sol";
import {SubnetActorCheckpointingFacet} from "../contracts/subnet/SubnetActorCheckpointingFacet.sol";
import {SubnetActorRewardFacet} from "../contracts/subnet/SubnetActorRewardFacet.sol";
import {SubnetActorGetterFacet} from "../contracts/subnet/SubnetActorGetterFacet.sol";

import {SubnetRegistryDiamond} from "../contracts/SubnetRegistryDiamond.sol";
import {RegisterSubnetFacet} from "../contracts/subnetregistry/RegisterSubnetFacet.sol";
import {SubnetGetterFacet} from "../contracts/subnetregistry/SubnetGetterFacet.sol";

import {OwnershipFacet} from "../contracts/OwnershipFacet.sol";

import {DiamondLoupeFacet} from "../contracts/diamond/DiamondLoupeFacet.sol";
import {DiamondCutFacet} from "../contracts/diamond/DiamondCutFacet.sol";
import {AssetHelper} from "../contracts/lib/AssetHelper.sol";
import {TestUtils} from "./helpers/TestUtils.sol";
import {SelectorLibrary} from "./helpers/SelectorLibrary.sol";
import {GatewayFacetsHelper} from "./helpers/GatewayFacetsHelper.sol";
import {SubnetActorFacetsHelper} from "./helpers/SubnetActorFacetsHelper.sol";
import {DiamondFacetsHelper} from "./helpers/DiamondFacetsHelper.sol";

<<<<<<< HEAD


=======
import {ActivitySummary} from "../contracts/activities/Activity.sol";
import {ValidatorRewarderMap} from "../contracts/examples/ValidatorRewarderMap.sol";
import {ValidatorRewardFacet} from "../contracts/activities/ValidatorRewardFacet.sol";
>>>>>>> 4fb53b9f

struct TestSubnetDefinition {
    GatewayDiamond gateway;
    address gatewayAddr;
    SubnetActorDiamond subnetActor;
    address subnetActorAddr;
    SubnetID id;
    address[] path;
}

struct RootSubnetDefinition {
    GatewayDiamond gateway;
    address gatewayAddr;
    SubnetID id;
}

contract SubnetWithNativeTokenMock {
    function supplySource() public pure returns (Asset memory t) {
        return t;
    }

    function collateralSource() public pure returns (Asset memory t) {
        return t;
    }

    receive() external payable {}
}

contract TestParams {
    uint64 constant MAX_NONCE = type(uint64).max;
    address constant BLS_ACCOUNT_ADDREESS = address(0xfF000000000000000000000000000000bEefbEEf);
    uint64 constant DEFAULT_MIN_VALIDATORS = 1;
    uint256 constant DEFAULT_MIN_VALIDATOR_STAKE = 1 ether;
    uint8 constant DEFAULT_MAJORITY_PERCENTAGE = 70;
    uint64 constant DEFAULT_COLLATERAL_AMOUNT = 1 ether;
    uint64 constant DEFAULT_CHECKPOINT_PERIOD = 10;
    string constant DEFAULT_NET_ADDR = "netAddr";
    bytes constant GENESIS = EMPTY_BYTES;
    uint256 constant DEFAULT_CROSS_MSG_FEE = 10 gwei;
    uint256 constant DEFAULT_RELAYER_REWARD = 10 gwei;
    uint64 constant EPOCH_ONE = 1 * DEFAULT_CHECKPOINT_PERIOD;
    uint256 constant INITIAL_VALIDATOR_FUNDS = 1 ether;
    uint16 constant DEFAULT_ACTIVE_VALIDATORS_LIMIT = 100;
    int8 constant DEFAULT_POWER_SCALE = 12;
    uint64 constant ROOTNET_CHAINID = 123;
    address constant ROOTNET_ADDRESS = address(1);
    address constant DEFAULT_IPC_GATEWAY_ADDR = address(1024);
    address constant TOPDOWN_VALIDATOR_1 = address(12);
    bytes32 constant DEFAULT_COMMIT_SHA = "c7d8f53f";

    address CHILD_NETWORK_ADDRESS = address(new SubnetWithNativeTokenMock());
    address CHILD_NETWORK_ADDRESS_2 = address(new SubnetWithNativeTokenMock());
}

contract TestRegistry is Test, TestParams {
    bytes4[] registerSubnetFacetSelectors;
    bytes4[] registerSubnetGetterFacetSelectors;
    bytes4[] registerCutterSelectors;
    bytes4[] registerLouperSelectors;
    bytes4[] registerOwnershipSelectors;

    SubnetRegistryDiamond registryDiamond;
    DiamondLoupeFacet registryLouper;
    DiamondCutFacet registryCutter;
    RegisterSubnetFacet registrySubnetFacet;
    SubnetGetterFacet registrySubnetGetterFacet;
    OwnershipFacet ownershipFacet;

    constructor() {
        registerSubnetFacetSelectors = SelectorLibrary.resolveSelectors("RegisterSubnetFacet");
        registerSubnetGetterFacetSelectors = SelectorLibrary.resolveSelectors("SubnetGetterFacet");
        registerCutterSelectors = SelectorLibrary.resolveSelectors("DiamondCutFacet");
        registerLouperSelectors = SelectorLibrary.resolveSelectors("DiamondLoupeFacet");
        registerOwnershipSelectors = SelectorLibrary.resolveSelectors("OwnershipFacet");
    }
}

contract TestGatewayActor is Test, TestParams {
    bytes4[] gwCheckpointingFacetSelectors;
    bytes4[] gwXnetMessagingFacetSelectors;
    bytes4[] gwTopDownFinalityFacetSelectors;

    bytes4[] gwManagerSelectors;
    bytes4[] gwGetterSelectors;
    bytes4[] gwMessengerSelectors;

    bytes4[] gwCutterSelectors;
    bytes4[] gwLoupeSelectors;

    bytes4[] gwOwnershipSelectors;

    GatewayDiamond gatewayDiamond;

    constructor() {
        gwCheckpointingFacetSelectors = SelectorLibrary.resolveSelectors("CheckpointingFacet");
        gwXnetMessagingFacetSelectors = SelectorLibrary.resolveSelectors("XnetMessagingFacet");
        gwTopDownFinalityFacetSelectors = SelectorLibrary.resolveSelectors("TopDownFinalityFacet");

        gwGetterSelectors = SelectorLibrary.resolveSelectors("GatewayGetterFacet");
        gwManagerSelectors = SelectorLibrary.resolveSelectors("GatewayManagerFacet");
        gwMessengerSelectors = SelectorLibrary.resolveSelectors("GatewayMessengerFacet");
        gwCutterSelectors = SelectorLibrary.resolveSelectors("DiamondCutFacet");
        gwLoupeSelectors = SelectorLibrary.resolveSelectors("DiamondLoupeFacet");

        gwOwnershipSelectors = SelectorLibrary.resolveSelectors("OwnershipFacet");
    }
}

contract TestSubnetActor is Test, TestParams {
    bytes4[] saGetterSelectors;
    bytes4[] saManagerSelectors;
    bytes4[] saPauserSelectors;
    bytes4[] saRewarderSelectors;
    bytes4[] saCheckpointerSelectors;
    bytes4[] saManagerMockedSelectors;
    bytes4[] saCutterSelectors;
    bytes4[] saLouperSelectors;
    bytes4[] saOwnershipSelectors;
    bytes4[] validatorRewardSelectors;

    SubnetActorDiamond saDiamond;
    SubnetActorMock saMock;

    constructor() {
        saGetterSelectors = SelectorLibrary.resolveSelectors("SubnetActorGetterFacet");
        saManagerSelectors = SelectorLibrary.resolveSelectors("SubnetActorManagerFacet");
        saPauserSelectors = SelectorLibrary.resolveSelectors("SubnetActorPauseFacet");
        saRewarderSelectors = SelectorLibrary.resolveSelectors("SubnetActorRewardFacet");
        saCheckpointerSelectors = SelectorLibrary.resolveSelectors("SubnetActorCheckpointingFacet");
        saManagerMockedSelectors = SelectorLibrary.resolveSelectors("SubnetActorMock");
        saCutterSelectors = SelectorLibrary.resolveSelectors("DiamondCutFacet");
        saLouperSelectors = SelectorLibrary.resolveSelectors("DiamondLoupeFacet");
        saOwnershipSelectors = SelectorLibrary.resolveSelectors("OwnershipFacet");
        validatorRewardSelectors = SelectorLibrary.resolveSelectors("ValidatorRewardFacet");
    }

    function defaultSubnetActorParamsWith(
        address gw,
        SubnetID memory parentID
    ) internal pure returns (SubnetActorDiamond.ConstructorParams memory) {
        Asset memory native = AssetHelper.native();
        return defaultSubnetActorParamsWith(gw, parentID, native);
    }

    function defaultSubnetActorParamsWith(
        address gw,
        SubnetID memory parentID,
        Asset memory source
    ) internal pure returns (SubnetActorDiamond.ConstructorParams memory) {
        SubnetActorDiamond.ConstructorParams memory params = SubnetActorDiamond.ConstructorParams({
            parentId: parentID,
            ipcGatewayAddr: gw,
            consensus: ConsensusType.Fendermint,
            minActivationCollateral: DEFAULT_COLLATERAL_AMOUNT,
            minValidators: DEFAULT_MIN_VALIDATORS,
            bottomUpCheckPeriod: DEFAULT_CHECKPOINT_PERIOD,
            majorityPercentage: DEFAULT_MAJORITY_PERCENTAGE,
            activeValidatorsLimit: DEFAULT_ACTIVE_VALIDATORS_LIMIT,
            powerScale: DEFAULT_POWER_SCALE,
            permissionMode: PermissionMode.Collateral,
            supplySource: source,
            collateralSource: AssetHelper.native(),
            validatorGater: address(0),
            validatorRewarder: address(0)
        });
        return params;
    }

    function defaultSubnetActorParamsWith(
        address gw,
        SubnetID memory parentID,
        Asset memory source,
        Asset memory collateral
    ) internal pure returns (SubnetActorDiamond.ConstructorParams memory) {
        SubnetActorDiamond.ConstructorParams memory params = SubnetActorDiamond.ConstructorParams({
            parentId: parentID,
            ipcGatewayAddr: gw,
            consensus: ConsensusType.Fendermint,
            minActivationCollateral: DEFAULT_COLLATERAL_AMOUNT,
            minValidators: DEFAULT_MIN_VALIDATORS,
            bottomUpCheckPeriod: DEFAULT_CHECKPOINT_PERIOD,
            majorityPercentage: DEFAULT_MAJORITY_PERCENTAGE,
            activeValidatorsLimit: DEFAULT_ACTIVE_VALIDATORS_LIMIT,
            powerScale: DEFAULT_POWER_SCALE,
            permissionMode: PermissionMode.Collateral,
            supplySource: source,
            collateralSource: collateral,
            validatorGater: address(0),
            validatorRewarder: address(0)
        });
        return params;
    }

    function defaultSubnetActorParamsWith(
        address gw
    ) internal pure virtual returns (SubnetActorDiamond.ConstructorParams memory) {
        return
            defaultSubnetActorParamsWith(
                gw,
                SubnetID({root: ROOTNET_CHAINID, route: new address[](0)}),
                AssetHelper.native()
            );
    }

    function defaultSubnetActorParamsWith(
        address gw,
        SubnetID memory parentID,
        address tokenAddress
    ) internal pure returns (SubnetActorDiamond.ConstructorParams memory) {
        SubnetActorDiamond.ConstructorParams memory params = SubnetActorDiamond.ConstructorParams({
            parentId: parentID,
            ipcGatewayAddr: gw,
            consensus: ConsensusType.Fendermint,
            minActivationCollateral: DEFAULT_COLLATERAL_AMOUNT,
            minValidators: DEFAULT_MIN_VALIDATORS,
            bottomUpCheckPeriod: DEFAULT_CHECKPOINT_PERIOD,
            majorityPercentage: DEFAULT_MAJORITY_PERCENTAGE,
            activeValidatorsLimit: DEFAULT_ACTIVE_VALIDATORS_LIMIT,
            powerScale: DEFAULT_POWER_SCALE,
            permissionMode: PermissionMode.Collateral,
            supplySource: Asset({kind: AssetKind.ERC20, tokenAddress: tokenAddress}),
            collateralSource: AssetHelper.native(),
            validatorGater: address(0),
            validatorRewarder: address(0)
        });
        return params;
    }
}

contract IntegrationTestBase is Test, TestParams, TestRegistry, TestSubnetActor, TestGatewayActor {
    using SubnetIDHelper for SubnetID;
    using AssetHelper for Asset;
    using CrossMsgHelper for IpcEnvelope;
    using FvmAddressHelper for FvmAddress;
    using GatewayFacetsHelper for address;
    using GatewayFacetsHelper for GatewayDiamond;
    using SubnetActorFacetsHelper for address;
    using SubnetActorFacetsHelper for SubnetActorDiamond;
    using DiamondFacetsHelper for address;
    using DiamondFacetsHelper for GatewayDiamond;
    using DiamondFacetsHelper for SubnetActorDiamond;

    event SubnetRegistryCreated(address indexed subnetRegistryAddress);

    constructor() {}

    function setUp() public virtual {
        address[] memory path = new address[](1);
        path[0] = ROOTNET_ADDRESS;

        // create the root gateway actor.
        GatewayDiamond.ConstructorParams memory gwConstructorParams = defaultGatewayParams();
        gatewayDiamond = createGatewayDiamond(gwConstructorParams);

        // create a subnet actor in the root network.
        SubnetActorDiamond.ConstructorParams memory saConstructorParams = defaultSubnetActorParamsWith(
            address(gatewayDiamond)
        );

        saDiamond = createSubnetActor(saConstructorParams);

        addValidator(TOPDOWN_VALIDATOR_1, 100);
    }

    function defaultGatewayParams() internal view virtual returns (GatewayDiamond.ConstructorParams memory) {
        GatewayDiamond.ConstructorParams memory params = GatewayDiamond.ConstructorParams({
            networkName: SubnetID({root: ROOTNET_CHAINID, route: new address[](0)}),
            bottomUpCheckPeriod: DEFAULT_CHECKPOINT_PERIOD,
            majorityPercentage: DEFAULT_MAJORITY_PERCENTAGE,
            genesisValidators: new Validator[](0),
            activeValidatorsLimit: DEFAULT_ACTIVE_VALIDATORS_LIMIT,
            commitSha: DEFAULT_COMMIT_SHA
        });
        return params;
    }

    function gatewayParams(SubnetID memory id) internal pure returns (GatewayDiamond.ConstructorParams memory) {
        GatewayDiamond.ConstructorParams memory params = GatewayDiamond.ConstructorParams({
            networkName: id,
            bottomUpCheckPeriod: DEFAULT_CHECKPOINT_PERIOD,
            majorityPercentage: DEFAULT_MAJORITY_PERCENTAGE,
            genesisValidators: new Validator[](0),
            activeValidatorsLimit: DEFAULT_ACTIVE_VALIDATORS_LIMIT,
            commitSha: DEFAULT_COMMIT_SHA
        });
        return params;
    }

    function createGatewayDiamond(GatewayDiamond.ConstructorParams memory params) public returns (GatewayDiamond) {
        CheckpointingFacet checkpointingFacet = new CheckpointingFacet();
        XnetMessagingFacet xnetMessagingFacet = new XnetMessagingFacet();
        TopDownFinalityFacet topDownFinalityFacet = new TopDownFinalityFacet();
        GatewayManagerFacet manager = new GatewayManagerFacet();
        GatewayGetterFacet getter = new GatewayGetterFacet();
        GatewayMessengerFacet messenger = new GatewayMessengerFacet();
        DiamondCutFacet cutter = new DiamondCutFacet();
        DiamondLoupeFacet louper = new DiamondLoupeFacet();
        OwnershipFacet ownership = new OwnershipFacet();

        IDiamond.FacetCut[] memory gwDiamondCut = new IDiamond.FacetCut[](9);

        gwDiamondCut[0] = (
            IDiamond.FacetCut({
                facetAddress: address(checkpointingFacet),
                action: IDiamond.FacetCutAction.Add,
                functionSelectors: gwCheckpointingFacetSelectors
            })
        );

        gwDiamondCut[6] = (
            IDiamond.FacetCut({
                facetAddress: address(xnetMessagingFacet),
                action: IDiamond.FacetCutAction.Add,
                functionSelectors: gwXnetMessagingFacetSelectors
            })
        );

        gwDiamondCut[7] = (
            IDiamond.FacetCut({
                facetAddress: address(topDownFinalityFacet),
                action: IDiamond.FacetCutAction.Add,
                functionSelectors: gwTopDownFinalityFacetSelectors
            })
        );

        gwDiamondCut[1] = (
            IDiamond.FacetCut({
                facetAddress: address(manager),
                action: IDiamond.FacetCutAction.Add,
                functionSelectors: gwManagerSelectors
            })
        );

        gwDiamondCut[2] = (
            IDiamond.FacetCut({
                facetAddress: address(getter),
                action: IDiamond.FacetCutAction.Add,
                functionSelectors: gwGetterSelectors
            })
        );

        gwDiamondCut[3] = (
            IDiamond.FacetCut({
                facetAddress: address(messenger),
                action: IDiamond.FacetCutAction.Add,
                functionSelectors: gwMessengerSelectors
            })
        );

        gwDiamondCut[4] = (
            IDiamond.FacetCut({
                facetAddress: address(louper),
                action: IDiamond.FacetCutAction.Add,
                functionSelectors: gwLoupeSelectors
            })
        );

        gwDiamondCut[5] = (
            IDiamond.FacetCut({
                facetAddress: address(cutter),
                action: IDiamond.FacetCutAction.Add,
                functionSelectors: gwCutterSelectors
            })
        );

        gwDiamondCut[8] = (
            IDiamond.FacetCut({
                facetAddress: address(ownership),
                action: IDiamond.FacetCutAction.Add,
                functionSelectors: gwOwnershipSelectors
            })
        );

        gatewayDiamond = new GatewayDiamond(gwDiamondCut, params);

        return gatewayDiamond;
    }

    function createSubnetActorDiamondWithFaucets(
        SubnetActorDiamond.ConstructorParams memory params,
        address getter,
        address manager,
        address pauser,
        address rewarder,
        address checkpointer,
        address ownership
    ) public returns (SubnetActorDiamond) {
        IDiamond.FacetCut[] memory diamondCut = new IDiamond.FacetCut[](6);

        diamondCut[0] = (
            IDiamond.FacetCut({
                facetAddress: getter,
                action: IDiamond.FacetCutAction.Add,
                functionSelectors: saGetterSelectors
            })
        );

        diamondCut[1] = (
            IDiamond.FacetCut({
                facetAddress: manager,
                action: IDiamond.FacetCutAction.Add,
                functionSelectors: saManagerSelectors
            })
        );

        diamondCut[2] = (
            IDiamond.FacetCut({
                facetAddress: pauser,
                action: IDiamond.FacetCutAction.Add,
                functionSelectors: saPauserSelectors
            })
        );

        diamondCut[3] = (
            IDiamond.FacetCut({
                facetAddress: rewarder,
                action: IDiamond.FacetCutAction.Add,
                functionSelectors: saRewarderSelectors
            })
        );

        diamondCut[4] = (
            IDiamond.FacetCut({
                facetAddress: checkpointer,
                action: IDiamond.FacetCutAction.Add,
                functionSelectors: saCheckpointerSelectors
            })
        );

        diamondCut[5] = (
            IDiamond.FacetCut({
                facetAddress: ownership,
                action: IDiamond.FacetCutAction.Add,
                functionSelectors: saOwnershipSelectors
            })
        );

        saDiamond = new SubnetActorDiamond(diamondCut, params, address(this));
        return saDiamond;
    }

    function createSubnetActor(SubnetActorDiamond.ConstructorParams memory params) public returns (SubnetActorDiamond) {
        SubnetActorManagerFacet manager = new SubnetActorManagerFacet();
        SubnetActorGetterFacet getter = new SubnetActorGetterFacet();
        SubnetActorPauseFacet pauser = new SubnetActorPauseFacet();
        SubnetActorRewardFacet rewarder = new SubnetActorRewardFacet();
        SubnetActorCheckpointingFacet checkpointer = new SubnetActorCheckpointingFacet();
        DiamondLoupeFacet louper = new DiamondLoupeFacet();
        DiamondCutFacet cutter = new DiamondCutFacet();
        OwnershipFacet ownership = new OwnershipFacet();
        ValidatorRewardFacet validatorReward = new ValidatorRewardFacet();

        IDiamond.FacetCut[] memory diamondCut = new IDiamond.FacetCut[](9);

        diamondCut[0] = (
            IDiamond.FacetCut({
                facetAddress: address(manager),
                action: IDiamond.FacetCutAction.Add,
                functionSelectors: saManagerSelectors
            })
        );

        diamondCut[1] = (
            IDiamond.FacetCut({
                facetAddress: address(getter),
                action: IDiamond.FacetCutAction.Add,
                functionSelectors: saGetterSelectors
            })
        );

        diamondCut[2] = (
            IDiamond.FacetCut({
                facetAddress: address(pauser),
                action: IDiamond.FacetCutAction.Add,
                functionSelectors: saPauserSelectors
            })
        );

        diamondCut[3] = (
            IDiamond.FacetCut({
                facetAddress: address(rewarder),
                action: IDiamond.FacetCutAction.Add,
                functionSelectors: saRewarderSelectors
            })
        );

        diamondCut[4] = (
            IDiamond.FacetCut({
                facetAddress: address(checkpointer),
                action: IDiamond.FacetCutAction.Add,
                functionSelectors: saCheckpointerSelectors
            })
        );

        diamondCut[5] = (
            IDiamond.FacetCut({
                facetAddress: address(cutter),
                action: IDiamond.FacetCutAction.Add,
                functionSelectors: saCutterSelectors
            })
        );

        diamondCut[6] = (
            IDiamond.FacetCut({
                facetAddress: address(louper),
                action: IDiamond.FacetCutAction.Add,
                functionSelectors: saLouperSelectors
            })
        );

        diamondCut[7] = (
            IDiamond.FacetCut({
                facetAddress: address(ownership),
                action: IDiamond.FacetCutAction.Add,
                functionSelectors: saOwnershipSelectors
            })
        );

        diamondCut[8] = (
            IDiamond.FacetCut({
                facetAddress: address(validatorReward),
                action: IDiamond.FacetCutAction.Add,
                functionSelectors: validatorRewardSelectors
            })
        );
        SubnetActorDiamond diamond = new SubnetActorDiamond(diamondCut, params, address(this));

        return diamond;
    }

    function createSubnetActor(
        address _ipcGatewayAddr,
        ConsensusType _consensus,
        uint256 _minActivationCollateral,
        uint64 _minValidators,
        uint64 _checkPeriod,
        uint8 _majorityPercentage
    ) public {
        createSubnetActor(
            _ipcGatewayAddr,
            _consensus,
            _minActivationCollateral,
            _minValidators,
            _checkPeriod,
            _majorityPercentage,
            PermissionMode.Collateral,
            100
        );
    }

    function createSubnetActor(
        address _ipcGatewayAddr,
        ConsensusType _consensus,
        uint256 _minActivationCollateral,
        uint64 _minValidators,
        uint64 _checkPeriod,
        uint8 _majorityPercentage,
        PermissionMode _permissionMode,
        uint16 _activeValidatorsLimit
    ) public {
        SubnetID memory _parentId = SubnetID(ROOTNET_CHAINID, new address[](0));

        SubnetActorDiamond.ConstructorParams memory params = SubnetActorDiamond.ConstructorParams({
            parentId: _parentId,
            ipcGatewayAddr: _ipcGatewayAddr,
            consensus: _consensus,
            minActivationCollateral: _minActivationCollateral,
            minValidators: _minValidators,
            bottomUpCheckPeriod: _checkPeriod,
            majorityPercentage: _majorityPercentage,
            activeValidatorsLimit: _activeValidatorsLimit,
            powerScale: 12,
            permissionMode: _permissionMode,
            supplySource: AssetHelper.native(),
            collateralSource: AssetHelper.native(),
            validatorGater: address(0),
            validatorRewarder: address(new ValidatorRewarderMap())
        });
        saDiamond = createSubnetActor(params);
    }

    function createSubnetActor(
        address _ipcGatewayAddr,
        ConsensusType _consensus,
        uint256 _minActivationCollateral,
        uint64 _minValidators,
        uint64 _checkPeriod,
        uint8 _majorityPercentage,
        PermissionMode _permissionMode,
        uint16 _activeValidatorsLimit,
        address _validatorGater
    ) public {
        SubnetID memory _parentId = SubnetID(ROOTNET_CHAINID, new address[](0));

        SubnetActorDiamond.ConstructorParams memory params = SubnetActorDiamond.ConstructorParams({
            parentId: _parentId,
            ipcGatewayAddr: _ipcGatewayAddr,
            consensus: _consensus,
            minActivationCollateral: _minActivationCollateral,
            minValidators: _minValidators,
            bottomUpCheckPeriod: _checkPeriod,
            majorityPercentage: _majorityPercentage,
            activeValidatorsLimit: _activeValidatorsLimit,
            powerScale: 12,
            permissionMode: _permissionMode,
            supplySource: AssetHelper.native(),
            collateralSource: AssetHelper.native(),
            validatorGater: _validatorGater,
            validatorRewarder: address(new ValidatorRewarderMap())
        });
        saDiamond = createSubnetActor(params);
    }

    function createMockedSubnetActorWithGateway(address gw) public returns (SubnetActorDiamond) {
        SubnetActorMock mockedManager = new SubnetActorMock();
        SubnetActorGetterFacet getter = new SubnetActorGetterFacet();
        OwnershipFacet ownership = new OwnershipFacet();

        IDiamond.FacetCut[] memory diamondCut = new IDiamond.FacetCut[](3);

        diamondCut[0] = (
            IDiamond.FacetCut({
                facetAddress: address(mockedManager),
                action: IDiamond.FacetCutAction.Add,
                functionSelectors: saManagerMockedSelectors
            })
        );

        diamondCut[1] = (
            IDiamond.FacetCut({
                facetAddress: address(getter),
                action: IDiamond.FacetCutAction.Add,
                functionSelectors: saGetterSelectors
            })
        );

        diamondCut[2] = (
            IDiamond.FacetCut({
                facetAddress: address(ownership),
                action: IDiamond.FacetCutAction.Add,
                functionSelectors: saOwnershipSelectors
            })
        );

        SubnetActorDiamond.ConstructorParams memory params = defaultSubnetActorParamsWith(gw);

        SubnetActorDiamond d = new SubnetActorDiamond(diamondCut, params, address(this));

        return d;
    }

    // Creates a new SubnetRegistry contract.
    function createSubnetRegistry(
        SubnetRegistryDiamond.ConstructorParams memory params
    ) public returns (SubnetRegistryDiamond) {
        IDiamond.FacetCut[] memory diamondCut = new IDiamond.FacetCut[](5);

        DiamondCutFacet regCutFacet = new DiamondCutFacet();
        DiamondLoupeFacet regLoupeFacet = new DiamondLoupeFacet();
        RegisterSubnetFacet regSubnetFacet = new RegisterSubnetFacet();
        SubnetGetterFacet regGetterFacet = new SubnetGetterFacet();
        OwnershipFacet ownership = new OwnershipFacet();

        diamondCut[0] = (
            IDiamond.FacetCut({
                facetAddress: address(regLoupeFacet),
                action: IDiamond.FacetCutAction.Add,
                functionSelectors: registerLouperSelectors
            })
        );
        diamondCut[1] = (
            IDiamond.FacetCut({
                facetAddress: address(regCutFacet),
                action: IDiamond.FacetCutAction.Add,
                functionSelectors: registerCutterSelectors
            })
        );
        diamondCut[2] = (
            IDiamond.FacetCut({
                facetAddress: address(regSubnetFacet),
                action: IDiamond.FacetCutAction.Add,
                functionSelectors: registerSubnetFacetSelectors
            })
        );
        diamondCut[3] = (
            IDiamond.FacetCut({
                facetAddress: address(regGetterFacet),
                action: IDiamond.FacetCutAction.Add,
                functionSelectors: registerSubnetGetterFacetSelectors
            })
        );

        diamondCut[4] = (
            IDiamond.FacetCut({
                facetAddress: address(ownership),
                action: IDiamond.FacetCutAction.Add,
                functionSelectors: registerOwnershipSelectors
            })
        );

        SubnetRegistryDiamond newSubnetRegistry = new SubnetRegistryDiamond(diamondCut, params);
        emit SubnetRegistryCreated(address(newSubnetRegistry));
        return newSubnetRegistry;
    }

    function totalWeight(uint256[] memory weights) public pure returns (uint256 sum) {
        for (uint64 i = 0; i < 3; i++) {
            sum += weights[i];
        }
        return sum;
    }

    function setupValidators() public returns (FvmAddress[] memory validators, address[] memory addresses) {
        validators = new FvmAddress[](3);
        validators[0] = FvmAddressHelper.from(vm.addr(100));
        validators[1] = FvmAddressHelper.from(vm.addr(200));
        validators[2] = FvmAddressHelper.from(vm.addr(300));

        addresses = new address[](3);
        addresses[0] = vm.addr(100);
        addresses[1] = vm.addr(200);
        addresses[2] = vm.addr(300);

        uint256[] memory weights = new uint256[](3);

        vm.deal(vm.addr(100), 1);
        vm.deal(vm.addr(200), 1);
        vm.deal(vm.addr(300), 1);

        weights[0] = 100;
        weights[1] = 100;
        weights[2] = 100;

        ParentFinality memory finality = ParentFinality({height: block.number, blockHash: bytes32(0)});

        vm.prank(FilAddress.SYSTEM_ACTOR);
        gatewayDiamond.topDownFinalizer().commitParentFinality(finality);
    }

    function setupWhiteListMethod(address caller, address src) public returns (bytes32) {
        registerSubnet(DEFAULT_COLLATERAL_AMOUNT, src);

        IpcEnvelope memory crossMsg = IpcEnvelope({
            kind: IpcMsgKind.Transfer,
            from: IPCAddress({
                subnetId: gatewayDiamond.getter().getNetworkName().createSubnetId(caller),
                rawAddress: FvmAddressHelper.from(caller)
            }),
            to: IPCAddress({
                subnetId: gatewayDiamond.getter().getNetworkName().createSubnetId(src),
                rawAddress: FvmAddressHelper.from(src)
            }),
            value: DEFAULT_CROSS_MSG_FEE + 1,
            nonce: 0,
            message: EMPTY_BYTES
        });
        IpcEnvelope[] memory msgs = new IpcEnvelope[](1);
        msgs[0] = crossMsg;

        // we add a validator with 10 times as much weight as the default validator.
        // This way we have 10/11 votes and we reach majority, setting the message in postbox
        // addValidator(caller, 1000);

        vm.prank(FilAddress.SYSTEM_ACTOR);
        gatewayDiamond.xnetMessenger().applyCrossMessages(msgs);

        return crossMsg.toHash();
    }

    function addValidator(address validator) public {
        addValidator(validator, 100);
    }

    function addValidator(address validator, uint256 weight) public {
        FvmAddress[] memory validators = new FvmAddress[](1);
        validators[0] = FvmAddressHelper.from(validator);
        uint256[] memory weights = new uint256[](1);
        weights[0] = weight;

        vm.deal(validator, 1);
        ParentFinality memory finality = ParentFinality({height: block.number, blockHash: bytes32(0)});
        // uint64 n = gatewayDiamond.getter().getLastConfigurationNumber() + 1;

        vm.startPrank(FilAddress.SYSTEM_ACTOR);
        gatewayDiamond.topDownFinalizer().commitParentFinality(finality);
        vm.stopPrank();
    }

    function reward(uint256 amount) public view {
        console.log("reward method called with %d", amount);
    }

    function fund(address funderAddress, uint256 fundAmount) public {
        fund(funderAddress, fundAmount, AssetKind.Native);
    }

    function fund(address funderAddress, uint256 fundAmount, AssetKind mode) public {
        // funding subnets is free, we do not need cross msg fee
        (SubnetID memory subnetId, , uint256 nonceBefore, , uint256 circSupplyBefore) = getSubnet(address(saDiamond));

        uint256 expectedTopDownMsgsLength = gatewayDiamond.getter().getSubnetTopDownMsgsLength(subnetId) + 1;
        uint256 expectedNonce = nonceBefore + 1;
        uint256 expectedCircSupply = circSupplyBefore + fundAmount;

        if (mode == AssetKind.Native) {
            gatewayDiamond.manager().fund{value: fundAmount}(subnetId, FvmAddressHelper.from(funderAddress));
        } else if (mode == AssetKind.ERC20) {
            gatewayDiamond.manager().fundWithToken(subnetId, FvmAddressHelper.from(funderAddress), fundAmount);
        }

        (, , uint256 nonce, , uint256 circSupply) = getSubnet(address(saDiamond));

        require(
            gatewayDiamond.getter().getSubnetTopDownMsgsLength(subnetId) == expectedTopDownMsgsLength,
            "unexpected lengths"
        );

        require(nonce == expectedNonce, "unexpected nonce");
        require(circSupply == expectedCircSupply, "unexpected circSupply");
    }

    function join(address validatorAddress, bytes memory pubkey) public {
        vm.prank(validatorAddress);
        vm.deal(validatorAddress, DEFAULT_COLLATERAL_AMOUNT + 1);
        saDiamond.manager().join{value: DEFAULT_COLLATERAL_AMOUNT}(pubkey, DEFAULT_COLLATERAL_AMOUNT);
    }

    function confirmChange(address validator, uint256 privKey) internal {
        address[] memory validators = new address[](1);
        validators[0] = validator;

        uint256[] memory privKeys = new uint256[](1);
        privKeys[0] = privKey;

        confirmChange(validators, privKeys);
    }

    function confirmChange(address validator1, uint256 privKey1, address validator2, uint256 privKey2) internal {
        address[] memory validators = new address[](2);
        validators[0] = validator1;
        validators[1] = validator2;

        uint256[] memory privKeys = new uint256[](2);
        privKeys[0] = privKey1;
        privKeys[1] = privKey2;

        confirmChange(validators, privKeys);
    }

    function confirmChange(
        address validator1,
        uint256 privKey1,
        address validator2,
        uint256 privKey2,
        address validator3,
        uint256 privKey3
    ) internal {
        address[] memory validators = new address[](3);
        validators[0] = validator1;
        validators[1] = validator2;
        validators[2] = validator3;

        uint256[] memory privKeys = new uint256[](3);
        privKeys[0] = privKey1;
        privKeys[1] = privKey2;
        privKeys[2] = privKey3;

        confirmChange(validators, privKeys);
    }

    function confirmChange(address[] memory validators, uint256[] memory privKeys) internal {
        uint256 n = validators.length;

        bytes[] memory signatures = new bytes[](n);

        (uint64 nextConfigNum, ) = saDiamond.getter().getConfigurationNumbers();

        uint256 h = saDiamond.getter().lastBottomUpCheckpointHeight() + saDiamond.getter().bottomUpCheckPeriod();

        BottomUpCheckpoint memory checkpoint = BottomUpCheckpoint({
            subnetID: saDiamond.getter().getParent().createSubnetId(address(saDiamond)),
            blockHeight: h,
            blockHash: keccak256(abi.encode(h)),
            nextConfigurationNumber: nextConfigNum - 1,
            msgs: new IpcEnvelope[](0),
<<<<<<< HEAD
            activities: ActivityCommitment({ summary: bytes32(uint256(nextConfigNum))})
=======
            activities: ActivitySummary({
                totalActiveValidators: uint64(validators.length),
                commitment: bytes32(uint256(nextConfigNum))
            })
        });

        vm.deal(address(saDiamond), 100 ether);

        bytes32 hash = keccak256(abi.encode(checkpoint));

        for (uint256 i = 0; i < n; i++) {
            (uint8 v, bytes32 r, bytes32 s) = vm.sign(privKeys[i], hash);
            signatures[i] = abi.encodePacked(r, s, v);
        }

        vm.prank(validators[0]);
        saDiamond.checkpointer().submitCheckpoint(checkpoint, validators, signatures);
    }

    function confirmChange(
        address[] memory validators,
        uint256[] memory privKeys,
        ActivitySummary memory activities
    ) internal {
        uint256 n = validators.length;

        bytes[] memory signatures = new bytes[](n);

        (uint64 nextConfigNum, ) = saDiamond.getter().getConfigurationNumbers();

        uint256 h = saDiamond.getter().lastBottomUpCheckpointHeight() + saDiamond.getter().bottomUpCheckPeriod();

        BottomUpCheckpoint memory checkpoint = BottomUpCheckpoint({
            subnetID: saDiamond.getter().getParent().createSubnetId(address(saDiamond)),
            blockHeight: h,
            blockHash: keccak256(abi.encode(h)),
            nextConfigurationNumber: nextConfigNum - 1,
            msgs: new IpcEnvelope[](0),
            activities: activities
>>>>>>> 4fb53b9f
        });

        vm.deal(address(saDiamond), 100 ether);

        bytes32 hash = keccak256(abi.encode(checkpoint));

        for (uint256 i = 0; i < n; i++) {
            (uint8 v, bytes32 r, bytes32 s) = vm.sign(privKeys[i], hash);
            signatures[i] = abi.encodePacked(r, s, v);
        }

        vm.prank(validators[0]);
        saDiamond.checkpointer().submitCheckpoint(checkpoint, validators, signatures);
    }

    function release(uint256 releaseAmount) public {
        uint256 expectedNonce = gatewayDiamond.getter().bottomUpNonce() + 1;
        gatewayDiamond.manager().release{value: releaseAmount}(FvmAddressHelper.from(msg.sender));
        require(gatewayDiamond.getter().bottomUpNonce() == expectedNonce, "unexpected nonce");
    }

    function addStake(uint256 stakeAmount, address subnetAddress) public {
        uint256 balanceBefore = subnetAddress.balance;

        (, uint256 stakedBefore, , , ) = getSubnet(subnetAddress);

        gatewayDiamond.manager().addStake{value: stakeAmount}(stakeAmount);

        uint256 balanceAfter = subnetAddress.balance;
        (, uint256 stakedAfter, , , ) = getSubnet(subnetAddress);

        require(balanceAfter == balanceBefore - stakeAmount, "unexpected balance");
        require(stakedAfter == stakedBefore + stakeAmount, "unexpected stake");
    }

    function registerSubnetGW(uint256 collateral, address subnetAddress, GatewayDiamond gw) public {
        GatewayManagerFacet manager = gw.manager();
        GatewayGetterFacet getter = gw.getter();

        manager.register{value: collateral}(0, collateral);

        (SubnetID memory id, uint256 stake, uint256 topDownNonce, , uint256 circSupply) = getSubnetGW(
            subnetAddress,
            gw
        );

        SubnetID memory parentNetwork = getter.getNetworkName();

        require(
            id.toHash() == parentNetwork.createSubnetId(subnetAddress).toHash(),
            "id.toHash() == parentNetwork.createSubnetId(subnetAddress).toHash()"
        );
        require(stake == collateral, "unexpected stake");
        require(topDownNonce == 0, "unexpected nonce");
        require(circSupply == 0, "unexpected circSupply");
    }

    function registerSubnet(uint256 collateral, address subnetAddress) public {
        registerSubnetGW(collateral, subnetAddress, gatewayDiamond);
    }

    function getSubnetCircSupplyGW(SubnetID memory subnetId, GatewayDiamond gw) public view returns (uint256) {
        GatewayGetterFacet getter = gw.getter();
        Subnet memory subnet = getter.subnets(subnetId.toHash());
        return subnet.circSupply;
    }

    function getSubnetGW(
        address subnetAddress,
        GatewayDiamond gw
    ) public view returns (SubnetID memory, uint256, uint256, uint256, uint256) {
        GatewayGetterFacet getter = gw.getter();

        SubnetID memory subnetId = getter.getNetworkName().createSubnetId(subnetAddress);

        Subnet memory subnet = getter.subnets(subnetId.toHash());

        return (subnet.id, subnet.stake, subnet.topDownNonce, subnet.appliedBottomUpNonce, subnet.circSupply);
    }

    function getSubnet(
        address subnetAddress
    ) public view returns (SubnetID memory, uint256, uint256, uint256, uint256) {
        return getSubnetGW(subnetAddress, gatewayDiamond);
    }
}<|MERGE_RESOLUTION|>--- conflicted
+++ resolved
@@ -5,7 +5,6 @@
 import "../contracts/errors/IPCErrors.sol";
 
 import {EMPTY_BYTES, METHOD_SEND} from "../contracts/constants/Constants.sol";
-import {ActivityCommitment} from "../contracts/activities/Activity.sol";
 import {ConsensusType} from "../contracts/enums/ConsensusType.sol";
 import {IDiamond} from "../contracts/interfaces/IDiamond.sol";
 import {IpcEnvelope, BottomUpCheckpoint, IpcMsgKind, ParentFinality, CallMsg} from "../contracts/structs/CrossNet.sol";
@@ -47,14 +46,9 @@
 import {SubnetActorFacetsHelper} from "./helpers/SubnetActorFacetsHelper.sol";
 import {DiamondFacetsHelper} from "./helpers/DiamondFacetsHelper.sol";
 
-<<<<<<< HEAD
-
-
-=======
 import {ActivitySummary} from "../contracts/activities/Activity.sol";
 import {ValidatorRewarderMap} from "../contracts/examples/ValidatorRewarderMap.sol";
 import {ValidatorRewardFacet} from "../contracts/activities/ValidatorRewardFacet.sol";
->>>>>>> 4fb53b9f
 
 struct TestSubnetDefinition {
     GatewayDiamond gateway;
@@ -940,9 +934,6 @@
             blockHash: keccak256(abi.encode(h)),
             nextConfigurationNumber: nextConfigNum - 1,
             msgs: new IpcEnvelope[](0),
-<<<<<<< HEAD
-            activities: ActivityCommitment({ summary: bytes32(uint256(nextConfigNum))})
-=======
             activities: ActivitySummary({
                 totalActiveValidators: uint64(validators.length),
                 commitment: bytes32(uint256(nextConfigNum))
@@ -982,7 +973,6 @@
             nextConfigurationNumber: nextConfigNum - 1,
             msgs: new IpcEnvelope[](0),
             activities: activities
->>>>>>> 4fb53b9f
         });
 
         vm.deal(address(saDiamond), 100 ether);
