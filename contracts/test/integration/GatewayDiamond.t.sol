// SPDX-License-Identifier: MIT OR Apache-2.0
pragma solidity ^0.8.23;

import "forge-std/Test.sol";

import "../../contracts/errors/IPCErrors.sol";
import {NumberContractFacetSeven} from "../helpers/contracts/NumberContractFacetSeven.sol";
import {NumberContractFacetEight} from "../helpers/contracts/NumberContractFacetEight.sol";
import {EMPTY_BYTES, METHOD_SEND} from "../../contracts/constants/Constants.sol";
import {IERC165} from "../../contracts/interfaces/IERC165.sol";
import {IDiamond} from "../../contracts/interfaces/IDiamond.sol";
import {IDiamondLoupe} from "../../contracts/interfaces/IDiamondLoupe.sol";
import {IDiamondCut} from "../../contracts/interfaces/IDiamondCut.sol";
import {QuorumInfo} from "../../contracts/structs/Quorum.sol";
import {IpcEnvelope, BottomUpMsgBatch, BottomUpCheckpoint, ParentFinality} from "../../contracts/structs/CrossNet.sol";
import {FvmAddress} from "../../contracts/structs/FvmAddress.sol";
import {SubnetID, Subnet, IPCAddress, Validator, StakingChange, StakingChangeRequest, Asset, StakingOperation} from "../../contracts/structs/Subnet.sol";
import {SubnetIDHelper} from "../../contracts/lib/SubnetIDHelper.sol";
import {FvmAddressHelper} from "../../contracts/lib/FvmAddressHelper.sol";
import {CrossMsgHelper} from "../../contracts/lib/CrossMsgHelper.sol";
import {FilAddress} from "fevmate/contracts/utils/FilAddress.sol";
import {GatewayDiamond, FunctionNotFound} from "../../contracts/GatewayDiamond.sol";
import {GatewayGetterFacet} from "../../contracts/gateway/GatewayGetterFacet.sol";
import {GatewayManagerFacet} from "../../contracts/gateway/GatewayManagerFacet.sol";

import {CheckpointingFacet} from "../../contracts/gateway/router/CheckpointingFacet.sol";
import {XnetMessagingFacet} from "../../contracts/gateway/router/XnetMessagingFacet.sol";
import {TopDownFinalityFacet} from "../../contracts/gateway/router/TopDownFinalityFacet.sol";

import {ERR_GENERAL_CROSS_MSG_DISABLED} from "../../contracts/gateway/GatewayMessengerFacet.sol";
import {DiamondCutFacet} from "../../contracts/diamond/DiamondCutFacet.sol";
import {LibDiamond} from "../../contracts/lib/LibDiamond.sol";
import {MerkleTreeHelper} from "../helpers/MerkleTreeHelper.sol";
import {TestUtils, MockIpcContract} from "../helpers/TestUtils.sol";
import {IntegrationTestBase, SubnetWithNativeTokenMock} from "../IntegrationTestBase.sol";
import {SelectorLibrary} from "../helpers/SelectorLibrary.sol";
import {GatewayFacetsHelper} from "../helpers/GatewayFacetsHelper.sol";

import {SubnetActorDiamond} from "../../contracts/SubnetActorDiamond.sol";
import {SubnetActorFacetsHelper} from "../helpers/SubnetActorFacetsHelper.sol";

<<<<<<< HEAD
import {ActivityCommitment} from "../../contracts/activities/Activity.sol";
=======
import {ActivitySummary} from "../../contracts/activities/Activity.sol";
>>>>>>> 4fb53b9f

contract GatewayActorDiamondTest is Test, IntegrationTestBase, SubnetWithNativeTokenMock {
    using SubnetIDHelper for SubnetID;
    using CrossMsgHelper for IpcEnvelope;
    using FvmAddressHelper for FvmAddress;
    using GatewayFacetsHelper for GatewayDiamond;
    using SubnetActorFacetsHelper for SubnetActorDiamond;

    function setUp() public override {
        super.setUp();
    }

    function testGatewayDiamond_TransferOwnership() public {
        address owner = gatewayDiamond.ownership().owner();

        vm.expectRevert(LibDiamond.InvalidAddress.selector);
        gatewayDiamond.ownership().transferOwnership(address(0));

        gatewayDiamond.ownership().transferOwnership(address(1));

        address newOwner = gatewayDiamond.ownership().owner();
        require(owner != newOwner, "ownership should be updated");
        require(newOwner == address(1), "new owner not address 1");

        vm.expectRevert(NotOwner.selector);
        gatewayDiamond.ownership().transferOwnership(address(1));
    }

    function testGatewayDiamond_Constructor() public view {
        require(gatewayDiamond.getter().totalSubnets() == 0, "unexpected totalSubnets");
        require(gatewayDiamond.getter().bottomUpNonce() == 0, "unexpected bottomUpNonce");
        require(
            gatewayDiamond.getter().bottomUpCheckPeriod() == DEFAULT_CHECKPOINT_PERIOD,
            "unexpected bottomUpCheckPeriod"
        );
        require(
            gatewayDiamond.getter().getNetworkName().equals(SubnetID({root: ROOTNET_CHAINID, route: new address[](0)})),
            "unexpected getNetworkName"
        );
        require(
            gatewayDiamond.getter().majorityPercentage() == DEFAULT_MAJORITY_PERCENTAGE,
            "unexpected majorityPercentage"
        );

        IpcEnvelope memory storableMsg = gatewayDiamond.getter().postbox(0);
        IpcEnvelope memory msg1;
        require(msg1.toHash() == storableMsg.toHash(), "unexpected hash");
    }

    function testGatewayDiamond_NewGatewayWithDefaultParams() public view {
        GatewayDiamond.ConstructorParams memory params = defaultGatewayParams();

        require(
            gatewayDiamond.getter().bottomUpCheckPeriod() == params.bottomUpCheckPeriod,
            "unexpected bottom-up period"
        );
        require(
            gatewayDiamond.getter().majorityPercentage() == params.majorityPercentage,
            "unexpected majority percentage"
        );
    }

    function testGatewayDiamond_LoupeFunction() public view {
        require(gatewayDiamond.diamondLouper().facets().length == 9, "unexpected length");
        require(
            gatewayDiamond.diamondLouper().supportsInterface(type(IERC165).interfaceId) == true,
            "IERC165 not supported"
        );
        require(
            gatewayDiamond.diamondLouper().supportsInterface(type(IDiamondCut).interfaceId) == true,
            "IDiamondCut not supported"
        );
        require(
            gatewayDiamond.diamondLouper().supportsInterface(type(IDiamondLoupe).interfaceId) == true,
            "IDiamondLoupe not supported"
        );
    }

    function testGatewayDiamond_DiamondCut() public {
        // add method getNum to gateway diamond and assert it can be correctly called
        // replace method getNum and assert it was correctly updated
        // delete method getNum and assert it no longer is callable
        // assert that diamondCut cannot be called by non-owner

        NumberContractFacetSeven ncFacetA = new NumberContractFacetSeven();
        NumberContractFacetEight ncFacetB = new NumberContractFacetEight();

        DiamondCutFacet gwDiamondCutter = DiamondCutFacet(address(gatewayDiamond));
        IDiamond.FacetCut[] memory gwDiamondCut = new IDiamond.FacetCut[](1);

        bytes4[] memory ncGetterSelectors = new bytes4[](1);
        ncGetterSelectors[0] = NumberContractFacetSeven.getNum.selector;

        gwDiamondCut[0] = (
            IDiamond.FacetCut({
                facetAddress: address(ncFacetA),
                action: IDiamond.FacetCutAction.Add,
                functionSelectors: ncGetterSelectors
            })
        );
        //test that other user cannot call diamondcut to add function
        vm.prank(0x1234567890123456789012345678901234567890);
        vm.expectRevert(NotOwner.selector);
        gwDiamondCutter.diamondCut(gwDiamondCut, address(0), new bytes(0));

        gwDiamondCutter.diamondCut(gwDiamondCut, address(0), new bytes(0));

        NumberContractFacetSeven gwNumberContract = NumberContractFacetSeven(address(gatewayDiamond));
        assert(gwNumberContract.getNum() == 7);

        ncGetterSelectors = new bytes4[](1);
        ncGetterSelectors[0] = NumberContractFacetEight.getNum.selector;

        gwDiamondCut[0] = (
            IDiamond.FacetCut({
                facetAddress: address(ncFacetB),
                action: IDiamond.FacetCutAction.Replace,
                functionSelectors: ncGetterSelectors
            })
        );

        //test that other user cannot call diamondcut to replace function
        vm.prank(0x1234567890123456789012345678901234567890);
        vm.expectRevert(NotOwner.selector);
        gwDiamondCutter.diamondCut(gwDiamondCut, address(0), new bytes(0));

        gwDiamondCutter.diamondCut(gwDiamondCut, address(0), new bytes(0));

        assert(gwNumberContract.getNum() == 8);

        //remove facet for getNum
        gwDiamondCut[0] = (
            IDiamond.FacetCut({
                facetAddress: 0x0000000000000000000000000000000000000000,
                action: IDiamond.FacetCutAction.Remove,
                functionSelectors: ncGetterSelectors
            })
        );

        //test that other user cannot call diamondcut to remove function
        vm.prank(0x1234567890123456789012345678901234567890);
        vm.expectRevert(NotOwner.selector);
        gwDiamondCutter.diamondCut(gwDiamondCut, address(0), new bytes(0));

        gwDiamondCutter.diamondCut(gwDiamondCut, address(0), new bytes(0));

        //assert that calling getNum fails
        vm.expectRevert(abi.encodePacked(FunctionNotFound.selector, ncGetterSelectors));
        gwNumberContract.getNum();
    }

    function testGatewayDiamond_Deployment_Works_Root(uint64 checkpointPeriod) public {
        vm.assume(checkpointPeriod >= DEFAULT_CHECKPOINT_PERIOD);

        GatewayDiamond.ConstructorParams memory constructorParams = GatewayDiamond.ConstructorParams({
            networkName: SubnetID({root: ROOTNET_CHAINID, route: new address[](0)}),
            bottomUpCheckPeriod: checkpointPeriod,
            majorityPercentage: DEFAULT_MAJORITY_PERCENTAGE,
            genesisValidators: new Validator[](0),
            activeValidatorsLimit: 100,
            commitSha: DEFAULT_COMMIT_SHA
        });

        GatewayDiamond dep = createGatewayDiamond(constructorParams);
        GatewayGetterFacet depGetter = dep.getter();

        SubnetID memory networkName = depGetter.getNetworkName();

        require(depGetter.getCommitSha() == bytes32(DEFAULT_COMMIT_SHA), "unexpected commit sha");
        require(networkName.isRoot(), "unexpected networkName");
        require(depGetter.bottomUpCheckPeriod() == checkpointPeriod, "gw.bottomUpCheckPeriod() == checkpointPeriod");
        require(
            depGetter.majorityPercentage() == DEFAULT_MAJORITY_PERCENTAGE,
            "gw.majorityPercentage() == DEFAULT_MAJORITY_PERCENTAGE"
        );
    }

    function testGatewayDiamond_Deployment_Works_NotRoot(uint64 checkpointPeriod) public {
        vm.assume(checkpointPeriod >= DEFAULT_CHECKPOINT_PERIOD);

        address[] memory path = new address[](2);
        path[0] = address(0);
        path[1] = address(1);

        GatewayGetterFacet depGetter = new GatewayGetterFacet();
        GatewayManagerFacet depManager = new GatewayManagerFacet();

        GatewayDiamond.ConstructorParams memory constructorParams = GatewayDiamond.ConstructorParams({
            networkName: SubnetID({root: ROOTNET_CHAINID, route: path}),
            bottomUpCheckPeriod: checkpointPeriod,
            majorityPercentage: 100,
            genesisValidators: new Validator[](0),
            activeValidatorsLimit: 100,
            commitSha: DEFAULT_COMMIT_SHA
        });

        IDiamond.FacetCut[] memory diamondCut = new IDiamond.FacetCut[](2);

        diamondCut[0] = (
            IDiamond.FacetCut({
                facetAddress: address(depManager),
                action: IDiamond.FacetCutAction.Add,
                functionSelectors: gwManagerSelectors
            })
        );

        diamondCut[1] = (
            IDiamond.FacetCut({
                facetAddress: address(depGetter),
                action: IDiamond.FacetCutAction.Add,
                functionSelectors: gwGetterSelectors
            })
        );

        GatewayDiamond dep = new GatewayDiamond(diamondCut, constructorParams);
        depGetter = dep.getter();
        depManager = dep.manager();

        SubnetID memory networkName = depGetter.getNetworkName();

        require(networkName.isRoot() == false, "unexpected networkName");
        require(depGetter.bottomUpCheckPeriod() == checkpointPeriod, "unexpected bottomUpCheckPeriod");
        require(depGetter.majorityPercentage() == 100, "unexpected majorityPercentage");
    }

    function testGatewayDiamond_Register_Works_SingleSubnet(uint256 subnetCollateral) public {
        vm.assume(subnetCollateral < type(uint64).max);
        address subnetAddress = address(new SubnetWithNativeTokenMock());
        vm.prank(subnetAddress);
        vm.deal(subnetAddress, subnetCollateral);

        registerSubnet(subnetCollateral, subnetAddress);
        require(gatewayDiamond.getter().totalSubnets() == 1, "unexpected totalSubnets");
        Subnet[] memory subnets = gatewayDiamond.getter().listSubnets();
        require(subnets.length == 1, "unexpected subnets length");

        SubnetID memory subnetId = gatewayDiamond.getter().getNetworkName().createSubnetId(subnetAddress);

        (bool ok, Subnet memory targetSubnet) = gatewayDiamond.getter().getSubnet(subnetId);

        require(ok, "subnet not found");

        (SubnetID memory id, uint256 stake, , , ) = getSubnet(subnetAddress);

        require(targetSubnet.stake == stake, "unexpected stake");
        require(targetSubnet.stake == subnetCollateral, "unexpected collateral");
        require(id.equals(subnetId), "unexpected id");
    }

    function testGatewayDiamond_Register_Works_MultipleSubnets(uint8 numberOfSubnets) public {
        vm.assume(numberOfSubnets > 0);

        for (uint256 i = 1; i <= numberOfSubnets; i++) {
            address subnetAddress = address(new SubnetWithNativeTokenMock());
            vm.prank(subnetAddress);
            vm.deal(subnetAddress, DEFAULT_COLLATERAL_AMOUNT);

            registerSubnet(DEFAULT_COLLATERAL_AMOUNT, subnetAddress);
        }

        require(gatewayDiamond.getter().totalSubnets() == numberOfSubnets, "unexpected total subnets");
        Subnet[] memory subnets = gatewayDiamond.getter().listSubnets();
        require(subnets.length == numberOfSubnets, "unexpected length");
    }

    function testGatewayDiamond_Register_Fail_SubnetAlreadyExists() public {
        registerSubnet(DEFAULT_COLLATERAL_AMOUNT, address(this));

        vm.expectRevert(AlreadyRegisteredSubnet.selector);

        gatewayDiamond.manager().register{value: DEFAULT_COLLATERAL_AMOUNT}(0, DEFAULT_COLLATERAL_AMOUNT);
    }

    function testGatewayDiamond_AddStake_Works_SingleStaking(uint256 stakeAmount, uint256 registerAmount) public {
        address subnetAddress = address(new SubnetWithNativeTokenMock());
        vm.assume(registerAmount < type(uint64).max);
        vm.assume(stakeAmount > 0 && stakeAmount < type(uint256).max - registerAmount);

        uint256 totalAmount = stakeAmount + registerAmount;

        vm.startPrank(subnetAddress);
        vm.deal(subnetAddress, totalAmount);

        registerSubnet(registerAmount, subnetAddress);
        addStake(stakeAmount, subnetAddress);

        (, uint256 totalStaked, , , ) = getSubnet(subnetAddress);

        require(totalStaked == totalAmount, "unexpected staked amount");
    }

    function testGatewayDiamond_AddStake_Works_Reactivate() public {
        address subnetAddress = address(new SubnetWithNativeTokenMock());
        uint256 registerAmount = DEFAULT_COLLATERAL_AMOUNT;
        uint256 stakeAmount = DEFAULT_COLLATERAL_AMOUNT;

        vm.startPrank(subnetAddress);
        vm.deal(subnetAddress, registerAmount);

        registerSubnet(registerAmount, subnetAddress);
        gatewayDiamond.manager().releaseStake(registerAmount);

        vm.deal(subnetAddress, stakeAmount);
        addStake(stakeAmount, subnetAddress);

        (, uint256 staked, , , ) = getSubnet(subnetAddress);

        require(staked == stakeAmount, "unexpected amount");
    }

    function testGatewayDiamond_AddStake_Works_NotEnoughFundsToReactivate() public {
        address subnetAddress = address(new SubnetWithNativeTokenMock());
        uint256 registerAmount = DEFAULT_COLLATERAL_AMOUNT;
        uint256 stakeAmount = DEFAULT_COLLATERAL_AMOUNT - 1;

        vm.startPrank(subnetAddress);
        vm.deal(subnetAddress, registerAmount);

        registerSubnet(registerAmount, subnetAddress);
        gatewayDiamond.manager().releaseStake(registerAmount);

        vm.deal(subnetAddress, stakeAmount);
        addStake(stakeAmount, subnetAddress);

        (, uint256 staked, , , ) = getSubnet(subnetAddress);

        require(staked == stakeAmount, "unexpected amount");
    }

    function testGatewayDiamond_AddStake_Works_MultipleStakings(uint8 numberOfStakes) public {
        vm.assume(numberOfStakes > 0);

        address subnetAddress = address(new SubnetWithNativeTokenMock());
        uint256 singleStakeAmount = 1 ether;
        uint256 registerAmount = DEFAULT_COLLATERAL_AMOUNT;
        uint256 expectedStakedAmount = registerAmount;

        vm.startPrank(subnetAddress);
        vm.deal(subnetAddress, registerAmount + singleStakeAmount * numberOfStakes);

        registerSubnet(registerAmount, subnetAddress);

        for (uint256 i = 0; i < numberOfStakes; i++) {
            addStake(singleStakeAmount, subnetAddress);

            expectedStakedAmount += singleStakeAmount;
        }

        (, uint256 totalStake, , , ) = getSubnet(subnetAddress);

        require(totalStake == expectedStakedAmount, "unexpected stake");
    }

    function testGatewayDiamond_AddStake_Fail_ZeroAmount() public {
        registerSubnet(DEFAULT_COLLATERAL_AMOUNT, address(this));

        vm.expectRevert(NotEnoughFunds.selector);

        gatewayDiamond.manager().addStake{value: 0}(0);
    }

    function testGatewayDiamond_AddStake_Fail_SubnetNotExists() public {
        vm.expectRevert(NotRegisteredSubnet.selector);

        gatewayDiamond.manager().addStake{value: 1}(1);
    }

    function testGatewayDiamond_ReleaseStake_Works_FullAmount(uint256 stakeAmount) public {
        address subnetAddress = CHILD_NETWORK_ADDRESS;
        uint256 registerAmount = DEFAULT_COLLATERAL_AMOUNT;

        vm.assume(stakeAmount > 0 && stakeAmount < type(uint256).max - registerAmount);

        uint256 fullAmount = stakeAmount + registerAmount;

        vm.startPrank(subnetAddress);
        vm.deal(subnetAddress, fullAmount);

        registerSubnet(registerAmount, subnetAddress);
        addStake(stakeAmount, subnetAddress);

        gatewayDiamond.manager().releaseStake(fullAmount);

        (, uint256 stake, , , ) = getSubnet(subnetAddress);

        require(stake == 0, "unexpected stake");
        require(subnetAddress.balance == fullAmount, "unexpected balance");
    }

    function testGatewayDiamond_ReleaseStake_Works_SubnetInactive() public {
        address subnetAddress = address(new SubnetWithNativeTokenMock());
        vm.startPrank(subnetAddress);
        vm.deal(subnetAddress, DEFAULT_COLLATERAL_AMOUNT);
        registerSubnet(DEFAULT_COLLATERAL_AMOUNT, subnetAddress);

        gatewayDiamond.manager().releaseStake(DEFAULT_COLLATERAL_AMOUNT / 2);

        (, uint256 stake, , , ) = getSubnet(subnetAddress);
        require(stake == DEFAULT_COLLATERAL_AMOUNT / 2, "unexpected stake");
    }

    function testGatewayDiamond_ReleaseStake_Works_PartialAmount(uint256 partialAmount) public {
        address subnetAddress = CHILD_NETWORK_ADDRESS;
        uint256 registerAmount = DEFAULT_COLLATERAL_AMOUNT;

        vm.assume(partialAmount > registerAmount && partialAmount < type(uint256).max - registerAmount);

        uint256 totalAmount = partialAmount + registerAmount;

        vm.startPrank(subnetAddress);
        vm.deal(subnetAddress, totalAmount);

        registerSubnet(registerAmount, subnetAddress);
        addStake(partialAmount, subnetAddress);

        gatewayDiamond.manager().releaseStake(partialAmount);

        (, uint256 stake, , , ) = getSubnet(subnetAddress);

        require(stake == registerAmount, "unexpected stake");
        require(subnetAddress.balance == partialAmount, "unexpected balance");
    }

    function testGatewayDiamond_ReleaseStake_Fail_ZeroAmount() public {
        registerSubnet(DEFAULT_COLLATERAL_AMOUNT, address(this));

        vm.expectRevert(CannotReleaseZero.selector);

        gatewayDiamond.manager().releaseStake(0);
    }

    function testGatewayDiamond_ReleaseStake_Fail_InsufficientSubnetBalance(
        uint256 releaseAmount,
        uint256 subnetBalance
    ) public {
        vm.assume(subnetBalance > DEFAULT_COLLATERAL_AMOUNT);
        vm.assume(releaseAmount > subnetBalance && releaseAmount < type(uint256).max - subnetBalance);

        address subnetAddress = address(new SubnetWithNativeTokenMock());
        vm.startPrank(subnetAddress);
        vm.deal(subnetAddress, releaseAmount);

        registerSubnet(subnetBalance, subnetAddress);

        vm.expectRevert(NotEnoughFundsToRelease.selector);

        gatewayDiamond.manager().releaseStake(releaseAmount);
    }

    function testGatewayDiamond_ReleaseStake_Fail_NotRegisteredSubnet() public {
        vm.expectRevert(NotRegisteredSubnet.selector);

        gatewayDiamond.manager().releaseStake(1);
    }

    function testGatewayDiamond_ReleaseStake_Works_TransitionToInactive() public {
        address subnetAddress = address(new SubnetWithNativeTokenMock());

        vm.startPrank(subnetAddress);
        vm.deal(subnetAddress, DEFAULT_COLLATERAL_AMOUNT);

        registerSubnet(DEFAULT_COLLATERAL_AMOUNT, subnetAddress);

        gatewayDiamond.manager().releaseStake(10);

        (, uint256 stake, , , ) = getSubnet(subnetAddress);

        require(stake == DEFAULT_COLLATERAL_AMOUNT - 10, "unexpected stake");
    }

    function testGatewayDiamond_Kill_Works() public {
        address subnetAddress = CHILD_NETWORK_ADDRESS;

        vm.startPrank(subnetAddress);
        vm.deal(subnetAddress, DEFAULT_COLLATERAL_AMOUNT);

        registerSubnet(DEFAULT_COLLATERAL_AMOUNT, subnetAddress);

        require(subnetAddress.balance == 0, "unexpected balance");

        gatewayDiamond.manager().kill();

        (SubnetID memory id, uint256 stake, uint256 nonce, , uint256 circSupply) = getSubnet(subnetAddress);

        require(id.toHash() == SubnetID(0, new address[](0)).toHash(), "unexpected ID hash");
        require(stake == 0, "unexpected stake");
        require(nonce == 0, "unexpected nonce");
        require(circSupply == 0, "unexpected circSupply");
        require(gatewayDiamond.getter().totalSubnets() == 0, "unexpected total subnets");
        require(subnetAddress.balance == DEFAULT_COLLATERAL_AMOUNT, "unexpected balance");
        require(gatewayDiamond.getter().listSubnets().length == 0, "unexpected number of subnets");
        require(gatewayDiamond.getter().getSubnetKeys().length == 0, "unexpected number of subnet keys");
    }

    function testGatewayDiamond_Kill_Fail_SubnetNotExists() public {
        vm.expectRevert(NotRegisteredSubnet.selector);

        gatewayDiamond.manager().kill();
    }

    function testGatewayDiamond_SendCrossMessage_Fails_NoFunds() public {
        address caller = address(new MockIpcContract());
        vm.startPrank(caller);
        vm.deal(caller, DEFAULT_COLLATERAL_AMOUNT + DEFAULT_CROSS_MSG_FEE + 2);
        registerSubnet(DEFAULT_COLLATERAL_AMOUNT, caller);

        SubnetID memory destinationSubnet = gatewayDiamond.getter().getNetworkName().createSubnetId(caller);

        vm.expectRevert(abi.encodeWithSelector(InvalidXnetMessage.selector, InvalidXnetMessageReason.Value));
        gatewayDiamond.messenger().sendContractXnetMessage{value: DEFAULT_CROSS_MSG_FEE}(
            TestUtils.newXnetCallMsg(
                IPCAddress({
                    subnetId: SubnetID({root: ROOTNET_CHAINID, route: new address[](0)}),
                    rawAddress: FvmAddressHelper.from(caller)
                }),
                IPCAddress({subnetId: destinationSubnet, rawAddress: FvmAddressHelper.from(caller)}),
                1,
                0
            )
        );
    }

    function testGatewayDiamond_SendCrossMessage_Fails_Fuzz(uint256 fee) public {
        vm.assume(fee < DEFAULT_CROSS_MSG_FEE);

        address caller = CHILD_NETWORK_ADDRESS;
        vm.deal(caller, DEFAULT_COLLATERAL_AMOUNT + DEFAULT_CROSS_MSG_FEE + 2);
        vm.prank(caller);
        registerSubnet(DEFAULT_COLLATERAL_AMOUNT, caller);

        vm.expectRevert();
        gatewayDiamond.messenger().sendContractXnetMessage{value: fee - 1}(
            TestUtils.newXnetCallMsg(
                IPCAddress({
                    subnetId: SubnetID({root: ROOTNET_CHAINID, route: new address[](0)}),
                    rawAddress: FvmAddressHelper.from(caller)
                }),
                IPCAddress({
                    subnetId: SubnetID({root: 0, route: new address[](0)}),
                    rawAddress: FvmAddressHelper.from(caller)
                }),
                1,
                0
            )
        );
    }

    function testGatewayDiamond_Single_Funding() public {
        (address validatorAddress, , bytes memory publicKey) = TestUtils.newValidator(100);

        join(validatorAddress, publicKey);

        address funderAddress = address(101);
        uint256 fundAmount = 1 ether;

        vm.deal(funderAddress, fundAmount + 1);

        vm.prank(funderAddress);
        fund(funderAddress, fundAmount);
    }

    function testGatewayDiamond_Fund_Kill_Fail_CircSupplyMoreThanZero() public {
        (address validatorAddress, bytes memory publicKey) = TestUtils.deriveValidatorAddress(100);

        join(validatorAddress, publicKey);

        address funderAddress = address(101);
        uint256 fundAmount = 1 ether;

        vm.deal(funderAddress, fundAmount + 1);

        vm.startPrank(funderAddress);
        fund(funderAddress, fundAmount);
        vm.stopPrank();

        vm.startPrank(address(saDiamond));
        vm.expectRevert(NotEmptySubnetCircSupply.selector);
        gatewayDiamond.manager().kill();
    }

    function testGatewayDiamond_Fund_Revert_OnZeroValue() public {
        (address validatorAddress, bytes memory publicKey) = TestUtils.deriveValidatorAddress(100);
        join(validatorAddress, publicKey);

        address funderAddress = address(101);

        (SubnetID memory subnetId, , , , ) = getSubnet(address(saDiamond));

        vm.expectRevert(abi.encodeWithSelector(InvalidXnetMessage.selector, InvalidXnetMessageReason.Value));
        gatewayDiamond.manager().fund{value: 0}(subnetId, FvmAddressHelper.from(funderAddress));
    }

    function testGatewayDiamond_Fund_Works_MultipleFundings(uint8 numberOfFunds) public {
        vm.assume(numberOfFunds > 10);
        vm.assume(numberOfFunds < 50);

        uint256 fundAmount = 1 ether;

        address funderAddress = address(101);

        (address validatorAddress, bytes memory publicKey) = TestUtils.deriveValidatorAddress(100);
        join(validatorAddress, publicKey);

        vm.startPrank(funderAddress);
        for (uint256 i = 0; i < numberOfFunds; i++) {
            vm.deal(funderAddress, fundAmount + 1);
            fund(funderAddress, fundAmount);
        }
    }

    function testGatewayDiamond_Fund_Fuzz_InsufficientAmount(uint256 amount) public {
        vm.assume(amount > 0);
        vm.assume(amount < DEFAULT_COLLATERAL_AMOUNT);

        address funderAddress = address(101);

        (address validatorAddress, bytes memory publicKey) = TestUtils.deriveValidatorAddress(100);
        join(validatorAddress, publicKey);

        vm.deal(funderAddress, amount);

        (SubnetID memory subnetId, , , , ) = getSubnet(address(saDiamond));
        vm.prank(funderAddress);
        gatewayDiamond.manager().fund{value: amount}(subnetId, FvmAddressHelper.from(msg.sender));
    }

    function testGatewayDiamond_Fund_Fails_NotRegistered() public {
        address funderAddress = address(101);
        uint256 fundAmount = 1 ether;

        (address validatorAddress, bytes memory publicKey) = TestUtils.deriveValidatorAddress(100);
        join(validatorAddress, publicKey);

        address[] memory wrongSubnetPath = new address[](2);
        wrongSubnetPath[0] = vm.addr(102);
        wrongSubnetPath[0] = vm.addr(103);

        address[] memory wrongPath = new address[](3);
        wrongPath[0] = address(1);
        wrongPath[1] = address(2);

        vm.deal(funderAddress, fundAmount + 1);

        vm.startPrank(funderAddress);

        SubnetID memory wrongSubnetId = SubnetID({root: ROOTNET_CHAINID, route: wrongSubnetPath});

        vm.expectRevert(NotRegisteredSubnet.selector);
        gatewayDiamond.manager().fund{value: fundAmount}(wrongSubnetId, FvmAddressHelper.from(msg.sender));

        vm.expectRevert(NotRegisteredSubnet.selector);
        gatewayDiamond.manager().fund{value: fundAmount}(
            SubnetID(ROOTNET_CHAINID, wrongPath),
            FvmAddressHelper.from(msg.sender)
        );
    }

    function testGatewayDiamond_Fund_Works_BLSAccountSingleFunding() public {
        (address validatorAddress, bytes memory publicKey) = TestUtils.deriveValidatorAddress(100);
        join(validatorAddress, publicKey);

        uint256 fundAmount = 1 ether;
        vm.deal(BLS_ACCOUNT_ADDREESS, fundAmount + 1);
        vm.startPrank(BLS_ACCOUNT_ADDREESS);

        fund(BLS_ACCOUNT_ADDREESS, fundAmount);
    }

    function testGatewayDiamond_Fund_Works_ReactivatedSubnet() public {
        (address validatorAddress, uint256 privKey, bytes memory publicKey) = TestUtils.newValidator(100);
        assert(validatorAddress == vm.addr(privKey));

        join(validatorAddress, publicKey);

        vm.prank(validatorAddress);
        saDiamond.manager().leave();

        join(validatorAddress, publicKey);

        address funderAddress = address(101);
        uint256 fundAmount = 1 ether;

        vm.deal(funderAddress, fundAmount + 1);
        fund(funderAddress, fundAmount);
    }

    function testGatewayDiamond_Release_Fails_InsufficientAmount() public {
        address[] memory path = new address[](2);
        path[0] = address(1);
        path[1] = address(2);

        GatewayDiamond.ConstructorParams memory constructorParams = GatewayDiamond.ConstructorParams({
            networkName: SubnetID({root: ROOTNET_CHAINID, route: path}),
            bottomUpCheckPeriod: DEFAULT_CHECKPOINT_PERIOD,
            majorityPercentage: DEFAULT_MAJORITY_PERCENTAGE,
            genesisValidators: new Validator[](0),
            activeValidatorsLimit: 100,
            commitSha: DEFAULT_COMMIT_SHA
        });
        gatewayDiamond = createGatewayDiamond(constructorParams);

        address callerAddress = address(100);

        vm.startPrank(callerAddress);
        vm.deal(callerAddress, 1 ether);
        vm.expectRevert(abi.encodeWithSelector(InvalidXnetMessage.selector, InvalidXnetMessageReason.Value));

        gatewayDiamond.manager().release{value: 0 ether}(FvmAddressHelper.from(msg.sender));
    }

    function testGatewayDiamond_Release_Works_BLSAccount(uint256 releaseAmount, uint256 crossMsgFee) public {
        vm.assume(crossMsgFee >= DEFAULT_CROSS_MSG_FEE);
        vm.assume(releaseAmount < type(uint256).max);
        vm.assume(crossMsgFee > 0 && crossMsgFee < releaseAmount);

        address[] memory path = new address[](2);
        path[0] = makeAddr("root");
        path[1] = makeAddr("subnet_one");

        GatewayDiamond.ConstructorParams memory constructorParams = GatewayDiamond.ConstructorParams({
            networkName: SubnetID({root: ROOTNET_CHAINID, route: path}),
            bottomUpCheckPeriod: DEFAULT_CHECKPOINT_PERIOD,
            majorityPercentage: DEFAULT_MAJORITY_PERCENTAGE,
            genesisValidators: new Validator[](0),
            activeValidatorsLimit: 100,
            commitSha: DEFAULT_COMMIT_SHA
        });

        gatewayDiamond = createGatewayDiamond(constructorParams);

        vm.roll(0);
        vm.warp(0);
        vm.startPrank(BLS_ACCOUNT_ADDREESS);
        vm.deal(BLS_ACCOUNT_ADDREESS, releaseAmount + 1);
        release(releaseAmount);
    }

    function testGatewayDiamond_Release_Works_EmptyCrossMsgMeta(uint256 releaseAmount, uint256 crossMsgFee) public {
        vm.assume(crossMsgFee >= DEFAULT_CROSS_MSG_FEE);
        vm.assume(releaseAmount < type(uint256).max);
        vm.assume(crossMsgFee > 0 && crossMsgFee < releaseAmount);

        address[] memory path = new address[](2);
        path[0] = makeAddr("root");
        path[1] = makeAddr("subnet_one");

        GatewayDiamond.ConstructorParams memory constructorParams = GatewayDiamond.ConstructorParams({
            networkName: SubnetID({root: ROOTNET_CHAINID, route: path}),
            bottomUpCheckPeriod: DEFAULT_CHECKPOINT_PERIOD,
            majorityPercentage: DEFAULT_MAJORITY_PERCENTAGE,
            genesisValidators: new Validator[](0),
            activeValidatorsLimit: 100,
            commitSha: DEFAULT_COMMIT_SHA
        });

        gatewayDiamond = createGatewayDiamond(constructorParams);
        address callerAddress = address(100);

        vm.roll(0);
        vm.warp(0);
        vm.startPrank(callerAddress);
        vm.deal(callerAddress, releaseAmount + 1);
        release(releaseAmount);
    }

    function testGatewayDiamond_Release_Works_NonEmptyCrossMsgMeta(uint256 releaseAmount, uint256 crossMsgFee) public {
        vm.assume(crossMsgFee >= DEFAULT_CROSS_MSG_FEE);
        vm.assume(releaseAmount < type(uint256).max / 2);
        vm.assume(crossMsgFee > 0 && crossMsgFee < releaseAmount);

        address[] memory path = new address[](2);
        path[0] = makeAddr("root");
        path[1] = makeAddr("subnet_one");

        GatewayDiamond.ConstructorParams memory constructorParams = GatewayDiamond.ConstructorParams({
            networkName: SubnetID({root: ROOTNET_CHAINID, route: path}),
            bottomUpCheckPeriod: DEFAULT_CHECKPOINT_PERIOD,
            majorityPercentage: DEFAULT_MAJORITY_PERCENTAGE,
            genesisValidators: new Validator[](0),
            activeValidatorsLimit: 100,
            commitSha: DEFAULT_COMMIT_SHA
        });

        gatewayDiamond = createGatewayDiamond(constructorParams);

        address callerAddress = address(100);

        vm.roll(0);
        vm.warp(0);
        vm.startPrank(callerAddress);
        vm.deal(callerAddress, 2 * releaseAmount + 1);

        release(releaseAmount);
        release(releaseAmount);
    }

    function testGatewayDiamond_SendCrossMessage_Fails_NoDestination() public {
        address caller = address(new MockIpcContract());
        vm.startPrank(caller);
        vm.deal(caller, DEFAULT_COLLATERAL_AMOUNT + DEFAULT_CROSS_MSG_FEE + 2);
        registerSubnet(DEFAULT_COLLATERAL_AMOUNT, caller);

        vm.expectRevert(abi.encodeWithSelector(InvalidXnetMessage.selector, InvalidXnetMessageReason.DstSubnet));
        gatewayDiamond.messenger().sendContractXnetMessage{value: 1}(
            TestUtils.newXnetCallMsg(
                IPCAddress({
                    subnetId: SubnetID({root: ROOTNET_CHAINID, route: new address[](0)}),
                    rawAddress: FvmAddressHelper.from(caller)
                }),
                IPCAddress({
                    subnetId: SubnetID({root: 0, route: new address[](0)}),
                    rawAddress: FvmAddressHelper.from(caller)
                }),
                1,
                0
            )
        );
    }

    function testGatewayDiamond_SendCrossMessage_Fails_NoCurrentNetwork() public {
        address caller = address(new MockIpcContract());
        vm.startPrank(caller);
        vm.deal(caller, DEFAULT_COLLATERAL_AMOUNT + DEFAULT_CROSS_MSG_FEE + 2);
        registerSubnet(DEFAULT_COLLATERAL_AMOUNT, caller);
        SubnetID memory destinationSubnet = gatewayDiamond.getter().getNetworkName();

        vm.expectRevert(CannotSendCrossMsgToItself.selector);
        gatewayDiamond.messenger().sendContractXnetMessage{value: 1}(
            TestUtils.newXnetCallMsg(
                IPCAddress({
                    subnetId: SubnetID({root: ROOTNET_CHAINID, route: new address[](0)}),
                    rawAddress: FvmAddressHelper.from(caller)
                }),
                IPCAddress({subnetId: destinationSubnet, rawAddress: FvmAddressHelper.from(caller)}),
                1,
                0
            )
        );
    }

    function testGatewayDiamond_SendCrossMessage_Fails_Failes_InvalidCrossMsgValue() public {
        address caller = address(new MockIpcContract());
        vm.startPrank(caller);
        vm.deal(caller, DEFAULT_COLLATERAL_AMOUNT + DEFAULT_CROSS_MSG_FEE + 2);
        registerSubnet(DEFAULT_COLLATERAL_AMOUNT, caller);
        SubnetID memory destinationSubnet = gatewayDiamond.getter().getNetworkName().createSubnetId(caller);

        vm.expectRevert(abi.encodeWithSelector(InvalidXnetMessage.selector, InvalidXnetMessageReason.Value));
        gatewayDiamond.messenger().sendContractXnetMessage{value: DEFAULT_CROSS_MSG_FEE}(
            TestUtils.newXnetCallMsg(
                IPCAddress({
                    subnetId: SubnetID({root: ROOTNET_CHAINID, route: new address[](0)}),
                    rawAddress: FvmAddressHelper.from(caller)
                }),
                IPCAddress({subnetId: destinationSubnet, rawAddress: FvmAddressHelper.from(caller)}),
                5,
                0
            )
        );
    }

    // TODO: this is no longer possible because EOA cannot be subnet
    // function testGatewayDiamond_SendCrossMessage_Fails_EoACaller() public {
    //     address caller = vm.addr(100);
    //     vm.startPrank(caller);
    //     vm.deal(caller, DEFAULT_COLLATERAL_AMOUNT + DEFAULT_CROSS_MSG_FEE + 2);

    //     registerSubnet(DEFAULT_COLLATERAL_AMOUNT, caller);

    //     SubnetID memory destinationSubnet = SubnetID(0, new address[](0));
    //     vm.expectRevert(abi.encodeWithSelector(InvalidXnetMessage.selector, InvalidXnetMessageReason.Sender));

    //     gatewayDiamond.messenger().sendContractXnetMessage{value: DEFAULT_CROSS_MSG_FEE}(
    //         TestUtils.newXnetCallMsg(
    //             IPCAddress({
    //                 subnetId: SubnetID({root: ROOTNET_CHAINID, route: new address[](0)}),
    //                 rawAddress: FvmAddressHelper.from(caller)
    //             }),
    //             IPCAddress({subnetId: destinationSubnet, rawAddress: FvmAddressHelper.from(caller)}),
    //             1,
    //             0
    //         )
    //     );
    // }

    function testGatewayDiamond_SendCrossMessage_Fails_EmptyNetwork() public {
        // Caller of general-purpose messages must be a contract, not a EoA
        address caller = address(new MockIpcContract());
        vm.startPrank(caller);
        vm.deal(caller, DEFAULT_COLLATERAL_AMOUNT + DEFAULT_CROSS_MSG_FEE + 2);

        registerSubnet(DEFAULT_COLLATERAL_AMOUNT, caller);

        SubnetID memory destinationSubnet = SubnetID(0, new address[](0));

        vm.expectRevert(abi.encodeWithSelector(InvalidXnetMessage.selector, InvalidXnetMessageReason.DstSubnet));

        gatewayDiamond.messenger().sendContractXnetMessage{value: 1}(
            TestUtils.newXnetCallMsg(
                IPCAddress({
                    subnetId: SubnetID({root: ROOTNET_CHAINID, route: new address[](0)}),
                    rawAddress: FvmAddressHelper.from(caller)
                }),
                IPCAddress({subnetId: destinationSubnet, rawAddress: FvmAddressHelper.from(caller)}),
                1,
                0
            )
        );
    }

    function testGatewayDiamond_CommitParentFinality_Fails_NotSystemActor() public {
        address caller = vm.addr(100);

        FvmAddress[] memory validators = new FvmAddress[](1);
        validators[0] = FvmAddressHelper.from(caller);
        uint256[] memory weights = new uint256[](1);
        weights[0] = 100;

        vm.prank(caller);
        vm.expectRevert(NotSystemActor.selector);

        ParentFinality memory finality = ParentFinality({height: block.number, blockHash: bytes32(0)});

        gatewayDiamond.topDownFinalizer().commitParentFinality(finality);
    }

    function testGatewayDiamond_applyFinality_works() public {
        // changes included for two validators joining
        address val1 = vm.addr(100);
        address val2 = vm.addr(101);
        uint256 amount = 10000;
        StakingChangeRequest[] memory changes = new StakingChangeRequest[](2);

        changes[0] = StakingChangeRequest({
            configurationNumber: 1,
            change: StakingChange({validator: val1, op: StakingOperation.Deposit, payload: abi.encode(amount)})
        });
        changes[1] = StakingChangeRequest({
            configurationNumber: 2,
            change: StakingChange({validator: val2, op: StakingOperation.Deposit, payload: abi.encode(amount)})
        });

        vm.startPrank(FilAddress.SYSTEM_ACTOR);

        gatewayDiamond.topDownFinalizer().storeValidatorChanges(changes);
        uint64 configNumber = gatewayDiamond.topDownFinalizer().applyFinalityChanges();
        require(configNumber == 2, "wrong config number after applying finality");
        require(
            gatewayDiamond.getter().getCurrentMembership().validators.length == 2,
            "current membership should be 2"
        );
        require(gatewayDiamond.getter().getCurrentConfigurationNumber() == 2, "unexpected config number");
        require(gatewayDiamond.getter().getLastConfigurationNumber() == 0, "unexpected last config number");

        vm.stopPrank();

        // new change with a validator leaving
        changes = new StakingChangeRequest[](1);

        changes[0] = StakingChangeRequest({
            configurationNumber: 3,
            change: StakingChange({validator: val1, op: StakingOperation.Withdraw, payload: abi.encode(amount)})
        });

        vm.startPrank(FilAddress.SYSTEM_ACTOR);

        gatewayDiamond.topDownFinalizer().storeValidatorChanges(changes);
        configNumber = gatewayDiamond.topDownFinalizer().applyFinalityChanges();
        require(configNumber == 3, "wrong config number after applying finality");
        require(
            gatewayDiamond.getter().getLastConfigurationNumber() == 2,
            "apply result: unexpected last config number"
        );
        require(gatewayDiamond.getter().getCurrentConfigurationNumber() == 3, "apply result: unexpected config number");
        require(
            gatewayDiamond.getter().getCurrentMembership().validators.length == 1,
            "current membership should be 1"
        );
        require(gatewayDiamond.getter().getLastMembership().validators.length == 2, "last membership should be 2");

        // no changes
        configNumber = gatewayDiamond.topDownFinalizer().applyFinalityChanges();
        require(configNumber == 0, "wrong config number after applying finality");
        require(gatewayDiamond.getter().getLastConfigurationNumber() == 2, "no changes: unexpected last config number");
        require(gatewayDiamond.getter().getCurrentConfigurationNumber() == 3, "no changes: unexpected config number");
        require(
            gatewayDiamond.getter().getCurrentMembership().validators.length == 1,
            "current membership should be 1"
        );
        require(gatewayDiamond.getter().getLastMembership().validators.length == 2, "last membership should be 2");

        vm.stopPrank();
    }

    function testGatewayDiamond_CommitParentFinality_Works_WithQuery() public {
        FvmAddress[] memory validators = new FvmAddress[](2);
        validators[0] = FvmAddressHelper.from(vm.addr(100));
        validators[1] = FvmAddressHelper.from(vm.addr(101));
        uint256[] memory weights = new uint256[](2);
        weights[0] = 100;
        weights[1] = 150;

        vm.startPrank(FilAddress.SYSTEM_ACTOR);
        // increase the block number so that current block number is
        // not the same as init committed parent finality height
        vm.roll(10);

        ParentFinality memory finality = ParentFinality({height: block.number, blockHash: bytes32(0)});

        gatewayDiamond.topDownFinalizer().commitParentFinality(finality);
        ParentFinality memory committedFinality = gatewayDiamond.getter().getParentFinality(block.number);

        require(committedFinality.height == finality.height, "heights are not equal");
        require(committedFinality.blockHash == finality.blockHash, "blockHash is not equal");
        require(gatewayDiamond.getter().getLatestParentFinality().height == block.number, "finality height not equal");

        vm.stopPrank();
    }

    function testGatewayDiamond_createBottomUpCheckpoint() public {
        (, address[] memory addrs, uint256[] memory weights) = TestUtils.getFourValidators(vm);

        (bytes32 membershipRoot, ) = MerkleTreeHelper.createMerkleProofsForValidators(addrs, weights);

        BottomUpCheckpoint memory old = BottomUpCheckpoint({
            subnetID: gatewayDiamond.getter().getNetworkName(),
            blockHeight: 0,
            blockHash: keccak256("block1"),
            nextConfigurationNumber: 1,
            msgs: new IpcEnvelope[](0),
<<<<<<< HEAD
            activities: ActivityCommitment({ summary: bytes32(0)})
=======
            activities: ActivitySummary({totalActiveValidators: 1, commitment: bytes32(0)})
>>>>>>> 4fb53b9f
        });

        BottomUpCheckpoint memory checkpoint = BottomUpCheckpoint({
            subnetID: gatewayDiamond.getter().getNetworkName(),
            blockHeight: gatewayDiamond.getter().bottomUpCheckPeriod(),
            blockHash: keccak256("block1"),
            nextConfigurationNumber: 1,
            msgs: new IpcEnvelope[](0),
<<<<<<< HEAD
            activities: ActivityCommitment({ summary: bytes32(0)})
=======
            activities: ActivitySummary({totalActiveValidators: 1, commitment: bytes32(0)})
>>>>>>> 4fb53b9f
        });

        // failed to create a checkpoint with zero membership weight
        vm.startPrank(FilAddress.SYSTEM_ACTOR);
        vm.expectRevert(ZeroMembershipWeight.selector);
        gatewayDiamond.checkpointer().createBottomUpCheckpoint(checkpoint, membershipRoot, 0);
        vm.stopPrank();

        // failed create a processed checkpoint
        vm.startPrank(FilAddress.SYSTEM_ACTOR);
        vm.expectRevert(QuorumAlreadyProcessed.selector);
        gatewayDiamond.checkpointer().createBottomUpCheckpoint(
            old,
            membershipRoot,
            weights[0] + weights[1] + weights[2]
        );
        vm.stopPrank();

        // create a checkpoint
        vm.startPrank(FilAddress.SYSTEM_ACTOR);
        gatewayDiamond.checkpointer().createBottomUpCheckpoint(
            checkpoint,
            membershipRoot,
            weights[0] + weights[1] + weights[2]
        );
        vm.stopPrank();

        BottomUpCheckpoint memory recv = gatewayDiamond.getter().bottomUpCheckpoint(
            gatewayDiamond.getter().bottomUpCheckPeriod()
        );
        require(recv.nextConfigurationNumber == 1, "nextConfigurationNumber incorrect");
        require(recv.blockHash == keccak256("block1"), "block hash incorrect");
        uint256 d = gatewayDiamond.getter().bottomUpCheckPeriod();

        // failed to create a checkpoint with the same height
        checkpoint = BottomUpCheckpoint({
            subnetID: gatewayDiamond.getter().getNetworkName(),
            blockHeight: d,
            blockHash: keccak256("block"),
            nextConfigurationNumber: 2,
            msgs: new IpcEnvelope[](0),
<<<<<<< HEAD
            activities: ActivityCommitment({ summary: bytes32(0)})
=======
            activities: ActivitySummary({totalActiveValidators: 1, commitment: bytes32(0)})
>>>>>>> 4fb53b9f
        });

        vm.startPrank(FilAddress.SYSTEM_ACTOR);
        vm.expectRevert(CheckpointAlreadyExists.selector);
        gatewayDiamond.checkpointer().createBottomUpCheckpoint(
            checkpoint,
            membershipRoot,
            weights[0] + weights[1] + weights[2]
        );
        vm.stopPrank();

        (bool ok, uint256 e, ) = gatewayDiamond.getter().getCurrentBottomUpCheckpoint();
        require(ok, "checkpoint not exist");
        require(e == d, "out height incorrect");
    }

    function testGatewayDiamond_commitBottomUpCheckpoint_InvalidCheckpointSource() public {
        BottomUpCheckpoint memory checkpoint = BottomUpCheckpoint({
            subnetID: gatewayDiamond.getter().getNetworkName(),
            blockHeight: gatewayDiamond.getter().bottomUpCheckPeriod(),
            blockHash: keccak256("block1"),
            nextConfigurationNumber: 1,
            msgs: new IpcEnvelope[](0),
<<<<<<< HEAD
            activities: ActivityCommitment({ summary: bytes32(0)})
=======
            activities: ActivitySummary({totalActiveValidators: 1, commitment: bytes32(0)})
>>>>>>> 4fb53b9f
        });

        vm.expectRevert(InvalidCheckpointSource.selector);
        gatewayDiamond.checkpointer().commitCheckpoint(checkpoint);
    }

    function testGatewayDiamond_commitBottomUpCheckpoint_Works_NoMessages() public {
        address caller = address(saDiamond);
        vm.startPrank(caller);
        vm.deal(caller, DEFAULT_COLLATERAL_AMOUNT + DEFAULT_CROSS_MSG_FEE);
        registerSubnet(DEFAULT_COLLATERAL_AMOUNT, caller);
        vm.stopPrank();

        (SubnetID memory subnetId, , , , ) = getSubnet(address(caller));

        BottomUpCheckpoint memory checkpoint = BottomUpCheckpoint({
            subnetID: subnetId,
            blockHeight: gatewayDiamond.getter().bottomUpCheckPeriod(),
            blockHash: keccak256("block1"),
            nextConfigurationNumber: 1,
            msgs: new IpcEnvelope[](0),
<<<<<<< HEAD
            activities: ActivityCommitment({ summary: bytes32(0)})
=======
            activities: ActivitySummary({totalActiveValidators: 1, commitment: bytes32(0)})
>>>>>>> 4fb53b9f
        });

        vm.prank(caller);
        gatewayDiamond.checkpointer().commitCheckpoint(checkpoint);
    }

    function testGatewayDiamond_commitBottomUpCheckpoint_Works_WithMessages() public {
        address caller = address(saDiamond);
        vm.startPrank(caller);
        vm.deal(caller, DEFAULT_COLLATERAL_AMOUNT + DEFAULT_CROSS_MSG_FEE);
        registerSubnet(DEFAULT_COLLATERAL_AMOUNT, caller);
        vm.stopPrank();

        uint256 amount = 1;

        (SubnetID memory subnetId, , , , ) = getSubnet(address(caller));
        (bool exist, Subnet memory subnetInfo) = gatewayDiamond.getter().getSubnet(subnetId);
        require(exist, "subnet does not exist");
        require(subnetInfo.circSupply == 0, "unexpected initial circulation supply");

        gatewayDiamond.manager().fund{value: DEFAULT_COLLATERAL_AMOUNT}(
            subnetId,
            FvmAddressHelper.from(address(caller))
        );
        (, subnetInfo) = gatewayDiamond.getter().getSubnet(subnetId);
        require(subnetInfo.circSupply == DEFAULT_COLLATERAL_AMOUNT, "unexpected circulation supply after funding");

        IpcEnvelope[] memory msgs = new IpcEnvelope[](10);
        for (uint64 i = 0; i < 10; i++) {
            msgs[i] = TestUtils.newXnetCallMsg(
                IPCAddress({subnetId: subnetId, rawAddress: FvmAddressHelper.from(caller)}),
                IPCAddress({
                    subnetId: gatewayDiamond.getter().getNetworkName(),
                    rawAddress: FvmAddressHelper.from(vm.addr(100 + i))
                }),
                amount,
                i
            );
        }

        BottomUpCheckpoint memory checkpoint = BottomUpCheckpoint({
            subnetID: subnetId,
            blockHeight: gatewayDiamond.getter().bottomUpCheckPeriod(),
            blockHash: keccak256("block1"),
            nextConfigurationNumber: 1,
            msgs: msgs,
<<<<<<< HEAD
            activities: ActivityCommitment({ summary: bytes32(0)})
=======
            activities: ActivitySummary({totalActiveValidators: 1, commitment: bytes32(0)})
>>>>>>> 4fb53b9f
        });

        vm.prank(caller);
        gatewayDiamond.checkpointer().commitCheckpoint(checkpoint);

        (, subnetInfo) = gatewayDiamond.getter().getSubnet(subnetId);
        require(subnetInfo.circSupply == DEFAULT_COLLATERAL_AMOUNT - 10 * amount, "unexpected circulating supply");
    }

    function testGatewayDiamond_listIncompleteCheckpoints() public {
        (, address[] memory addrs, uint256[] memory weights) = TestUtils.getFourValidators(vm);

        (bytes32 membershipRoot, ) = MerkleTreeHelper.createMerkleProofsForValidators(addrs, weights);

        BottomUpCheckpoint memory checkpoint1 = BottomUpCheckpoint({
            subnetID: gatewayDiamond.getter().getNetworkName(),
            blockHeight: gatewayDiamond.getter().bottomUpCheckPeriod(),
            blockHash: keccak256("block1"),
            nextConfigurationNumber: 1,
            msgs: new IpcEnvelope[](0),
<<<<<<< HEAD
            activities: ActivityCommitment({ summary: bytes32(0)})
=======
            activities: ActivitySummary({totalActiveValidators: 1, commitment: bytes32(0)})
>>>>>>> 4fb53b9f
        });

        BottomUpCheckpoint memory checkpoint2 = BottomUpCheckpoint({
            subnetID: gatewayDiamond.getter().getNetworkName(),
            blockHeight: 2 * gatewayDiamond.getter().bottomUpCheckPeriod(),
            blockHash: keccak256("block2"),
            nextConfigurationNumber: 1,
            msgs: new IpcEnvelope[](0),
<<<<<<< HEAD
            activities: ActivityCommitment({ summary: bytes32(0)})
=======
            activities: ActivitySummary({totalActiveValidators: 1, commitment: bytes32(0)})
>>>>>>> 4fb53b9f
        });

        // create a checkpoint
        vm.startPrank(FilAddress.SYSTEM_ACTOR);
        gatewayDiamond.checkpointer().createBottomUpCheckpoint(
            checkpoint1,
            membershipRoot,
            weights[0] + weights[1] + weights[2]
        );
        gatewayDiamond.checkpointer().createBottomUpCheckpoint(
            checkpoint2,
            membershipRoot,
            weights[0] + weights[1] + weights[2]
        );
        vm.stopPrank();

        uint256[] memory heights = gatewayDiamond.getter().getIncompleteCheckpointHeights();

        require(heights.length == 2, "unexpected heights");
        require(heights[0] == gatewayDiamond.getter().bottomUpCheckPeriod(), "heights[0] == period");
        require(heights[1] == 2 * gatewayDiamond.getter().bottomUpCheckPeriod(), "heights[1] == 2*period");

        QuorumInfo memory info = gatewayDiamond.getter().getCheckpointInfo(
            gatewayDiamond.getter().bottomUpCheckPeriod()
        );
        require(info.rootHash == membershipRoot, "info.rootHash == membershipRoot");
        require(
            info.threshold == gatewayDiamond.getter().getQuorumThreshold(weights[0] + weights[1] + weights[2]),
            "checkpoint 1 correct threshold"
        );

        info = gatewayDiamond.getter().getCheckpointInfo(2 * gatewayDiamond.getter().bottomUpCheckPeriod());
        require(info.rootHash == membershipRoot, "info.rootHash == membershipRoot");
        require(
            info.threshold == gatewayDiamond.getter().getQuorumThreshold(weights[0] + weights[1] + weights[2]),
            "checkpoint 2 correct threshold"
        );

        BottomUpCheckpoint[] memory incomplete = gatewayDiamond.getter().getIncompleteCheckpoints();
        require(incomplete.length == 2, "incomplete.length == 2");
        require(
            incomplete[0].blockHeight == gatewayDiamond.getter().bottomUpCheckPeriod(),
            "incomplete[0].blockHeight"
        );
        require(incomplete[0].blockHash == keccak256("block1"), "incomplete[0].blockHash");
        require(
            incomplete[1].blockHeight == 2 * gatewayDiamond.getter().bottomUpCheckPeriod(),
            "incomplete[1].blockHeight"
        );
        require(incomplete[1].blockHash == keccak256("block2"), "incomplete[1].blockHash");
    }

    function testGatewayDiamond_addCheckpointSignature_newCheckpoint() public {
        (uint256[] memory privKeys, address[] memory addrs, uint256[] memory weights) = TestUtils.getFourValidators(vm);

        (bytes32 membershipRoot, bytes32[][] memory membershipProofs) = MerkleTreeHelper
            .createMerkleProofsForValidators(addrs, weights);

        BottomUpCheckpoint memory checkpoint = BottomUpCheckpoint({
            subnetID: gatewayDiamond.getter().getNetworkName(),
            blockHeight: gatewayDiamond.getter().bottomUpCheckPeriod(),
            blockHash: keccak256("block"),
            nextConfigurationNumber: 1,
            msgs: new IpcEnvelope[](0),
<<<<<<< HEAD
            activities: ActivityCommitment({ summary: bytes32(0)})
=======
            activities: ActivitySummary({totalActiveValidators: 1, commitment: bytes32(0)})
>>>>>>> 4fb53b9f
        });

        // create a checkpoint
        vm.startPrank(FilAddress.SYSTEM_ACTOR);
        gatewayDiamond.checkpointer().createBottomUpCheckpoint(
            checkpoint,
            membershipRoot,
            weights[0] + weights[1] + weights[2]
        );
        vm.stopPrank();

        // adds signatures

        uint8 v;
        bytes32 r;
        bytes32 s;
        bytes memory signature;

        for (uint64 i = 0; i < 3; i++) {
            (v, r, s) = vm.sign(privKeys[i], keccak256(abi.encode(checkpoint)));
            signature = abi.encodePacked(r, s, v);

            vm.startPrank(vm.addr(privKeys[i]));
            gatewayDiamond.checkpointer().addCheckpointSignature(
                checkpoint.blockHeight,
                membershipProofs[i],
                weights[i],
                signature
            );
            vm.stopPrank();
        }

        require(
            gatewayDiamond.getter().getCheckpointCurrentWeight(checkpoint.blockHeight) == totalWeight(weights),
            "checkpoint weight was not updated"
        );

        (
            BottomUpCheckpoint memory ch,
            QuorumInfo memory info,
            address[] memory signatories,
            bytes[] memory signatures
        ) = gatewayDiamond.getter().getCheckpointSignatureBundle(gatewayDiamond.getter().bottomUpCheckPeriod());
        require(ch.blockHash == keccak256("block"), "unexpected block hash");
        require(info.hash == keccak256(abi.encode(checkpoint)), "unexpected checkpoint hash");
        require(signatories.length == 3, "unexpected signatories length");
        require(signatures.length == 3, "unexpected signatures length");
    }

    function testGatewayDiamond_addCheckpointSignature_quorum() public {
        (uint256[] memory privKeys, address[] memory addrs, uint256[] memory weights) = TestUtils.getFourValidators(vm);

        (bytes32 membershipRoot, bytes32[][] memory membershipProofs) = MerkleTreeHelper
            .createMerkleProofsForValidators(addrs, weights);

        BottomUpCheckpoint memory checkpoint = BottomUpCheckpoint({
            subnetID: gatewayDiamond.getter().getNetworkName(),
            blockHeight: gatewayDiamond.getter().bottomUpCheckPeriod(),
            blockHash: keccak256("block"),
            nextConfigurationNumber: 1,
            msgs: new IpcEnvelope[](0),
<<<<<<< HEAD
            activities: ActivityCommitment({ summary: bytes32(0)})
=======
            activities: ActivitySummary({totalActiveValidators: 1, commitment: bytes32(0)})
>>>>>>> 4fb53b9f
        });

        // create a checkpoint
        vm.startPrank(FilAddress.SYSTEM_ACTOR);
        gatewayDiamond.checkpointer().createBottomUpCheckpoint(
            checkpoint,
            membershipRoot,
            weights[0] + weights[1] + weights[2]
        );
        vm.stopPrank();

        // adds signatures

        uint8 v;
        bytes32 r;
        bytes32 s;
        bytes memory signature;

        for (uint64 i = 0; i < 2; i++) {
            (v, r, s) = vm.sign(privKeys[i], keccak256(abi.encode(checkpoint)));
            signature = abi.encodePacked(r, s, v);

            vm.startPrank(vm.addr(privKeys[i]));
            gatewayDiamond.checkpointer().addCheckpointSignature(
                checkpoint.blockHeight,
                membershipProofs[i],
                weights[i],
                signature
            );
            vm.stopPrank();
        }

        QuorumInfo memory info = gatewayDiamond.getter().getCheckpointInfo(1);
        require(!info.reached, "not reached");
        require(gatewayDiamond.getter().getIncompleteCheckpointHeights().length == 1, "unexpected size");

        info = gatewayDiamond.getter().getCheckpointInfo(1);

        (v, r, s) = vm.sign(privKeys[2], keccak256(abi.encode(checkpoint)));
        signature = abi.encodePacked(r, s, v);

        vm.startPrank(vm.addr(privKeys[2]));
        gatewayDiamond.checkpointer().addCheckpointSignature(
            checkpoint.blockHeight,
            membershipProofs[2],
            weights[2],
            signature
        );
        vm.stopPrank();

        info = gatewayDiamond.getter().getCheckpointInfo(checkpoint.blockHeight);
        require(info.reached, "not reached");
        require(gatewayDiamond.getter().getIncompleteCheckpointHeights().length == 0, "unexpected size");

        require(
            gatewayDiamond.getter().getCheckpointCurrentWeight(checkpoint.blockHeight) == totalWeight(weights),
            "checkpoint weight was not updated"
        );
        (v, r, s) = vm.sign(privKeys[3], keccak256(abi.encode(checkpoint)));
        signature = abi.encodePacked(r, s, v);

        vm.startPrank(vm.addr(privKeys[3]));
        gatewayDiamond.checkpointer().addCheckpointSignature(
            checkpoint.blockHeight,
            membershipProofs[3],
            weights[3],
            signature
        );
        vm.stopPrank();
    }

    function testGatewayDiamond_addCheckpointSignature_notAuthorized() public {
        (uint256[] memory privKeys, address[] memory addrs, uint256[] memory weights) = TestUtils.getFourValidators(vm);

        (bytes32 membershipRoot, bytes32[][] memory membershipProofs) = MerkleTreeHelper
            .createMerkleProofsForValidators(addrs, weights);

        BottomUpCheckpoint memory checkpoint = BottomUpCheckpoint({
            subnetID: gatewayDiamond.getter().getNetworkName(),
            blockHeight: gatewayDiamond.getter().bottomUpCheckPeriod(),
            blockHash: keccak256("block"),
            nextConfigurationNumber: 1,
            msgs: new IpcEnvelope[](0),
<<<<<<< HEAD
            activities: ActivityCommitment({ summary: bytes32(0)})
=======
            activities: ActivitySummary({totalActiveValidators: 1, commitment: bytes32(0)})
>>>>>>> 4fb53b9f
        });

        // create a checkpoint
        vm.startPrank(FilAddress.SYSTEM_ACTOR);
        gatewayDiamond.checkpointer().createBottomUpCheckpoint(checkpoint, membershipRoot, 10);
        vm.stopPrank();

        uint8 v;
        bytes32 r;
        bytes32 s;
        bytes memory signature;

        (v, r, s) = vm.sign(privKeys[0], keccak256(abi.encode(checkpoint)));
        signature = abi.encodePacked(r, s, v);

        uint256 h = gatewayDiamond.getter().bottomUpCheckPeriod();
        vm.startPrank(vm.addr(privKeys[1]));
        vm.expectRevert(abi.encodeWithSelector(NotAuthorized.selector, vm.addr(privKeys[0])));
        gatewayDiamond.checkpointer().addCheckpointSignature(h, membershipProofs[2], weights[2], signature);
        vm.stopPrank();
    }

    function testGatewayDiamond_addCheckpointSignature_invalidSignature_replayedSignature() public {
        (uint256[] memory privKeys, address[] memory addrs, uint256[] memory weights) = TestUtils.getFourValidators(vm);

        (bytes32 membershipRoot, bytes32[][] memory membershipProofs) = MerkleTreeHelper
            .createMerkleProofsForValidators(addrs, weights);

        BottomUpCheckpoint memory checkpoint = BottomUpCheckpoint({
            subnetID: gatewayDiamond.getter().getNetworkName(),
            blockHeight: gatewayDiamond.getter().bottomUpCheckPeriod(),
            blockHash: keccak256("block"),
            nextConfigurationNumber: 1,
            msgs: new IpcEnvelope[](0),
<<<<<<< HEAD
            activities: ActivityCommitment({ summary: bytes32(0)})
=======
            activities: ActivitySummary({totalActiveValidators: 1, commitment: bytes32(0)})
>>>>>>> 4fb53b9f
        });

        // create a checkpoint
        vm.startPrank(FilAddress.SYSTEM_ACTOR);
        gatewayDiamond.checkpointer().createBottomUpCheckpoint(checkpoint, membershipRoot, 10);
        vm.stopPrank();

        uint8 v;
        bytes32 r;
        bytes32 s;
        bytes memory signature;

        (v, r, s) = vm.sign(privKeys[0], keccak256(abi.encode(checkpoint)));
        signature = abi.encodePacked(r, s, v);

        uint256 h = gatewayDiamond.getter().bottomUpCheckPeriod();
        vm.startPrank(vm.addr(privKeys[0]));

        // send incorrect signature
        vm.expectRevert(InvalidSignature.selector);
        gatewayDiamond.checkpointer().addCheckpointSignature(h, membershipProofs[0], weights[0], new bytes(0));

        // send correct signature
        gatewayDiamond.checkpointer().addCheckpointSignature(h, membershipProofs[0], weights[0], signature);

        // replay the previous signature
        vm.expectRevert(SignatureReplay.selector);
        gatewayDiamond.checkpointer().addCheckpointSignature(h, membershipProofs[0], weights[0], signature);

        vm.stopPrank();
    }

    function testGatewayDiamond_addCheckpointSignature_incorrectCheckpoint() public {
        (uint256[] memory privKeys, address[] memory addrs, uint256[] memory weights) = TestUtils.getFourValidators(vm);

        (bytes32 membershipRoot, bytes32[][] memory membershipProofs) = MerkleTreeHelper
            .createMerkleProofsForValidators(addrs, weights);

        BottomUpCheckpoint memory checkpoint = BottomUpCheckpoint({
            subnetID: gatewayDiamond.getter().getNetworkName(),
            blockHeight: gatewayDiamond.getter().bottomUpCheckPeriod(),
            blockHash: keccak256("block"),
            nextConfigurationNumber: 1,
            msgs: new IpcEnvelope[](0),
<<<<<<< HEAD
            activities: ActivityCommitment({ summary: bytes32(0)})
=======
            activities: ActivitySummary({totalActiveValidators: 1, commitment: bytes32(0)})
>>>>>>> 4fb53b9f
        });

        // create a checkpoint
        vm.startPrank(FilAddress.SYSTEM_ACTOR);
        gatewayDiamond.checkpointer().createBottomUpCheckpoint(checkpoint, membershipRoot, 10);
        vm.stopPrank();

        uint8 v;
        bytes32 r;
        bytes32 s;
        bytes memory signature;

        (v, r, s) = vm.sign(privKeys[0], keccak256(abi.encode(checkpoint)));
        signature = abi.encodePacked(r, s, v);

        vm.startPrank(vm.addr(privKeys[0]));

        // send correct signature for incorrect height
        vm.expectRevert(QuorumAlreadyProcessed.selector);
        gatewayDiamond.checkpointer().addCheckpointSignature(0, membershipProofs[0], weights[0], signature);

        // send correct signature for incorrect height
        vm.expectRevert(CheckpointNotCreated.selector);
        gatewayDiamond.checkpointer().addCheckpointSignature(100, membershipProofs[0], weights[0], signature);

        vm.stopPrank();
    }

    function testGatewayDiamond_garbage_collect_bottomUpCheckpoints() public {
        (, address[] memory addrs, uint256[] memory weights) = TestUtils.getFourValidators(vm);

        (bytes32 membershipRoot, ) = MerkleTreeHelper.createMerkleProofsForValidators(addrs, weights);

        uint256 index = gatewayDiamond.getter().getCheckpointRetentionHeight();
        require(index == 1, "unexpected height");

        BottomUpCheckpoint memory checkpoint;

        // create a checkpoint
        uint64 n = 10;
        vm.startPrank(FilAddress.SYSTEM_ACTOR);
        for (uint64 i = 1; i <= n; i++) {
            checkpoint = BottomUpCheckpoint({
                subnetID: gatewayDiamond.getter().getNetworkName(),
                blockHeight: i * gatewayDiamond.getter().bottomUpCheckPeriod(),
                blockHash: keccak256("block"),
                nextConfigurationNumber: 1,
                msgs: new IpcEnvelope[](0),
<<<<<<< HEAD
                activities: ActivityCommitment({ summary: bytes32(0)})
=======
                activities: ActivitySummary({totalActiveValidators: 1, commitment: bytes32(0)})
>>>>>>> 4fb53b9f
            });

            gatewayDiamond.checkpointer().createBottomUpCheckpoint(checkpoint, membershipRoot, 10);
        }
        vm.stopPrank();

        index = gatewayDiamond.getter().getCheckpointRetentionHeight();
        require(index == 1, "retention height is not 1");

        uint256[] memory heights = gatewayDiamond.getter().getIncompleteCheckpointHeights();
        require(heights.length == n, "heights.len is not n");

        vm.startPrank(FilAddress.SYSTEM_ACTOR);
        gatewayDiamond.checkpointer().pruneBottomUpCheckpoints(4);
        vm.stopPrank();

        index = gatewayDiamond.getter().getCheckpointRetentionHeight();
        require(index == 4, "height was not updated");
        heights = gatewayDiamond.getter().getIncompleteCheckpointHeights();
        require(heights.length == n, "index is not the same");
    }

    function testGatewayDiamond_commitCheckpoint_Fails_WrongNumberMessages() public {
        address caller = address(saDiamond);
        vm.startPrank(caller);
        vm.deal(caller, DEFAULT_COLLATERAL_AMOUNT + DEFAULT_CROSS_MSG_FEE);
        registerSubnet(DEFAULT_COLLATERAL_AMOUNT, caller);
        vm.stopPrank();

        uint256 amount = 1;

        (SubnetID memory subnetId, , , , ) = getSubnet(address(caller));
        (bool exist, Subnet memory subnetInfo) = gatewayDiamond.getter().getSubnet(subnetId);
        require(exist, "subnet does not exist");
        require(subnetInfo.circSupply == 0, "unexpected initial circulation supply");

        gatewayDiamond.manager().fund{value: DEFAULT_COLLATERAL_AMOUNT}(
            subnetId,
            FvmAddressHelper.from(address(caller))
        );
        (, subnetInfo) = gatewayDiamond.getter().getSubnet(subnetId);
        require(subnetInfo.circSupply == DEFAULT_COLLATERAL_AMOUNT, "unexpected circulation supply after funding");

        uint64 size = gatewayDiamond.getter().maxMsgsPerBottomUpBatch() + 1;
        IpcEnvelope[] memory msgs = new IpcEnvelope[](size);
        for (uint64 i = 0; i < size; i++) {
            msgs[i] = TestUtils.newXnetCallMsg(
                IPCAddress({subnetId: subnetId, rawAddress: FvmAddressHelper.from(caller)}),
                IPCAddress({
                    subnetId: gatewayDiamond.getter().getNetworkName(),
                    rawAddress: FvmAddressHelper.from(caller)
                }),
                amount,
                i
            );
        }

        BottomUpCheckpoint memory checkpoint = BottomUpCheckpoint({
            subnetID: subnetId,
            blockHeight: gatewayDiamond.getter().bottomUpCheckPeriod(),
            blockHash: keccak256("block1"),
            nextConfigurationNumber: 1,
            msgs: msgs,
<<<<<<< HEAD
            activities: ActivityCommitment({ summary: bytes32(0)})
=======
            activities: ActivitySummary({totalActiveValidators: 1, commitment: bytes32(0)})
>>>>>>> 4fb53b9f
        });

        vm.prank(caller);
        vm.expectRevert(MaxMsgsPerBatchExceeded.selector);
        gatewayDiamond.checkpointer().commitCheckpoint(checkpoint);
    }

    function testGatewayDiamond_PopulateBottomUpMsgBatch_Works() public {
        uint256 releaseAmount = 10;
        address from = address(100);

        address[] memory path = new address[](2);
        path[0] = makeAddr("root");
        path[1] = makeAddr("subnet_one");

        GatewayDiamond.ConstructorParams memory constructorParams = GatewayDiamond.ConstructorParams({
            networkName: SubnetID({root: ROOTNET_CHAINID, route: path}),
            bottomUpCheckPeriod: DEFAULT_CHECKPOINT_PERIOD,
            majorityPercentage: DEFAULT_MAJORITY_PERCENTAGE,
            genesisValidators: new Validator[](0),
            activeValidatorsLimit: 100,
            commitSha: DEFAULT_COMMIT_SHA
        });

        gatewayDiamond = createGatewayDiamond(constructorParams);
        uint256 d = gatewayDiamond.getter().bottomUpCheckPeriod();

        // a few messags in first batch
        uint64 numMsgs = 10;
        vm.roll(1);
        vm.startPrank(from);
        vm.deal(from, numMsgs * (releaseAmount + DEFAULT_CROSS_MSG_FEE));

        for (uint64 i = 0; i < numMsgs; i++) {
            release(releaseAmount);
        }
        require(gatewayDiamond.getter().bottomUpMsgBatch(d).msgs.length == numMsgs, "no messages");

        numMsgs = gatewayDiamond.getter().maxMsgsPerBottomUpBatch() + 10;
        vm.roll(d + 1);
        vm.startPrank(from);
        vm.deal(from, numMsgs * (releaseAmount + DEFAULT_CROSS_MSG_FEE));

        for (uint64 i = 0; i < numMsgs; i++) {
            release(releaseAmount);
        }
        // one batch should be overflow in d+1 and the rest of the messages should have been
        // added to the next batch
        require(
            gatewayDiamond.getter().bottomUpMsgBatch(d + 1).msgs.length ==
                gatewayDiamond.getter().maxMsgsPerBottomUpBatch(),
            "wrong number of messages in full batch"
        );
        require(
            gatewayDiamond.getter().bottomUpMsgBatch(2 * d).msgs.length == 10,
            "wrong number of messages after full batch"
        );
    }

    function newListOfMessages(uint64 size) internal view returns (IpcEnvelope[] memory msgs) {
        msgs = new IpcEnvelope[](size);
        for (uint64 i = 0; i < size; i++) {
            msgs[i] = TestUtils.newXnetCallMsg(
                IPCAddress({
                    subnetId: gatewayDiamond.getter().getNetworkName(),
                    rawAddress: FvmAddressHelper.from(address(this))
                }),
                IPCAddress({
                    subnetId: gatewayDiamond.getter().getNetworkName(),
                    rawAddress: FvmAddressHelper.from(address(this))
                }),
                0,
                i
                // method: this.callback.selector,
            );
        }
    }

    function callback() public view {}
}<|MERGE_RESOLUTION|>--- conflicted
+++ resolved
@@ -39,11 +39,7 @@
 import {SubnetActorDiamond} from "../../contracts/SubnetActorDiamond.sol";
 import {SubnetActorFacetsHelper} from "../helpers/SubnetActorFacetsHelper.sol";
 
-<<<<<<< HEAD
-import {ActivityCommitment} from "../../contracts/activities/Activity.sol";
-=======
 import {ActivitySummary} from "../../contracts/activities/Activity.sol";
->>>>>>> 4fb53b9f
 
 contract GatewayActorDiamondTest is Test, IntegrationTestBase, SubnetWithNativeTokenMock {
     using SubnetIDHelper for SubnetID;
@@ -1074,11 +1070,7 @@
             blockHash: keccak256("block1"),
             nextConfigurationNumber: 1,
             msgs: new IpcEnvelope[](0),
-<<<<<<< HEAD
-            activities: ActivityCommitment({ summary: bytes32(0)})
-=======
             activities: ActivitySummary({totalActiveValidators: 1, commitment: bytes32(0)})
->>>>>>> 4fb53b9f
         });
 
         BottomUpCheckpoint memory checkpoint = BottomUpCheckpoint({
@@ -1087,11 +1079,7 @@
             blockHash: keccak256("block1"),
             nextConfigurationNumber: 1,
             msgs: new IpcEnvelope[](0),
-<<<<<<< HEAD
-            activities: ActivityCommitment({ summary: bytes32(0)})
-=======
             activities: ActivitySummary({totalActiveValidators: 1, commitment: bytes32(0)})
->>>>>>> 4fb53b9f
         });
 
         // failed to create a checkpoint with zero membership weight
@@ -1133,11 +1121,7 @@
             blockHash: keccak256("block"),
             nextConfigurationNumber: 2,
             msgs: new IpcEnvelope[](0),
-<<<<<<< HEAD
-            activities: ActivityCommitment({ summary: bytes32(0)})
-=======
             activities: ActivitySummary({totalActiveValidators: 1, commitment: bytes32(0)})
->>>>>>> 4fb53b9f
         });
 
         vm.startPrank(FilAddress.SYSTEM_ACTOR);
@@ -1161,11 +1145,7 @@
             blockHash: keccak256("block1"),
             nextConfigurationNumber: 1,
             msgs: new IpcEnvelope[](0),
-<<<<<<< HEAD
-            activities: ActivityCommitment({ summary: bytes32(0)})
-=======
             activities: ActivitySummary({totalActiveValidators: 1, commitment: bytes32(0)})
->>>>>>> 4fb53b9f
         });
 
         vm.expectRevert(InvalidCheckpointSource.selector);
@@ -1187,11 +1167,7 @@
             blockHash: keccak256("block1"),
             nextConfigurationNumber: 1,
             msgs: new IpcEnvelope[](0),
-<<<<<<< HEAD
-            activities: ActivityCommitment({ summary: bytes32(0)})
-=======
             activities: ActivitySummary({totalActiveValidators: 1, commitment: bytes32(0)})
->>>>>>> 4fb53b9f
         });
 
         vm.prank(caller);
@@ -1238,11 +1214,7 @@
             blockHash: keccak256("block1"),
             nextConfigurationNumber: 1,
             msgs: msgs,
-<<<<<<< HEAD
-            activities: ActivityCommitment({ summary: bytes32(0)})
-=======
             activities: ActivitySummary({totalActiveValidators: 1, commitment: bytes32(0)})
->>>>>>> 4fb53b9f
         });
 
         vm.prank(caller);
@@ -1263,11 +1235,7 @@
             blockHash: keccak256("block1"),
             nextConfigurationNumber: 1,
             msgs: new IpcEnvelope[](0),
-<<<<<<< HEAD
-            activities: ActivityCommitment({ summary: bytes32(0)})
-=======
             activities: ActivitySummary({totalActiveValidators: 1, commitment: bytes32(0)})
->>>>>>> 4fb53b9f
         });
 
         BottomUpCheckpoint memory checkpoint2 = BottomUpCheckpoint({
@@ -1276,11 +1244,7 @@
             blockHash: keccak256("block2"),
             nextConfigurationNumber: 1,
             msgs: new IpcEnvelope[](0),
-<<<<<<< HEAD
-            activities: ActivityCommitment({ summary: bytes32(0)})
-=======
             activities: ActivitySummary({totalActiveValidators: 1, commitment: bytes32(0)})
->>>>>>> 4fb53b9f
         });
 
         // create a checkpoint
@@ -1345,11 +1309,7 @@
             blockHash: keccak256("block"),
             nextConfigurationNumber: 1,
             msgs: new IpcEnvelope[](0),
-<<<<<<< HEAD
-            activities: ActivityCommitment({ summary: bytes32(0)})
-=======
             activities: ActivitySummary({totalActiveValidators: 1, commitment: bytes32(0)})
->>>>>>> 4fb53b9f
         });
 
         // create a checkpoint
@@ -1411,11 +1371,7 @@
             blockHash: keccak256("block"),
             nextConfigurationNumber: 1,
             msgs: new IpcEnvelope[](0),
-<<<<<<< HEAD
-            activities: ActivityCommitment({ summary: bytes32(0)})
-=======
             activities: ActivitySummary({totalActiveValidators: 1, commitment: bytes32(0)})
->>>>>>> 4fb53b9f
         });
 
         // create a checkpoint
@@ -1499,11 +1455,7 @@
             blockHash: keccak256("block"),
             nextConfigurationNumber: 1,
             msgs: new IpcEnvelope[](0),
-<<<<<<< HEAD
-            activities: ActivityCommitment({ summary: bytes32(0)})
-=======
             activities: ActivitySummary({totalActiveValidators: 1, commitment: bytes32(0)})
->>>>>>> 4fb53b9f
         });
 
         // create a checkpoint
@@ -1538,11 +1490,7 @@
             blockHash: keccak256("block"),
             nextConfigurationNumber: 1,
             msgs: new IpcEnvelope[](0),
-<<<<<<< HEAD
-            activities: ActivityCommitment({ summary: bytes32(0)})
-=======
             activities: ActivitySummary({totalActiveValidators: 1, commitment: bytes32(0)})
->>>>>>> 4fb53b9f
         });
 
         // create a checkpoint
@@ -1587,11 +1535,7 @@
             blockHash: keccak256("block"),
             nextConfigurationNumber: 1,
             msgs: new IpcEnvelope[](0),
-<<<<<<< HEAD
-            activities: ActivityCommitment({ summary: bytes32(0)})
-=======
             activities: ActivitySummary({totalActiveValidators: 1, commitment: bytes32(0)})
->>>>>>> 4fb53b9f
         });
 
         // create a checkpoint
@@ -1640,11 +1584,7 @@
                 blockHash: keccak256("block"),
                 nextConfigurationNumber: 1,
                 msgs: new IpcEnvelope[](0),
-<<<<<<< HEAD
-                activities: ActivityCommitment({ summary: bytes32(0)})
-=======
                 activities: ActivitySummary({totalActiveValidators: 1, commitment: bytes32(0)})
->>>>>>> 4fb53b9f
             });
 
             gatewayDiamond.checkpointer().createBottomUpCheckpoint(checkpoint, membershipRoot, 10);
@@ -1708,11 +1648,7 @@
             blockHash: keccak256("block1"),
             nextConfigurationNumber: 1,
             msgs: msgs,
-<<<<<<< HEAD
-            activities: ActivityCommitment({ summary: bytes32(0)})
-=======
             activities: ActivitySummary({totalActiveValidators: 1, commitment: bytes32(0)})
->>>>>>> 4fb53b9f
         });
 
         vm.prank(caller);
