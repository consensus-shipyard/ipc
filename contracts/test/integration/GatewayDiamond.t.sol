// SPDX-License-Identifier: MIT OR Apache-2.0
pragma solidity ^0.8.23;

import "forge-std/Test.sol";

import "../../contracts/errors/IPCErrors.sol";
import {NumberContractFacetSeven} from "../helpers/contracts/NumberContractFacetSeven.sol";
import {NumberContractFacetEight} from "../helpers/contracts/NumberContractFacetEight.sol";
import {EMPTY_BYTES, METHOD_SEND} from "../../contracts/constants/Constants.sol";
import {IERC165} from "../../contracts/interfaces/IERC165.sol";
import {IDiamond} from "../../contracts/interfaces/IDiamond.sol";
import {IDiamondLoupe} from "../../contracts/interfaces/IDiamondLoupe.sol";
import {IDiamondCut} from "../../contracts/interfaces/IDiamondCut.sol";
import {QuorumInfo} from "../../contracts/structs/Quorum.sol";
import {IpcEnvelope, BottomUpCheckpoint, ParentFinality} from "../../contracts/structs/CrossNet.sol";
import {FvmAddress} from "../../contracts/structs/FvmAddress.sol";
import {SubnetID, Subnet, IPCAddress, Validator, PowerChange, PowerChangeRequest, Asset, PowerOperation} from "../../contracts/structs/Subnet.sol";
import {SubnetIDHelper} from "../../contracts/lib/SubnetIDHelper.sol";
import {FvmAddressHelper} from "../../contracts/lib/FvmAddressHelper.sol";
import {CrossMsgHelper} from "../../contracts/lib/CrossMsgHelper.sol";
import {FilAddress} from "fevmate/contracts/utils/FilAddress.sol";
import {GatewayDiamond, FunctionNotFound} from "../../contracts/GatewayDiamond.sol";
import {GatewayGetterFacet} from "../../contracts/gateway/GatewayGetterFacet.sol";
import {GatewayManagerFacet} from "../../contracts/gateway/GatewayManagerFacet.sol";

import {CheckpointingFacet} from "../../contracts/gateway/router/CheckpointingFacet.sol";
import {XnetMessagingFacet} from "../../contracts/gateway/router/XnetMessagingFacet.sol";
import {TopDownFinalityFacet} from "../../contracts/gateway/router/TopDownFinalityFacet.sol";

import {ERR_GENERAL_CROSS_MSG_DISABLED} from "../../contracts/gateway/GatewayMessengerFacet.sol";
import {DiamondCutFacet} from "../../contracts/diamond/DiamondCutFacet.sol";
import {LibDiamond} from "../../contracts/lib/LibDiamond.sol";
import {MerkleTreeHelper} from "../helpers/MerkleTreeHelper.sol";
import {TestUtils, MockIpcContract, MockIpcContractPayable} from "../helpers/TestUtils.sol";
import {IntegrationTestBase, SubnetWithNativeTokenMock} from "../IntegrationTestBase.sol";
import {SelectorLibrary} from "../helpers/SelectorLibrary.sol";
import {GatewayFacetsHelper} from "../helpers/GatewayFacetsHelper.sol";

import {SubnetActorDiamond} from "../../contracts/SubnetActorDiamond.sol";
import {SubnetActorFacetsHelper} from "../helpers/SubnetActorFacetsHelper.sol";

import {FullActivityRollup, Consensus} from "../../contracts/structs/Activity.sol";
import {ActivityHelper} from "../helpers/ActivityHelper.sol";
import {BottomUpBatchHelper} from "../helpers/BottomUpBatchHelper.sol";

contract GatewayActorDiamondTest is Test, IntegrationTestBase, SubnetWithNativeTokenMock {
    using SubnetIDHelper for SubnetID;
    using CrossMsgHelper for IpcEnvelope;
    using FvmAddressHelper for FvmAddress;
    using GatewayFacetsHelper for GatewayDiamond;
    using SubnetActorFacetsHelper for SubnetActorDiamond;

    function setUp() public override {
        super.setUp();
    }

    function testGatewayDiamond_TransferOwnership() public {
        address owner = gatewayDiamond.ownership().owner();

        vm.expectRevert(LibDiamond.InvalidAddress.selector);
        gatewayDiamond.ownership().transferOwnership(address(0));

        gatewayDiamond.ownership().transferOwnership(address(1));

        address newOwner = gatewayDiamond.ownership().owner();
        require(owner != newOwner, "ownership should be updated");
        require(newOwner == address(1), "new owner not address 1");

        vm.expectRevert(NotOwner.selector);
        gatewayDiamond.ownership().transferOwnership(address(1));
    }

    function testGatewayDiamond_Constructor() public view {
        require(gatewayDiamond.getter().totalSubnets() == 0, "unexpected totalSubnets");
        require(gatewayDiamond.getter().bottomUpNonce() == 0, "unexpected bottomUpNonce");
        require(
            gatewayDiamond.getter().bottomUpCheckPeriod() == DEFAULT_CHECKPOINT_PERIOD,
            "unexpected bottomUpCheckPeriod"
        );
        require(
            gatewayDiamond.getter().getNetworkName().equals(SubnetID({root: ROOTNET_CHAINID, route: new address[](0)})),
            "unexpected getNetworkName"
        );
        require(
            gatewayDiamond.getter().majorityPercentage() == DEFAULT_MAJORITY_PERCENTAGE,
            "unexpected majorityPercentage"
        );

        IpcEnvelope memory storableMsg = gatewayDiamond.getter().postbox(0);
        IpcEnvelope memory msg1;
        require(msg1.toHash() == storableMsg.toHash(), "unexpected hash");
    }

    function testGatewayDiamond_NewGatewayWithDefaultParams() public view {
        GatewayDiamond.ConstructorParams memory params = defaultGatewayParams();

        require(
            gatewayDiamond.getter().bottomUpCheckPeriod() == params.bottomUpCheckPeriod,
            "unexpected bottom-up period"
        );
        require(
            gatewayDiamond.getter().majorityPercentage() == params.majorityPercentage,
            "unexpected majority percentage"
        );
    }

    function testGatewayDiamond_LoupeFunction() public view {
        require(gatewayDiamond.diamondLouper().facets().length == 9, "unexpected length");
        require(
            gatewayDiamond.diamondLouper().supportsInterface(type(IERC165).interfaceId) == true,
            "IERC165 not supported"
        );
        require(
            gatewayDiamond.diamondLouper().supportsInterface(type(IDiamondCut).interfaceId) == true,
            "IDiamondCut not supported"
        );
        require(
            gatewayDiamond.diamondLouper().supportsInterface(type(IDiamondLoupe).interfaceId) == true,
            "IDiamondLoupe not supported"
        );
    }

    function testGatewayDiamond_DiamondCut() public {
        // add method getNum to gateway diamond and assert it can be correctly called
        // replace method getNum and assert it was correctly updated
        // delete method getNum and assert it no longer is callable
        // assert that diamondCut cannot be called by non-owner

        NumberContractFacetSeven ncFacetA = new NumberContractFacetSeven();
        NumberContractFacetEight ncFacetB = new NumberContractFacetEight();

        DiamondCutFacet gwDiamondCutter = DiamondCutFacet(address(gatewayDiamond));
        IDiamond.FacetCut[] memory gwDiamondCut = new IDiamond.FacetCut[](1);

        bytes4[] memory ncGetterSelectors = new bytes4[](1);
        ncGetterSelectors[0] = NumberContractFacetSeven.getNum.selector;

        gwDiamondCut[0] = (
            IDiamond.FacetCut({
                facetAddress: address(ncFacetA),
                action: IDiamond.FacetCutAction.Add,
                functionSelectors: ncGetterSelectors
            })
        );
        //test that other user cannot call diamondcut to add function
        vm.prank(0x1234567890123456789012345678901234567890);
        vm.expectRevert(NotOwner.selector);
        gwDiamondCutter.diamondCut(gwDiamondCut, address(0), new bytes(0));

        gwDiamondCutter.diamondCut(gwDiamondCut, address(0), new bytes(0));

        NumberContractFacetSeven gwNumberContract = NumberContractFacetSeven(address(gatewayDiamond));
        assert(gwNumberContract.getNum() == 7);

        ncGetterSelectors = new bytes4[](1);
        ncGetterSelectors[0] = NumberContractFacetEight.getNum.selector;

        gwDiamondCut[0] = (
            IDiamond.FacetCut({
                facetAddress: address(ncFacetB),
                action: IDiamond.FacetCutAction.Replace,
                functionSelectors: ncGetterSelectors
            })
        );

        //test that other user cannot call diamondcut to replace function
        vm.prank(0x1234567890123456789012345678901234567890);
        vm.expectRevert(NotOwner.selector);
        gwDiamondCutter.diamondCut(gwDiamondCut, address(0), new bytes(0));

        gwDiamondCutter.diamondCut(gwDiamondCut, address(0), new bytes(0));

        assert(gwNumberContract.getNum() == 8);

        //remove facet for getNum
        gwDiamondCut[0] = (
            IDiamond.FacetCut({
                facetAddress: 0x0000000000000000000000000000000000000000,
                action: IDiamond.FacetCutAction.Remove,
                functionSelectors: ncGetterSelectors
            })
        );

        //test that other user cannot call diamondcut to remove function
        vm.prank(0x1234567890123456789012345678901234567890);
        vm.expectRevert(NotOwner.selector);
        gwDiamondCutter.diamondCut(gwDiamondCut, address(0), new bytes(0));

        gwDiamondCutter.diamondCut(gwDiamondCut, address(0), new bytes(0));

        //assert that calling getNum fails
        vm.expectRevert(abi.encodePacked(FunctionNotFound.selector, ncGetterSelectors));
        gwNumberContract.getNum();
    }

    function testGatewayDiamond_Deployment_Works_Root(uint64 checkpointPeriod) public {
        vm.assume(checkpointPeriod >= DEFAULT_CHECKPOINT_PERIOD);

        GatewayDiamond.ConstructorParams memory constructorParams = GatewayDiamond.ConstructorParams({
            networkName: SubnetID({root: ROOTNET_CHAINID, route: new address[](0)}),
            bottomUpCheckPeriod: checkpointPeriod,
            majorityPercentage: DEFAULT_MAJORITY_PERCENTAGE,
            genesisValidators: new Validator[](0),
            activeValidatorsLimit: 100,
            commitSha: DEFAULT_COMMIT_SHA
        });

        GatewayDiamond dep = createGatewayDiamond(constructorParams);
        GatewayGetterFacet depGetter = dep.getter();

        SubnetID memory networkName = depGetter.getNetworkName();

        require(depGetter.getCommitSha() == bytes32(DEFAULT_COMMIT_SHA), "unexpected commit sha");
        require(networkName.isRoot(), "unexpected networkName");
        require(depGetter.bottomUpCheckPeriod() == checkpointPeriod, "gw.bottomUpCheckPeriod() == checkpointPeriod");
        require(
            depGetter.majorityPercentage() == DEFAULT_MAJORITY_PERCENTAGE,
            "gw.majorityPercentage() == DEFAULT_MAJORITY_PERCENTAGE"
        );
    }

    function testGatewayDiamond_Deployment_Works_NotRoot(uint64 checkpointPeriod) public {
        vm.assume(checkpointPeriod >= DEFAULT_CHECKPOINT_PERIOD);

        address[] memory path = new address[](2);
        path[0] = address(0);
        path[1] = address(1);

        GatewayGetterFacet depGetter = new GatewayGetterFacet();
        GatewayManagerFacet depManager = new GatewayManagerFacet();

        GatewayDiamond.ConstructorParams memory constructorParams = GatewayDiamond.ConstructorParams({
            networkName: SubnetID({root: ROOTNET_CHAINID, route: path}),
            bottomUpCheckPeriod: checkpointPeriod,
            majorityPercentage: 100,
            genesisValidators: new Validator[](0),
            activeValidatorsLimit: 100,
            commitSha: DEFAULT_COMMIT_SHA
        });

        IDiamond.FacetCut[] memory diamondCut = new IDiamond.FacetCut[](2);

        diamondCut[0] = (
            IDiamond.FacetCut({
                facetAddress: address(depManager),
                action: IDiamond.FacetCutAction.Add,
                functionSelectors: gwManagerSelectors
            })
        );

        diamondCut[1] = (
            IDiamond.FacetCut({
                facetAddress: address(depGetter),
                action: IDiamond.FacetCutAction.Add,
                functionSelectors: gwGetterSelectors
            })
        );

        GatewayDiamond dep = new GatewayDiamond(diamondCut, constructorParams);
        depGetter = dep.getter();
        depManager = dep.manager();

        SubnetID memory networkName = depGetter.getNetworkName();

        require(networkName.isRoot() == false, "unexpected networkName");
        require(depGetter.bottomUpCheckPeriod() == checkpointPeriod, "unexpected bottomUpCheckPeriod");
        require(depGetter.majorityPercentage() == 100, "unexpected majorityPercentage");
    }

    function testGatewayDiamond_Register_Works_SingleSubnet(uint256 subnetCollateral) public {
        vm.assume(subnetCollateral < type(uint64).max);
        address subnetAddress = address(new SubnetWithNativeTokenMock());
        vm.prank(subnetAddress);
        vm.deal(subnetAddress, subnetCollateral);

        registerSubnet(subnetCollateral, subnetAddress);
        require(gatewayDiamond.getter().totalSubnets() == 1, "unexpected totalSubnets");
        Subnet[] memory subnets = gatewayDiamond.getter().listSubnets();
        require(subnets.length == 1, "unexpected subnets length");

        SubnetID memory subnetId = gatewayDiamond.getter().getNetworkName().createSubnetId(subnetAddress);

        (bool ok, Subnet memory targetSubnet) = gatewayDiamond.getter().getSubnet(subnetId);

        require(ok, "subnet not found");

        (SubnetID memory id, uint256 stake, , , ) = getSubnet(subnetAddress);

        require(targetSubnet.stake == stake, "unexpected stake");
        require(targetSubnet.stake == subnetCollateral, "unexpected collateral");
        require(id.equals(subnetId), "unexpected id");
    }

    function testGatewayDiamond_Register_Works_MultipleSubnets(uint8 numberOfSubnets) public {
        vm.assume(numberOfSubnets > 0);

        for (uint256 i = 1; i <= numberOfSubnets; i++) {
            address subnetAddress = address(new SubnetWithNativeTokenMock());
            vm.prank(subnetAddress);
            vm.deal(subnetAddress, DEFAULT_COLLATERAL_AMOUNT);

            registerSubnet(DEFAULT_COLLATERAL_AMOUNT, subnetAddress);
        }

        require(gatewayDiamond.getter().totalSubnets() == numberOfSubnets, "unexpected total subnets");
        Subnet[] memory subnets = gatewayDiamond.getter().listSubnets();
        require(subnets.length == numberOfSubnets, "unexpected length");
    }

    function testGatewayDiamond_Register_Fail_SubnetAlreadyExists() public {
        registerSubnet(DEFAULT_COLLATERAL_AMOUNT, address(this));

        vm.expectRevert(AlreadyRegisteredSubnet.selector);

        gatewayDiamond.manager().register{value: DEFAULT_COLLATERAL_AMOUNT}(0, DEFAULT_COLLATERAL_AMOUNT);
    }

    function testGatewayDiamond_AddStake_Works_SingleStaking(uint256 stakeAmount, uint256 registerAmount) public {
        address subnetAddress = address(new SubnetWithNativeTokenMock());
        vm.assume(registerAmount < type(uint64).max);
        vm.assume(stakeAmount > 0 && stakeAmount < type(uint256).max - registerAmount);

        uint256 totalAmount = stakeAmount + registerAmount;

        vm.startPrank(subnetAddress);
        vm.deal(subnetAddress, totalAmount);

        registerSubnet(registerAmount, subnetAddress);

        vm.startPrank(subnetAddress);
        addStake(stakeAmount, subnetAddress);

        (, uint256 totalStaked, , , ) = getSubnet(subnetAddress);

        require(totalStaked == totalAmount, "unexpected staked amount");
    }

    function testGatewayDiamond_AddStake_Works_Reactivate() public {
        address subnetAddress = address(new SubnetWithNativeTokenMock());
        uint256 registerAmount = DEFAULT_COLLATERAL_AMOUNT;
        uint256 stakeAmount = DEFAULT_COLLATERAL_AMOUNT;

        vm.startPrank(subnetAddress);
        vm.deal(subnetAddress, registerAmount);

        registerSubnet(registerAmount, subnetAddress);

        vm.startPrank(subnetAddress);
        gatewayDiamond.manager().releaseStake(registerAmount);

        vm.deal(subnetAddress, stakeAmount);
        addStake(stakeAmount, subnetAddress);

        (, uint256 staked, , , ) = getSubnet(subnetAddress);

        require(staked == stakeAmount, "unexpected amount");
    }

    function testGatewayDiamond_AddStake_Works_NotEnoughFundsToReactivate() public {
        address subnetAddress = address(new SubnetWithNativeTokenMock());
        uint256 registerAmount = DEFAULT_COLLATERAL_AMOUNT;
        uint256 stakeAmount = DEFAULT_COLLATERAL_AMOUNT - 1;

        vm.startPrank(subnetAddress);
        vm.deal(subnetAddress, registerAmount);

        registerSubnet(registerAmount, subnetAddress);

        vm.startPrank(subnetAddress);
        gatewayDiamond.manager().releaseStake(registerAmount);

        vm.deal(subnetAddress, stakeAmount);
        addStake(stakeAmount, subnetAddress);

        (, uint256 staked, , , ) = getSubnet(subnetAddress);

        require(staked == stakeAmount, "unexpected amount");
    }

    function testGatewayDiamond_AddStake_Works_MultipleStakings(uint8 numberOfStakes) public {
        vm.assume(numberOfStakes > 0);

        address subnetAddress = address(new SubnetWithNativeTokenMock());
        uint256 singleStakeAmount = 1 ether;
        uint256 registerAmount = DEFAULT_COLLATERAL_AMOUNT;
        uint256 expectedStakedAmount = registerAmount;

        vm.startPrank(subnetAddress);
        vm.deal(subnetAddress, registerAmount + singleStakeAmount * numberOfStakes);

        registerSubnet(registerAmount, subnetAddress);

        vm.startPrank(subnetAddress);
        for (uint256 i = 0; i < numberOfStakes; i++) {
            addStake(singleStakeAmount, subnetAddress);

            expectedStakedAmount += singleStakeAmount;
        }

        (, uint256 totalStake, , , ) = getSubnet(subnetAddress);

        require(totalStake == expectedStakedAmount, "unexpected stake");
    }

    function testGatewayDiamond_AddStake_Fail_ZeroAmount() public {
        registerSubnet(DEFAULT_COLLATERAL_AMOUNT, address(this));

        vm.expectRevert(NotEnoughFunds.selector);

        gatewayDiamond.manager().addStake{value: 0}(0);
    }

    function testGatewayDiamond_AddStake_Fail_SubnetNotExists() public {
        vm.expectRevert(NotRegisteredSubnet.selector);

        gatewayDiamond.manager().addStake{value: 1}(1);
    }

    function testGatewayDiamond_ReleaseStake_Works_FullAmount(uint256 stakeAmount) public {
        address subnetAddress = CHILD_NETWORK_ADDRESS;
        uint256 registerAmount = DEFAULT_COLLATERAL_AMOUNT;

        vm.assume(stakeAmount > 0 && stakeAmount < type(uint256).max - registerAmount);

        uint256 fullAmount = stakeAmount + registerAmount;

        vm.startPrank(subnetAddress);
        vm.deal(subnetAddress, fullAmount);

        registerSubnet(registerAmount, subnetAddress);

        vm.startPrank(subnetAddress);

        addStake(stakeAmount, subnetAddress);
        gatewayDiamond.manager().releaseStake(fullAmount);

        (, uint256 stake, , , ) = getSubnet(subnetAddress);

        require(stake == 0, "unexpected stake");
        require(subnetAddress.balance == fullAmount, "unexpected balance");
    }

    function testGatewayDiamond_ReleaseStake_Works_SubnetInactive() public {
        address subnetAddress = address(new SubnetWithNativeTokenMock());
        vm.startPrank(subnetAddress);
        vm.deal(subnetAddress, DEFAULT_COLLATERAL_AMOUNT);
        registerSubnet(DEFAULT_COLLATERAL_AMOUNT, subnetAddress);

        vm.startPrank(subnetAddress);
        gatewayDiamond.manager().releaseStake(DEFAULT_COLLATERAL_AMOUNT / 2);

        (, uint256 stake, , , ) = getSubnet(subnetAddress);
        require(stake == DEFAULT_COLLATERAL_AMOUNT / 2, "unexpected stake");
    }

    function testGatewayDiamond_ReleaseStake_Works_PartialAmount(uint256 partialAmount) public {
        address subnetAddress = CHILD_NETWORK_ADDRESS;
        uint256 registerAmount = DEFAULT_COLLATERAL_AMOUNT;

        vm.assume(partialAmount > registerAmount && partialAmount < type(uint256).max - registerAmount);

        uint256 totalAmount = partialAmount + registerAmount;

        vm.startPrank(subnetAddress);
        vm.deal(subnetAddress, totalAmount);

        registerSubnet(registerAmount, subnetAddress);

        vm.startPrank(subnetAddress);

        addStake(partialAmount, subnetAddress);
        gatewayDiamond.manager().releaseStake(partialAmount);

        (, uint256 stake, , , ) = getSubnet(subnetAddress);

        require(stake == registerAmount, "unexpected stake");
        require(subnetAddress.balance == partialAmount, "unexpected balance");
    }

    function testGatewayDiamond_ReleaseStake_Fail_ZeroAmount() public {
        registerSubnet(DEFAULT_COLLATERAL_AMOUNT, address(this));

        vm.expectRevert(CannotReleaseZero.selector);

        gatewayDiamond.manager().releaseStake(0);
    }

    function testGatewayDiamond_ReleaseStake_Fail_InsufficientSubnetBalance(
        uint256 releaseAmount,
        uint256 subnetBalance
    ) public {
        vm.assume(subnetBalance > DEFAULT_COLLATERAL_AMOUNT);
        vm.assume(releaseAmount > subnetBalance && releaseAmount < type(uint256).max - subnetBalance);

        address subnetAddress = address(new SubnetWithNativeTokenMock());
        vm.startPrank(subnetAddress);
        vm.deal(subnetAddress, releaseAmount);

        registerSubnet(subnetBalance, subnetAddress);

        vm.expectRevert(NotEnoughFundsToRelease.selector);

        vm.startPrank(subnetAddress);
        gatewayDiamond.manager().releaseStake(releaseAmount);
    }

    function testGatewayDiamond_ReleaseStake_Fail_NotRegisteredSubnet() public {
        vm.expectRevert(NotRegisteredSubnet.selector);

        gatewayDiamond.manager().releaseStake(1);
    }

    function testGatewayDiamond_ReleaseStake_Works_TransitionToInactive() public {
        address subnetAddress = address(new SubnetWithNativeTokenMock());

        vm.startPrank(subnetAddress);
        vm.deal(subnetAddress, DEFAULT_COLLATERAL_AMOUNT);

        registerSubnet(DEFAULT_COLLATERAL_AMOUNT, subnetAddress);

        vm.startPrank(subnetAddress);
        gatewayDiamond.manager().releaseStake(10);

        (, uint256 stake, , , ) = getSubnet(subnetAddress);

        require(stake == DEFAULT_COLLATERAL_AMOUNT - 10, "unexpected stake");
    }

    function testGatewayDiamond_Kill_Works() public {
        address subnetAddress = CHILD_NETWORK_ADDRESS;

        vm.startPrank(subnetAddress);
        vm.deal(subnetAddress, DEFAULT_COLLATERAL_AMOUNT);

        registerSubnet(DEFAULT_COLLATERAL_AMOUNT, subnetAddress);

        require(subnetAddress.balance == 0, "unexpected balance");

        vm.startPrank(subnetAddress);
        gatewayDiamond.manager().kill();

        (SubnetID memory id, uint256 stake, uint256 nonce, , uint256 circSupply) = getSubnet(subnetAddress);

        require(id.toHash() == SubnetID(0, new address[](0)).toHash(), "unexpected ID hash");
        require(stake == 0, "unexpected stake");
        require(nonce == 0, "unexpected nonce");
        require(circSupply == 0, "unexpected circSupply");
        require(gatewayDiamond.getter().totalSubnets() == 0, "unexpected total subnets");
        require(subnetAddress.balance == DEFAULT_COLLATERAL_AMOUNT, "unexpected balance");
        require(gatewayDiamond.getter().listSubnets().length == 0, "unexpected number of subnets");
        require(gatewayDiamond.getter().getSubnetKeys().length == 0, "unexpected number of subnet keys");
    }

    function testGatewayDiamond_Kill_Fail_SubnetNotExists() public {
        vm.expectRevert(NotRegisteredSubnet.selector);

        gatewayDiamond.manager().kill();
    }

    function testGatewayDiamond_SendCrossMessage_Fails_Fuzz(uint256 fee) public {
        vm.assume(fee < DEFAULT_CROSS_MSG_FEE);

        address caller = CHILD_NETWORK_ADDRESS;
        vm.deal(caller, DEFAULT_COLLATERAL_AMOUNT + DEFAULT_CROSS_MSG_FEE + 2);
        vm.prank(caller);
        registerSubnet(DEFAULT_COLLATERAL_AMOUNT, caller);

        vm.expectRevert();
        gatewayDiamond.messenger().sendContractXnetMessage{value: fee - 1}(
            TestUtils.newXnetCallMsg(
                IPCAddress({
                    subnetId: SubnetID({root: ROOTNET_CHAINID, route: new address[](0)}),
                    rawAddress: FvmAddressHelper.from(caller)
                }),
                IPCAddress({
                    subnetId: SubnetID({root: 0, route: new address[](0)}),
                    rawAddress: FvmAddressHelper.from(caller)
                }),
                1,
                0
            )
        );
    }

    function testGatewayDiamond_Single_Funding() public {
        (address validatorAddress, , bytes memory publicKey) = TestUtils.newValidator(0);

        join(validatorAddress, publicKey);

        address funderAddress = address(101);
        uint256 fundAmount = 1 ether;

        vm.deal(funderAddress, fundAmount + 1);

        vm.prank(funderAddress);
        fund(funderAddress, fundAmount);
    }

    function testGatewayDiamond_Fund_Kill_Fail_CircSupplyMoreThanZero() public {
        (address validatorAddress, bytes memory publicKey) = TestUtils.deriveValidatorAddress(100);

        join(validatorAddress, publicKey);

        address funderAddress = address(101);
        uint256 fundAmount = 1 ether;

        vm.deal(funderAddress, fundAmount + 1);

        vm.startPrank(funderAddress);
        fund(funderAddress, fundAmount);
        vm.stopPrank();

        vm.startPrank(address(saDiamond));
        vm.expectRevert(NotEmptySubnetCircSupply.selector);
        gatewayDiamond.manager().kill();
    }

    function testGatewayDiamond_Fund_Revert_OnZeroValue() public {
        (address validatorAddress, bytes memory publicKey) = TestUtils.deriveValidatorAddress(100);
        join(validatorAddress, publicKey);

        address funderAddress = address(101);

        (SubnetID memory subnetId, , , , ) = getSubnet(address(saDiamond));

        vm.expectRevert(abi.encodeWithSelector(InvalidXnetMessage.selector, InvalidXnetMessageReason.Value));
        gatewayDiamond.manager().fund{value: 0}(subnetId, FvmAddressHelper.from(funderAddress));
    }

    function testGatewayDiamond_Fund_Works_MultipleFundings(uint8 numberOfFunds) public {
        vm.assume(numberOfFunds > 10);
        vm.assume(numberOfFunds < 50);

        uint256 fundAmount = 1 ether;

        address funderAddress = address(101);

        (address validatorAddress, bytes memory publicKey) = TestUtils.deriveValidatorAddress(100);
        join(validatorAddress, publicKey);

        vm.startPrank(funderAddress);
        for (uint256 i = 0; i < numberOfFunds; i++) {
            vm.deal(funderAddress, fundAmount + 1);
            fund(funderAddress, fundAmount);
        }
    }

    function testGatewayDiamond_Fund_Fuzz_InsufficientAmount(uint256 amount) public {
        vm.assume(amount > 0);
        vm.assume(amount < DEFAULT_COLLATERAL_AMOUNT);

        address funderAddress = address(101);

        (address validatorAddress, bytes memory publicKey) = TestUtils.deriveValidatorAddress(100);
        join(validatorAddress, publicKey);

        vm.deal(funderAddress, amount);

        (SubnetID memory subnetId, , , , ) = getSubnet(address(saDiamond));
        vm.prank(funderAddress);
        gatewayDiamond.manager().fund{value: amount}(subnetId, FvmAddressHelper.from(msg.sender));
    }

    function testGatewayDiamond_Fund_Fails_NotRegistered() public {
        address funderAddress = address(101);
        uint256 fundAmount = 1 ether;

        (address validatorAddress, bytes memory publicKey) = TestUtils.deriveValidatorAddress(100);
        join(validatorAddress, publicKey);

        address[] memory wrongSubnetPath = new address[](2);
        wrongSubnetPath[0] = vm.addr(102);
        wrongSubnetPath[0] = vm.addr(103);

        address[] memory wrongPath = new address[](3);
        wrongPath[0] = address(1);
        wrongPath[1] = address(2);

        vm.deal(funderAddress, fundAmount + 1);

        vm.startPrank(funderAddress);

        SubnetID memory wrongSubnetId = SubnetID({root: ROOTNET_CHAINID, route: wrongSubnetPath});

        vm.expectRevert(NotRegisteredSubnet.selector);
        gatewayDiamond.manager().fund{value: fundAmount}(wrongSubnetId, FvmAddressHelper.from(msg.sender));

        vm.expectRevert(NotRegisteredSubnet.selector);
        gatewayDiamond.manager().fund{value: fundAmount}(
            SubnetID(ROOTNET_CHAINID, wrongPath),
            FvmAddressHelper.from(msg.sender)
        );
    }

    function testGatewayDiamond_Fund_Works_BLSAccountSingleFunding() public {
        (address validatorAddress, bytes memory publicKey) = TestUtils.deriveValidatorAddress(100);
        join(validatorAddress, publicKey);

        uint256 fundAmount = 1 ether;
        vm.deal(BLS_ACCOUNT_ADDREESS, fundAmount + 1);
        vm.startPrank(BLS_ACCOUNT_ADDREESS);

        fund(BLS_ACCOUNT_ADDREESS, fundAmount);
    }

    function testGatewayDiamond_Fund_Works_ReactivatedSubnet() public {
        (address validatorAddress, uint256 privKey, bytes memory publicKey) = TestUtils.newValidator(0);
        assert(validatorAddress == vm.addr(privKey));

        join(validatorAddress, publicKey);

        vm.prank(validatorAddress);
        saDiamond.manager().leave();

        join(validatorAddress, publicKey);

        address funderAddress = address(101);
        uint256 fundAmount = 1 ether;

        vm.deal(funderAddress, fundAmount + 1);
        fund(funderAddress, fundAmount);
    }

    function testGatewayDiamond_Release_Fails_InsufficientAmount() public {
        address[] memory path = new address[](2);
        path[0] = address(1);
        path[1] = address(2);

        GatewayDiamond.ConstructorParams memory constructorParams = GatewayDiamond.ConstructorParams({
            networkName: SubnetID({root: ROOTNET_CHAINID, route: path}),
            bottomUpCheckPeriod: DEFAULT_CHECKPOINT_PERIOD,
            majorityPercentage: DEFAULT_MAJORITY_PERCENTAGE,
            genesisValidators: new Validator[](0),
            activeValidatorsLimit: 100,
            commitSha: DEFAULT_COMMIT_SHA
        });
        gatewayDiamond = createGatewayDiamond(constructorParams);

        address callerAddress = address(100);

        vm.startPrank(callerAddress);
        vm.deal(callerAddress, 1 ether);
        vm.expectRevert(abi.encodeWithSelector(InvalidXnetMessage.selector, InvalidXnetMessageReason.Value));

        gatewayDiamond.manager().release{value: 0 ether}(FvmAddressHelper.from(msg.sender));
    }

    function testGatewayDiamond_Release_Works_BLSAccount(uint256 releaseAmount, uint256 crossMsgFee) public {
        vm.assume(crossMsgFee >= DEFAULT_CROSS_MSG_FEE);
        vm.assume(releaseAmount < type(uint256).max);
        vm.assume(crossMsgFee > 0 && crossMsgFee < releaseAmount);

        address[] memory path = new address[](2);
        path[0] = makeAddr("root");
        path[1] = makeAddr("subnet_one");

        GatewayDiamond.ConstructorParams memory constructorParams = GatewayDiamond.ConstructorParams({
            networkName: SubnetID({root: ROOTNET_CHAINID, route: path}),
            bottomUpCheckPeriod: DEFAULT_CHECKPOINT_PERIOD,
            majorityPercentage: DEFAULT_MAJORITY_PERCENTAGE,
            genesisValidators: new Validator[](0),
            activeValidatorsLimit: 100,
            commitSha: DEFAULT_COMMIT_SHA
        });

        gatewayDiamond = createGatewayDiamond(constructorParams);

        vm.roll(0);
        vm.warp(0);
        vm.startPrank(BLS_ACCOUNT_ADDREESS);
        vm.deal(BLS_ACCOUNT_ADDREESS, releaseAmount + 1);
        release(releaseAmount);
    }

    function testGatewayDiamond_Release_Works_EmptyCrossMsgMeta(uint256 releaseAmount, uint256 crossMsgFee) public {
        vm.assume(crossMsgFee >= DEFAULT_CROSS_MSG_FEE);
        vm.assume(releaseAmount < type(uint256).max);
        vm.assume(crossMsgFee > 0 && crossMsgFee < releaseAmount);

        address[] memory path = new address[](2);
        path[0] = makeAddr("root");
        path[1] = makeAddr("subnet_one");

        GatewayDiamond.ConstructorParams memory constructorParams = GatewayDiamond.ConstructorParams({
            networkName: SubnetID({root: ROOTNET_CHAINID, route: path}),
            bottomUpCheckPeriod: DEFAULT_CHECKPOINT_PERIOD,
            majorityPercentage: DEFAULT_MAJORITY_PERCENTAGE,
            genesisValidators: new Validator[](0),
            activeValidatorsLimit: 100,
            commitSha: DEFAULT_COMMIT_SHA
        });

        gatewayDiamond = createGatewayDiamond(constructorParams);
        address callerAddress = address(100);

        vm.roll(0);
        vm.warp(0);
        vm.startPrank(callerAddress);
        vm.deal(callerAddress, releaseAmount + 1);
        release(releaseAmount);
    }

    function testGatewayDiamond_Release_Works_NonEmptyCrossMsgMeta(uint256 releaseAmount, uint256 crossMsgFee) public {
        vm.assume(crossMsgFee >= DEFAULT_CROSS_MSG_FEE);
        vm.assume(releaseAmount < type(uint256).max / 2);
        vm.assume(crossMsgFee > 0 && crossMsgFee < releaseAmount);

        address[] memory path = new address[](2);
        path[0] = makeAddr("root");
        path[1] = makeAddr("subnet_one");

        GatewayDiamond.ConstructorParams memory constructorParams = GatewayDiamond.ConstructorParams({
            networkName: SubnetID({root: ROOTNET_CHAINID, route: path}),
            bottomUpCheckPeriod: DEFAULT_CHECKPOINT_PERIOD,
            majorityPercentage: DEFAULT_MAJORITY_PERCENTAGE,
            genesisValidators: new Validator[](0),
            activeValidatorsLimit: 100,
            commitSha: DEFAULT_COMMIT_SHA
        });

        gatewayDiamond = createGatewayDiamond(constructorParams);

        address callerAddress = address(100);

        vm.roll(0);
        vm.warp(0);
        vm.startPrank(callerAddress);
        vm.deal(callerAddress, 2 * releaseAmount + 1);

        release(releaseAmount);
        release(releaseAmount);
    }

    function testGatewayDiamond_SendCrossMessage_Fails_NoDestination() public {
        address caller = address(new MockIpcContract());
        vm.startPrank(caller);
        vm.deal(caller, DEFAULT_COLLATERAL_AMOUNT + DEFAULT_CROSS_MSG_FEE + 2);
        registerSubnet(DEFAULT_COLLATERAL_AMOUNT, caller);

        vm.expectRevert(abi.encodeWithSelector(InvalidXnetMessage.selector, InvalidXnetMessageReason.DstSubnet));
        gatewayDiamond.messenger().sendContractXnetMessage{value: 1}(
            TestUtils.newXnetCallMsg(
                IPCAddress({
                    subnetId: SubnetID({root: ROOTNET_CHAINID, route: new address[](0)}),
                    rawAddress: FvmAddressHelper.from(caller)
                }),
                IPCAddress({
                    subnetId: SubnetID({root: 0, route: new address[](0)}),
                    rawAddress: FvmAddressHelper.from(caller)
                }),
                1,
                0
            )
        );
    }

    function testGatewayDiamond_SendCrossMessage_Fails_NoCurrentNetwork() public {
        address caller = address(new MockIpcContract());
        vm.startPrank(caller);
        vm.deal(caller, DEFAULT_COLLATERAL_AMOUNT + DEFAULT_CROSS_MSG_FEE + 2);
        registerSubnet(DEFAULT_COLLATERAL_AMOUNT, caller);
        SubnetID memory destinationSubnet = gatewayDiamond.getter().getNetworkName();

        vm.expectRevert(abi.encodeWithSelector(InvalidXnetMessage.selector, InvalidXnetMessageReason.ReflexiveSend));
        gatewayDiamond.messenger().sendContractXnetMessage{value: 1}(
            TestUtils.newXnetCallMsg(
                IPCAddress({
                    subnetId: SubnetID({root: ROOTNET_CHAINID, route: new address[](0)}),
                    rawAddress: FvmAddressHelper.from(caller)
                }),
                IPCAddress({subnetId: destinationSubnet, rawAddress: FvmAddressHelper.from(caller)}),
                1,
                0
            )
        );
    }

    // TODO: this is no longer possible because EOA cannot be subnet
    // function testGatewayDiamond_SendCrossMessage_Fails_EoACaller() public {
    //     address caller = vm.addr(100);
    //     vm.startPrank(caller);
    //     vm.deal(caller, DEFAULT_COLLATERAL_AMOUNT + DEFAULT_CROSS_MSG_FEE + 2);

    //     registerSubnet(DEFAULT_COLLATERAL_AMOUNT, caller);

    //     SubnetID memory destinationSubnet = SubnetID(0, new address[](0));
    //     vm.expectRevert(abi.encodeWithSelector(InvalidXnetMessage.selector, InvalidXnetMessageReason.Sender));

    //     gatewayDiamond.messenger().sendContractXnetMessage{value: DEFAULT_CROSS_MSG_FEE}(
    //         TestUtils.newXnetCallMsg(
    //             IPCAddress({
    //                 subnetId: SubnetID({root: ROOTNET_CHAINID, route: new address[](0)}),
    //                 rawAddress: FvmAddressHelper.from(caller)
    //             }),
    //             IPCAddress({subnetId: destinationSubnet, rawAddress: FvmAddressHelper.from(caller)}),
    //             1,
    //             0
    //         )
    //     );
    // }

    function testGatewayDiamond_SendCrossMessage_Fails_EmptyNetwork() public {
        // Caller of general-purpose messages must be a contract, not a EoA
        address caller = address(new MockIpcContract());
        vm.startPrank(caller);
        vm.deal(caller, DEFAULT_COLLATERAL_AMOUNT + DEFAULT_CROSS_MSG_FEE + 2);

        registerSubnet(DEFAULT_COLLATERAL_AMOUNT, caller);

        SubnetID memory destinationSubnet = SubnetID(0, new address[](0));

        vm.expectRevert(abi.encodeWithSelector(InvalidXnetMessage.selector, InvalidXnetMessageReason.DstSubnet));

        gatewayDiamond.messenger().sendContractXnetMessage{value: 1}(
            TestUtils.newXnetCallMsg(
                IPCAddress({
                    subnetId: SubnetID({root: ROOTNET_CHAINID, route: new address[](0)}),
                    rawAddress: FvmAddressHelper.from(caller)
                }),
                IPCAddress({subnetId: destinationSubnet, rawAddress: FvmAddressHelper.from(caller)}),
                1,
                0
            )
        );
    }

    function testGatewayDiamond_CommitParentFinality_Fails_NotSystemActor() public {
        address caller = vm.addr(100);

        FvmAddress[] memory validators = new FvmAddress[](1);
        validators[0] = FvmAddressHelper.from(caller);
        uint256[] memory weights = new uint256[](1);
        weights[0] = 100;

        vm.prank(caller);
        vm.expectRevert(NotSystemActor.selector);

        ParentFinality memory finality = ParentFinality({height: block.number, blockHash: bytes32(0)});

        gatewayDiamond.topDownFinalizer().commitParentFinality(finality);
    }

    function testGatewayDiamond_applyFinality_works() public {
        // changes included for two validators joining
        address val1 = vm.addr(100);
        address val2 = vm.addr(101);
        uint256 amount = 10000;
        PowerChangeRequest[] memory changes = new PowerChangeRequest[](2);

        changes[0] = PowerChangeRequest({
            configurationNumber: 1,
            change: PowerChange({validator: val1, op: PowerOperation.SetPower, payload: abi.encode(amount)})
        });
        changes[1] = PowerChangeRequest({
            configurationNumber: 2,
            change: PowerChange({validator: val2, op: PowerOperation.SetPower, payload: abi.encode(amount)})
        });

        vm.startPrank(FilAddress.SYSTEM_ACTOR);

        gatewayDiamond.topDownFinalizer().storeValidatorChanges(changes);
        uint64 configNumber = gatewayDiamond.topDownFinalizer().applyFinalityChanges();
        require(configNumber == 2, "wrong config number after applying finality");
        require(
            gatewayDiamond.getter().getCurrentMembership().validators.length == 2,
            "current membership should be 2"
        );
        require(gatewayDiamond.getter().getCurrentConfigurationNumber() == 2, "unexpected config number");
        require(gatewayDiamond.getter().getLastConfigurationNumber() == 0, "unexpected last config number");

        vm.stopPrank();

        // new change with a validator leaving
        changes = new PowerChangeRequest[](1);

        changes[0] = PowerChangeRequest({
            configurationNumber: 3,
            change: PowerChange({validator: val1, op: PowerOperation.SetPower, payload: abi.encode(0)})
        });

        vm.startPrank(FilAddress.SYSTEM_ACTOR);

        gatewayDiamond.topDownFinalizer().storeValidatorChanges(changes);
        configNumber = gatewayDiamond.topDownFinalizer().applyFinalityChanges();
        require(configNumber == 3, "wrong config number after applying finality");
        require(
            gatewayDiamond.getter().getLastConfigurationNumber() == 2,
            "apply result: unexpected last config number"
        );
        require(gatewayDiamond.getter().getCurrentConfigurationNumber() == 3, "apply result: unexpected config number");
        require(
            gatewayDiamond.getter().getCurrentMembership().validators.length == 1,
            "current membership should be 1"
        );
        require(gatewayDiamond.getter().getLastMembership().validators.length == 2, "last membership should be 2");

        // no changes
        configNumber = gatewayDiamond.topDownFinalizer().applyFinalityChanges();
        require(configNumber == 0, "wrong config number after applying finality");
        require(gatewayDiamond.getter().getLastConfigurationNumber() == 2, "no changes: unexpected last config number");
        require(gatewayDiamond.getter().getCurrentConfigurationNumber() == 3, "no changes: unexpected config number");
        require(
            gatewayDiamond.getter().getCurrentMembership().validators.length == 1,
            "current membership should be 1"
        );
        require(gatewayDiamond.getter().getLastMembership().validators.length == 2, "last membership should be 2");

        vm.stopPrank();
    }

    function testGatewayDiamond_CommitParentFinality_Works_WithQuery() public {
        FvmAddress[] memory validators = new FvmAddress[](2);
        validators[0] = FvmAddressHelper.from(vm.addr(100));
        validators[1] = FvmAddressHelper.from(vm.addr(101));
        uint256[] memory weights = new uint256[](2);
        weights[0] = 100;
        weights[1] = 150;

        vm.startPrank(FilAddress.SYSTEM_ACTOR);
        // increase the block number so that current block number is
        // not the same as init committed parent finality height
        vm.roll(10);

        ParentFinality memory finality = ParentFinality({height: block.number, blockHash: bytes32(0)});

        gatewayDiamond.topDownFinalizer().commitParentFinality(finality);
        ParentFinality memory committedFinality = gatewayDiamond.getter().getParentFinality(block.number);

        require(committedFinality.height == finality.height, "heights are not equal");
        require(committedFinality.blockHash == finality.blockHash, "blockHash is not equal");
        require(gatewayDiamond.getter().getLatestParentFinality().height == block.number, "finality height not equal");

        vm.stopPrank();
    }

    function testGatewayDiamond_createBottomUpCheckpoint() public {
        (, address[] memory addrs, uint256[] memory weights) = TestUtils.getFourValidators(vm);

        (bytes32 membershipRoot, ) = MerkleTreeHelper.createMerkleProofsForValidators(addrs, weights);

        BottomUpCheckpoint memory old = BottomUpCheckpoint({
            subnetID: gatewayDiamond.getter().getNetworkName(),
            blockHeight: 0,
            blockHash: keccak256("block1"),
            nextConfigurationNumber: 1,
            msgs: BottomUpBatchHelper.makeCommitment(BottomUpBatchHelper.makeEmptyBatch()),
            activity: ActivityHelper.newCompressedActivityRollup(1, 3, bytes32(uint256(0)))
        });

        BottomUpCheckpoint memory checkpoint = BottomUpCheckpoint({
            subnetID: gatewayDiamond.getter().getNetworkName(),
            blockHeight: gatewayDiamond.getter().bottomUpCheckPeriod(),
            blockHash: keccak256("block1"),
            nextConfigurationNumber: 1,
            msgs: BottomUpBatchHelper.makeCommitment(BottomUpBatchHelper.makeEmptyBatch()),
            activity: ActivityHelper.newCompressedActivityRollup(1, 3, bytes32(uint256(0)))
        });

        // failed to create a checkpoint with zero membership weight
        vm.startPrank(FilAddress.SYSTEM_ACTOR);
        vm.expectRevert(ZeroMembershipWeight.selector);
        gatewayDiamond.checkpointer().createBottomUpCheckpoint(
            checkpoint,
            membershipRoot,
            0,
            BottomUpBatchHelper.makeEmptyBatch(),
            ActivityHelper.dummyActivityRollup()
        );
        vm.stopPrank();

        // failed create a processed checkpoint
        vm.startPrank(FilAddress.SYSTEM_ACTOR);
        vm.expectRevert(QuorumAlreadyProcessed.selector);
        gatewayDiamond.checkpointer().createBottomUpCheckpoint(
            old,
            membershipRoot,
            weights[0] + weights[1] + weights[2],
            BottomUpBatchHelper.makeEmptyBatch(),
            ActivityHelper.dummyActivityRollup()
        );
        vm.stopPrank();

        // create a checkpoint
        vm.startPrank(FilAddress.SYSTEM_ACTOR);
        gatewayDiamond.checkpointer().createBottomUpCheckpoint(
            checkpoint,
            membershipRoot,
            weights[0] + weights[1] + weights[2],
            BottomUpBatchHelper.makeEmptyBatch(),
            ActivityHelper.dummyActivityRollup()
        );
        vm.stopPrank();

        BottomUpCheckpoint memory recv = gatewayDiamond.getter().bottomUpCheckpoint(
            gatewayDiamond.getter().bottomUpCheckPeriod()
        );
        require(recv.nextConfigurationNumber == 1, "nextConfigurationNumber incorrect");
        require(recv.blockHash == keccak256("block1"), "block hash incorrect");
        uint256 d = gatewayDiamond.getter().bottomUpCheckPeriod();

        // failed to create a checkpoint with the same height
        checkpoint = BottomUpCheckpoint({
            subnetID: gatewayDiamond.getter().getNetworkName(),
            blockHeight: d,
            blockHash: keccak256("block"),
            nextConfigurationNumber: 2,
            msgs: BottomUpBatchHelper.makeCommitment(BottomUpBatchHelper.makeEmptyBatch()),
            activity: ActivityHelper.newCompressedActivityRollup(1, 3, bytes32(uint256(0)))
        });

        vm.startPrank(FilAddress.SYSTEM_ACTOR);
        vm.expectRevert(CheckpointAlreadyExists.selector);
        gatewayDiamond.checkpointer().createBottomUpCheckpoint(
            checkpoint,
            membershipRoot,
            weights[0] + weights[1] + weights[2],
            BottomUpBatchHelper.makeEmptyBatch(),
            ActivityHelper.dummyActivityRollup()
        );
        vm.stopPrank();

        (bool ok, uint256 e, ) = gatewayDiamond.getter().getCurrentBottomUpCheckpoint();
        require(ok, "checkpoint not exist");
        require(e == d, "out height incorrect");
    }

    function testGatewayDiamond_commitBottomUpCheckpoint_InvalidCheckpointSource() public {
        BottomUpCheckpoint memory checkpoint = BottomUpCheckpoint({
            subnetID: gatewayDiamond.getter().getNetworkName(),
            blockHeight: gatewayDiamond.getter().bottomUpCheckPeriod(),
            blockHash: keccak256("block1"),
            nextConfigurationNumber: 1,
            msgs: BottomUpBatchHelper.makeCommitment(BottomUpBatchHelper.makeEmptyBatch()),
            activity: ActivityHelper.newCompressedActivityRollup(1, 3, bytes32(uint256(0)))
        });

        vm.expectRevert(InvalidCheckpointSource.selector);
        gatewayDiamond.checkpointer().commitCheckpoint(checkpoint);
    }

    function testGatewayDiamond_commitBottomUpCheckpoint_Works_NoMessages() public {
        address caller = address(saDiamond);
        vm.startPrank(caller);
        vm.deal(caller, DEFAULT_COLLATERAL_AMOUNT + DEFAULT_CROSS_MSG_FEE);
        registerSubnet(DEFAULT_COLLATERAL_AMOUNT, caller);
        vm.stopPrank();

        (SubnetID memory subnetId, , , , ) = getSubnet(address(caller));

        BottomUpCheckpoint memory checkpoint = BottomUpCheckpoint({
            subnetID: subnetId,
            blockHeight: gatewayDiamond.getter().bottomUpCheckPeriod(),
            blockHash: keccak256("block1"),
            nextConfigurationNumber: 1,
            msgs: BottomUpBatchHelper.makeCommitment(BottomUpBatchHelper.makeEmptyBatch()),
            activity: ActivityHelper.newCompressedActivityRollup(1, 3, bytes32(uint256(0)))
        });

        vm.prank(caller);
        gatewayDiamond.checkpointer().commitCheckpoint(checkpoint);
    }

    function testGatewayDiamond_commitBottomUpCheckpoint_Works_WithMessages() public {
        address caller = address(saDiamond);
        address recipient = address(new MockIpcContractPayable());

        vm.startPrank(caller);
        vm.deal(caller, DEFAULT_COLLATERAL_AMOUNT + DEFAULT_CROSS_MSG_FEE);
        registerSubnet(DEFAULT_COLLATERAL_AMOUNT, caller);
        vm.stopPrank();

        uint256 amount = 1;

        (SubnetID memory subnetId, , , , ) = getSubnet(address(caller));
        (bool exist, Subnet memory subnetInfo) = gatewayDiamond.getter().getSubnet(subnetId);
        require(exist, "subnet does not exist");
        require(subnetInfo.circSupply == 0, "unexpected initial circulation supply");

        gatewayDiamond.manager().fund{value: DEFAULT_COLLATERAL_AMOUNT}(
            subnetId,
            FvmAddressHelper.from(address(caller))
        );
        (, subnetInfo) = gatewayDiamond.getter().getSubnet(subnetId);
        require(subnetInfo.circSupply == DEFAULT_COLLATERAL_AMOUNT, "unexpected circulation supply after funding");

        uint256 totalAmount = 0;
        IpcEnvelope[] memory msgs = new IpcEnvelope[](10);
        for (uint64 i = 0; i < 10; i++) {
            msgs[i] = TestUtils.newXnetCallMsg(
                IPCAddress({subnetId: subnetId, rawAddress: FvmAddressHelper.from(caller)}),
                IPCAddress({
                    subnetId: gatewayDiamond.getter().getNetworkName(),
                    rawAddress: FvmAddressHelper.from(recipient)
                }),
                amount,
                i
            );

            totalAmount += amount;
        }

        BottomUpCheckpoint memory checkpoint = BottomUpCheckpoint({
            subnetID: subnetId,
            blockHeight: gatewayDiamond.getter().bottomUpCheckPeriod(),
            blockHash: keccak256("block1"),
            nextConfigurationNumber: 1,
            msgs: BottomUpBatchHelper.makeCommitment(msgs),
            activity: ActivityHelper.newCompressedActivityRollup(1, 3, bytes32(uint256(0)))
        });

        vm.prank(caller);
        gatewayDiamond.checkpointer().commitCheckpoint(checkpoint);
        vm.prank(caller);
        gatewayDiamond.checkpointer().execBottomUpMsgBatch(msgs);

        (, subnetInfo) = gatewayDiamond.getter().getSubnet(subnetId);
        require(subnetInfo.circSupply == DEFAULT_COLLATERAL_AMOUNT - totalAmount, "unexpected circulating supply");
    }

    function testGatewayDiamond_listIncompleteCheckpoints() public {
        (, address[] memory addrs, uint256[] memory weights) = TestUtils.getFourValidators(vm);

        (bytes32 membershipRoot, ) = MerkleTreeHelper.createMerkleProofsForValidators(addrs, weights);

        BottomUpCheckpoint memory checkpoint1 = BottomUpCheckpoint({
            subnetID: gatewayDiamond.getter().getNetworkName(),
            blockHeight: gatewayDiamond.getter().bottomUpCheckPeriod(),
            blockHash: keccak256("block1"),
            nextConfigurationNumber: 1,
            msgs: BottomUpBatchHelper.makeCommitment(BottomUpBatchHelper.makeEmptyBatch()),
            activity: ActivityHelper.newCompressedActivityRollup(1, 3, bytes32(uint256(0)))
        });

        BottomUpCheckpoint memory checkpoint2 = BottomUpCheckpoint({
            subnetID: gatewayDiamond.getter().getNetworkName(),
            blockHeight: 2 * gatewayDiamond.getter().bottomUpCheckPeriod(),
            blockHash: keccak256("block2"),
            nextConfigurationNumber: 1,
            msgs: BottomUpBatchHelper.makeCommitment(BottomUpBatchHelper.makeEmptyBatch()),
            activity: ActivityHelper.newCompressedActivityRollup(1, 3, bytes32(uint256(0)))
        });

        // create a checkpoint
        vm.startPrank(FilAddress.SYSTEM_ACTOR);
        gatewayDiamond.checkpointer().createBottomUpCheckpoint(
            checkpoint1,
            membershipRoot,
            weights[0] + weights[1] + weights[2],
            BottomUpBatchHelper.makeEmptyBatch(),
            ActivityHelper.dummyActivityRollup()
        );
        gatewayDiamond.checkpointer().createBottomUpCheckpoint(
            checkpoint2,
            membershipRoot,
            weights[0] + weights[1] + weights[2],
            BottomUpBatchHelper.makeEmptyBatch(),
            ActivityHelper.dummyActivityRollup()
        );
        vm.stopPrank();

        uint256[] memory heights = gatewayDiamond.getter().getIncompleteCheckpointHeights();

        require(heights.length == 2, "unexpected heights");
        require(heights[0] == gatewayDiamond.getter().bottomUpCheckPeriod(), "heights[0] == period");
        require(heights[1] == 2 * gatewayDiamond.getter().bottomUpCheckPeriod(), "heights[1] == 2*period");

        QuorumInfo memory info = gatewayDiamond.getter().getCheckpointInfo(
            gatewayDiamond.getter().bottomUpCheckPeriod()
        );
        require(info.rootHash == membershipRoot, "info.rootHash == membershipRoot");
        require(
            info.threshold == gatewayDiamond.getter().getQuorumThreshold(weights[0] + weights[1] + weights[2]),
            "checkpoint 1 correct threshold"
        );

        info = gatewayDiamond.getter().getCheckpointInfo(2 * gatewayDiamond.getter().bottomUpCheckPeriod());
        require(info.rootHash == membershipRoot, "info.rootHash == membershipRoot");
        require(
            info.threshold == gatewayDiamond.getter().getQuorumThreshold(weights[0] + weights[1] + weights[2]),
            "checkpoint 2 correct threshold"
        );

        BottomUpCheckpoint[] memory incomplete = gatewayDiamond.getter().getIncompleteCheckpoints();
        require(incomplete.length == 2, "incomplete.length == 2");
        require(
            incomplete[0].blockHeight == gatewayDiamond.getter().bottomUpCheckPeriod(),
            "incomplete[0].blockHeight"
        );
        require(incomplete[0].blockHash == keccak256("block1"), "incomplete[0].blockHash");
        require(
            incomplete[1].blockHeight == 2 * gatewayDiamond.getter().bottomUpCheckPeriod(),
            "incomplete[1].blockHeight"
        );
        require(incomplete[1].blockHash == keccak256("block2"), "incomplete[1].blockHash");
    }

    function testGatewayDiamond_addCheckpointSignature_newCheckpoint() public {
        (uint256[] memory privKeys, address[] memory addrs, uint256[] memory weights) = TestUtils.getFourValidators(vm);

        (bytes32 membershipRoot, bytes32[][] memory membershipProofs) = MerkleTreeHelper
            .createMerkleProofsForValidators(addrs, weights);

        BottomUpCheckpoint memory checkpoint = BottomUpCheckpoint({
            subnetID: gatewayDiamond.getter().getNetworkName(),
            blockHeight: gatewayDiamond.getter().bottomUpCheckPeriod(),
            blockHash: keccak256("block"),
            nextConfigurationNumber: 1,
            msgs: BottomUpBatchHelper.makeCommitment(BottomUpBatchHelper.makeEmptyBatch()),
            activity: ActivityHelper.newCompressedActivityRollup(1, 3, bytes32(uint256(0)))
        });

        // create a checkpoint
        vm.startPrank(FilAddress.SYSTEM_ACTOR);
        gatewayDiamond.checkpointer().createBottomUpCheckpoint(
            checkpoint,
            membershipRoot,
            weights[0] + weights[1] + weights[2],
            BottomUpBatchHelper.makeEmptyBatch(),
            ActivityHelper.dummyActivityRollup()
        );
        vm.stopPrank();

        // adds signatures

        uint8 v;
        bytes32 r;
        bytes32 s;
        bytes memory signature;

        for (uint64 i = 0; i < 3; i++) {
            (v, r, s) = vm.sign(privKeys[i], keccak256(abi.encode(checkpoint)));
            signature = abi.encodePacked(r, s, v);

            vm.startPrank(vm.addr(privKeys[i]));
            gatewayDiamond.checkpointer().addCheckpointSignature(
                checkpoint.blockHeight,
                membershipProofs[i],
                weights[i],
                signature
            );
            vm.stopPrank();
        }

        require(
            gatewayDiamond.getter().getCheckpointCurrentWeight(checkpoint.blockHeight) == totalWeight(weights),
            "checkpoint weight was not updated"
        );

        (
            BottomUpCheckpoint memory ch,
            QuorumInfo memory info,
            address[] memory signatories,
            bytes[] memory signatures
        ) = gatewayDiamond.getter().getCheckpointSignatureBundle(gatewayDiamond.getter().bottomUpCheckPeriod());
        require(ch.blockHash == keccak256("block"), "unexpected block hash");
        require(info.hash == keccak256(abi.encode(checkpoint)), "unexpected checkpoint hash");
        require(signatories.length == 3, "unexpected signatories length");
        require(signatures.length == 3, "unexpected signatures length");
    }

    function testGatewayDiamond_addCheckpointSignature_quorum() public {
        (uint256[] memory privKeys, address[] memory addrs, uint256[] memory weights) = TestUtils.getFourValidators(vm);

        (bytes32 membershipRoot, bytes32[][] memory membershipProofs) = MerkleTreeHelper
            .createMerkleProofsForValidators(addrs, weights);

        BottomUpCheckpoint memory checkpoint = BottomUpCheckpoint({
            subnetID: gatewayDiamond.getter().getNetworkName(),
            blockHeight: gatewayDiamond.getter().bottomUpCheckPeriod(),
            blockHash: keccak256("block"),
            nextConfigurationNumber: 1,
            msgs: BottomUpBatchHelper.makeCommitment(BottomUpBatchHelper.makeEmptyBatch()),
            activity: ActivityHelper.newCompressedActivityRollup(1, 3, bytes32(uint256(0)))
        });

        // create a checkpoint
        vm.startPrank(FilAddress.SYSTEM_ACTOR);
        gatewayDiamond.checkpointer().createBottomUpCheckpoint(
            checkpoint,
            membershipRoot,
            weights[0] + weights[1] + weights[2],
            BottomUpBatchHelper.makeEmptyBatch(),
            ActivityHelper.dummyActivityRollup()
        );
        vm.stopPrank();

        // adds signatures

        uint8 v;
        bytes32 r;
        bytes32 s;
        bytes memory signature;

        for (uint64 i = 0; i < 2; i++) {
            (v, r, s) = vm.sign(privKeys[i], keccak256(abi.encode(checkpoint)));
            signature = abi.encodePacked(r, s, v);

            vm.startPrank(vm.addr(privKeys[i]));
            gatewayDiamond.checkpointer().addCheckpointSignature(
                checkpoint.blockHeight,
                membershipProofs[i],
                weights[i],
                signature
            );
            vm.stopPrank();
        }

        QuorumInfo memory info = gatewayDiamond.getter().getCheckpointInfo(1);
        require(!info.reached, "not reached");
        require(gatewayDiamond.getter().getIncompleteCheckpointHeights().length == 1, "unexpected size");

        info = gatewayDiamond.getter().getCheckpointInfo(1);

        (v, r, s) = vm.sign(privKeys[2], keccak256(abi.encode(checkpoint)));
        signature = abi.encodePacked(r, s, v);

        vm.startPrank(vm.addr(privKeys[2]));
        gatewayDiamond.checkpointer().addCheckpointSignature(
            checkpoint.blockHeight,
            membershipProofs[2],
            weights[2],
            signature
        );
        vm.stopPrank();

        info = gatewayDiamond.getter().getCheckpointInfo(checkpoint.blockHeight);
        require(info.reached, "not reached");
        require(gatewayDiamond.getter().getIncompleteCheckpointHeights().length == 0, "unexpected size");

        require(
            gatewayDiamond.getter().getCheckpointCurrentWeight(checkpoint.blockHeight) == totalWeight(weights),
            "checkpoint weight was not updated"
        );
        (v, r, s) = vm.sign(privKeys[3], keccak256(abi.encode(checkpoint)));
        signature = abi.encodePacked(r, s, v);

        vm.startPrank(vm.addr(privKeys[3]));
        gatewayDiamond.checkpointer().addCheckpointSignature(
            checkpoint.blockHeight,
            membershipProofs[3],
            weights[3],
            signature
        );
        vm.stopPrank();
    }

    function testGatewayDiamond_addCheckpointSignature_notAuthorized() public {
        (uint256[] memory privKeys, address[] memory addrs, uint256[] memory weights) = TestUtils.getFourValidators(vm);

        (bytes32 membershipRoot, bytes32[][] memory membershipProofs) = MerkleTreeHelper
            .createMerkleProofsForValidators(addrs, weights);

        BottomUpCheckpoint memory checkpoint = BottomUpCheckpoint({
            subnetID: gatewayDiamond.getter().getNetworkName(),
            blockHeight: gatewayDiamond.getter().bottomUpCheckPeriod(),
            blockHash: keccak256("block"),
            nextConfigurationNumber: 1,
            msgs: BottomUpBatchHelper.makeCommitment(BottomUpBatchHelper.makeEmptyBatch()),
            activity: ActivityHelper.newCompressedActivityRollup(1, 3, bytes32(uint256(0)))
        });

        // create a checkpoint
        vm.startPrank(FilAddress.SYSTEM_ACTOR);
        gatewayDiamond.checkpointer().createBottomUpCheckpoint(
            checkpoint,
            membershipRoot,
            10,
            BottomUpBatchHelper.makeEmptyBatch(),
            ActivityHelper.dummyActivityRollup()
        );
        vm.stopPrank();

        uint8 v;
        bytes32 r;
        bytes32 s;
        bytes memory signature;

        (v, r, s) = vm.sign(privKeys[0], keccak256(abi.encode(checkpoint)));
        signature = abi.encodePacked(r, s, v);

        uint256 h = gatewayDiamond.getter().bottomUpCheckPeriod();
        vm.startPrank(vm.addr(privKeys[1]));
        vm.expectRevert(abi.encodeWithSelector(NotAuthorized.selector, vm.addr(privKeys[0])));
        gatewayDiamond.checkpointer().addCheckpointSignature(h, membershipProofs[2], weights[2], signature);
        vm.stopPrank();
    }

    function testGatewayDiamond_addCheckpointSignature_invalidSignature_replayedSignature() public {
        (uint256[] memory privKeys, address[] memory addrs, uint256[] memory weights) = TestUtils.getFourValidators(vm);

        (bytes32 membershipRoot, bytes32[][] memory membershipProofs) = MerkleTreeHelper
            .createMerkleProofsForValidators(addrs, weights);

        BottomUpCheckpoint memory checkpoint = BottomUpCheckpoint({
            subnetID: gatewayDiamond.getter().getNetworkName(),
            blockHeight: gatewayDiamond.getter().bottomUpCheckPeriod(),
            blockHash: keccak256("block"),
            nextConfigurationNumber: 1,
            msgs: BottomUpBatchHelper.makeCommitment(BottomUpBatchHelper.makeEmptyBatch()),
            activity: ActivityHelper.newCompressedActivityRollup(1, 3, bytes32(uint256(0)))
        });

        // create a checkpoint
        vm.startPrank(FilAddress.SYSTEM_ACTOR);
        gatewayDiamond.checkpointer().createBottomUpCheckpoint(
            checkpoint,
            membershipRoot,
            10,
            BottomUpBatchHelper.makeEmptyBatch(),
            ActivityHelper.dummyActivityRollup()
        );
        vm.stopPrank();

        uint8 v;
        bytes32 r;
        bytes32 s;
        bytes memory signature;

        (v, r, s) = vm.sign(privKeys[0], keccak256(abi.encode(checkpoint)));
        signature = abi.encodePacked(r, s, v);

        uint256 h = gatewayDiamond.getter().bottomUpCheckPeriod();
        vm.startPrank(vm.addr(privKeys[0]));

        // send incorrect signature
        vm.expectRevert(InvalidSignature.selector);
        gatewayDiamond.checkpointer().addCheckpointSignature(h, membershipProofs[0], weights[0], new bytes(0));

        // send correct signature
        gatewayDiamond.checkpointer().addCheckpointSignature(h, membershipProofs[0], weights[0], signature);

        // replay the previous signature
        vm.expectRevert(SignatureReplay.selector);
        gatewayDiamond.checkpointer().addCheckpointSignature(h, membershipProofs[0], weights[0], signature);

        vm.stopPrank();
    }

    function testGatewayDiamond_addCheckpointSignature_incorrectCheckpoint() public {
        (uint256[] memory privKeys, address[] memory addrs, uint256[] memory weights) = TestUtils.getFourValidators(vm);

        (bytes32 membershipRoot, bytes32[][] memory membershipProofs) = MerkleTreeHelper
            .createMerkleProofsForValidators(addrs, weights);

        BottomUpCheckpoint memory checkpoint = BottomUpCheckpoint({
            subnetID: gatewayDiamond.getter().getNetworkName(),
            blockHeight: gatewayDiamond.getter().bottomUpCheckPeriod(),
            blockHash: keccak256("block"),
            nextConfigurationNumber: 1,
            msgs: BottomUpBatchHelper.makeCommitment(BottomUpBatchHelper.makeEmptyBatch()),
            activity: ActivityHelper.newCompressedActivityRollup(1, 3, bytes32(uint256(0)))
        });

        // create a checkpoint
        vm.startPrank(FilAddress.SYSTEM_ACTOR);
        gatewayDiamond.checkpointer().createBottomUpCheckpoint(
            checkpoint,
            membershipRoot,
            10,
            BottomUpBatchHelper.makeEmptyBatch(),
            ActivityHelper.dummyActivityRollup()
        );
        vm.stopPrank();

        uint8 v;
        bytes32 r;
        bytes32 s;
        bytes memory signature;

        (v, r, s) = vm.sign(privKeys[0], keccak256(abi.encode(checkpoint)));
        signature = abi.encodePacked(r, s, v);

        vm.startPrank(vm.addr(privKeys[0]));

        // send correct signature for incorrect height
        vm.expectRevert(QuorumAlreadyProcessed.selector);
        gatewayDiamond.checkpointer().addCheckpointSignature(0, membershipProofs[0], weights[0], signature);

        // send correct signature for incorrect height
        vm.expectRevert(CheckpointNotCreated.selector);
        gatewayDiamond.checkpointer().addCheckpointSignature(100, membershipProofs[0], weights[0], signature);

        vm.stopPrank();
    }

    function testGatewayDiamond_garbage_collect_bottomUpCheckpoints() public {
        (, address[] memory addrs, uint256[] memory weights) = TestUtils.getFourValidators(vm);

        (bytes32 membershipRoot, ) = MerkleTreeHelper.createMerkleProofsForValidators(addrs, weights);

        uint256 index = gatewayDiamond.getter().getCheckpointRetentionHeight();
        require(index == 1, "unexpected height");

        BottomUpCheckpoint memory checkpoint;

        // create a checkpoint
        uint64 n = 10;
        vm.startPrank(FilAddress.SYSTEM_ACTOR);
        for (uint64 i = 1; i <= n; i++) {
            checkpoint = BottomUpCheckpoint({
                subnetID: gatewayDiamond.getter().getNetworkName(),
                blockHeight: i * gatewayDiamond.getter().bottomUpCheckPeriod(),
                blockHash: keccak256("block"),
                nextConfigurationNumber: 1,
                msgs: BottomUpBatchHelper.makeCommitment(BottomUpBatchHelper.makeEmptyBatch()),
                activity: ActivityHelper.newCompressedActivityRollup(1, 3, bytes32(uint256(0)))
            });

            gatewayDiamond.checkpointer().createBottomUpCheckpoint(
                checkpoint,
                membershipRoot,
                10,
                BottomUpBatchHelper.makeEmptyBatch(),
                ActivityHelper.dummyActivityRollup()
            );
        }
        vm.stopPrank();

        index = gatewayDiamond.getter().getCheckpointRetentionHeight();
        require(index == 1, "retention height is not 1");

        uint256[] memory heights = gatewayDiamond.getter().getIncompleteCheckpointHeights();
        require(heights.length == n, "heights.len is not n");
    }

    function testGatewayDiamond_commitCheckpoint_Fails_WrongNumberMessages() public {
        address caller = address(saDiamond);
        vm.startPrank(caller);
        vm.deal(caller, DEFAULT_COLLATERAL_AMOUNT + DEFAULT_CROSS_MSG_FEE);
        registerSubnet(DEFAULT_COLLATERAL_AMOUNT, caller);
        vm.stopPrank();

        (SubnetID memory subnetId, , , , ) = getSubnet(address(caller));
        (bool exist, Subnet memory subnetInfo) = gatewayDiamond.getter().getSubnet(subnetId);
        require(exist, "subnet does not exist");
        require(subnetInfo.circSupply == 0, "unexpected initial circulation supply");

        gatewayDiamond.manager().fund{value: DEFAULT_COLLATERAL_AMOUNT}(
            subnetId,
            FvmAddressHelper.from(address(caller))
        );
        (, subnetInfo) = gatewayDiamond.getter().getSubnet(subnetId);
        require(subnetInfo.circSupply == DEFAULT_COLLATERAL_AMOUNT, "unexpected circulation supply after funding");
<<<<<<< HEAD
=======

        uint64 size = gatewayDiamond.getter().maxMsgsPerBottomUpBatch() + 1;
        IpcEnvelope[] memory msgs = new IpcEnvelope[](size);
        for (uint64 i = 0; i < size; i++) {
            msgs[i] = TestUtils.newXnetCallMsg(
                IPCAddress({subnetId: subnetId, rawAddress: FvmAddressHelper.from(caller)}),
                IPCAddress({
                    subnetId: gatewayDiamond.getter().getNetworkName(),
                    rawAddress: FvmAddressHelper.from(caller)
                }),
                amount,
                i
            );
        }

        BottomUpCheckpoint memory checkpoint = BottomUpCheckpoint({
            subnetID: subnetId,
            blockHeight: gatewayDiamond.getter().bottomUpCheckPeriod(),
            blockHash: keccak256("block1"),
            nextConfigurationNumber: 1,
            msgs: BottomUpBatchHelper.makeCommitment(msgs),
            activity: ActivityHelper.newCompressedActivityRollup(1, 3, bytes32(uint256(0)))
        });

        vm.prank(caller);
        vm.expectRevert(MaxMsgsPerBatchExceeded.selector);
        gatewayDiamond.checkpointer().commitCheckpoint(checkpoint);
    }

    function testGatewayDiamond_PopulateBottomUpMsgBatch_Works() public {
        uint256 releaseAmount = 10;
        address from = address(100);

        address[] memory path = new address[](2);
        path[0] = makeAddr("root");
        path[1] = makeAddr("subnet_one");

        GatewayDiamond.ConstructorParams memory constructorParams = GatewayDiamond.ConstructorParams({
            networkName: SubnetID({root: ROOTNET_CHAINID, route: path}),
            bottomUpCheckPeriod: DEFAULT_CHECKPOINT_PERIOD,
            majorityPercentage: DEFAULT_MAJORITY_PERCENTAGE,
            genesisValidators: new Validator[](0),
            activeValidatorsLimit: 100,
            commitSha: DEFAULT_COMMIT_SHA
        });

        gatewayDiamond = createGatewayDiamond(constructorParams);
        uint256 d = gatewayDiamond.getter().bottomUpCheckPeriod();

        // a few messags in first batch
        uint64 numMsgs = 10;
        vm.roll(1);
        vm.startPrank(from);
        vm.deal(from, numMsgs * (releaseAmount + DEFAULT_CROSS_MSG_FEE));

        for (uint64 i = 0; i < numMsgs; i++) {
            release(releaseAmount);
        }
        require(gatewayDiamond.getter().bottomUpMsgBatch(d).msgs.length == numMsgs, "no messages");

        numMsgs = gatewayDiamond.getter().maxMsgsPerBottomUpBatch() + 10;
        vm.roll(d + 1);
        vm.startPrank(from);
        vm.deal(from, numMsgs * (releaseAmount + DEFAULT_CROSS_MSG_FEE));

        for (uint64 i = 0; i < numMsgs; i++) {
            release(releaseAmount);
        }
        // one batch should be overflow in d+1 and the rest of the messages should have been
        // added to the next batch
        require(
            gatewayDiamond.getter().bottomUpMsgBatch(d + 1).msgs.length ==
                gatewayDiamond.getter().maxMsgsPerBottomUpBatch(),
            "wrong number of messages in full batch"
        );
        require(
            gatewayDiamond.getter().bottomUpMsgBatch(2 * d).msgs.length == 10,
            "wrong number of messages after full batch"
        );
>>>>>>> 5dbcd057
    }

    function newListOfMessages(uint64 size) internal view returns (IpcEnvelope[] memory msgs) {
        msgs = new IpcEnvelope[](size);
        for (uint64 i = 0; i < size; i++) {
            msgs[i] = TestUtils.newXnetCallMsg(
                IPCAddress({
                    subnetId: gatewayDiamond.getter().getNetworkName(),
                    rawAddress: FvmAddressHelper.from(address(this))
                }),
                IPCAddress({
                    subnetId: gatewayDiamond.getter().getNetworkName(),
                    rawAddress: FvmAddressHelper.from(address(this))
                }),
                0,
                i
                // method: this.callback.selector,
            );
        }
    }

    function callback() public view {}
}<|MERGE_RESOLUTION|>--- conflicted
+++ resolved
@@ -1641,88 +1641,6 @@
         );
         (, subnetInfo) = gatewayDiamond.getter().getSubnet(subnetId);
         require(subnetInfo.circSupply == DEFAULT_COLLATERAL_AMOUNT, "unexpected circulation supply after funding");
-<<<<<<< HEAD
-=======
-
-        uint64 size = gatewayDiamond.getter().maxMsgsPerBottomUpBatch() + 1;
-        IpcEnvelope[] memory msgs = new IpcEnvelope[](size);
-        for (uint64 i = 0; i < size; i++) {
-            msgs[i] = TestUtils.newXnetCallMsg(
-                IPCAddress({subnetId: subnetId, rawAddress: FvmAddressHelper.from(caller)}),
-                IPCAddress({
-                    subnetId: gatewayDiamond.getter().getNetworkName(),
-                    rawAddress: FvmAddressHelper.from(caller)
-                }),
-                amount,
-                i
-            );
-        }
-
-        BottomUpCheckpoint memory checkpoint = BottomUpCheckpoint({
-            subnetID: subnetId,
-            blockHeight: gatewayDiamond.getter().bottomUpCheckPeriod(),
-            blockHash: keccak256("block1"),
-            nextConfigurationNumber: 1,
-            msgs: BottomUpBatchHelper.makeCommitment(msgs),
-            activity: ActivityHelper.newCompressedActivityRollup(1, 3, bytes32(uint256(0)))
-        });
-
-        vm.prank(caller);
-        vm.expectRevert(MaxMsgsPerBatchExceeded.selector);
-        gatewayDiamond.checkpointer().commitCheckpoint(checkpoint);
-    }
-
-    function testGatewayDiamond_PopulateBottomUpMsgBatch_Works() public {
-        uint256 releaseAmount = 10;
-        address from = address(100);
-
-        address[] memory path = new address[](2);
-        path[0] = makeAddr("root");
-        path[1] = makeAddr("subnet_one");
-
-        GatewayDiamond.ConstructorParams memory constructorParams = GatewayDiamond.ConstructorParams({
-            networkName: SubnetID({root: ROOTNET_CHAINID, route: path}),
-            bottomUpCheckPeriod: DEFAULT_CHECKPOINT_PERIOD,
-            majorityPercentage: DEFAULT_MAJORITY_PERCENTAGE,
-            genesisValidators: new Validator[](0),
-            activeValidatorsLimit: 100,
-            commitSha: DEFAULT_COMMIT_SHA
-        });
-
-        gatewayDiamond = createGatewayDiamond(constructorParams);
-        uint256 d = gatewayDiamond.getter().bottomUpCheckPeriod();
-
-        // a few messags in first batch
-        uint64 numMsgs = 10;
-        vm.roll(1);
-        vm.startPrank(from);
-        vm.deal(from, numMsgs * (releaseAmount + DEFAULT_CROSS_MSG_FEE));
-
-        for (uint64 i = 0; i < numMsgs; i++) {
-            release(releaseAmount);
-        }
-        require(gatewayDiamond.getter().bottomUpMsgBatch(d).msgs.length == numMsgs, "no messages");
-
-        numMsgs = gatewayDiamond.getter().maxMsgsPerBottomUpBatch() + 10;
-        vm.roll(d + 1);
-        vm.startPrank(from);
-        vm.deal(from, numMsgs * (releaseAmount + DEFAULT_CROSS_MSG_FEE));
-
-        for (uint64 i = 0; i < numMsgs; i++) {
-            release(releaseAmount);
-        }
-        // one batch should be overflow in d+1 and the rest of the messages should have been
-        // added to the next batch
-        require(
-            gatewayDiamond.getter().bottomUpMsgBatch(d + 1).msgs.length ==
-                gatewayDiamond.getter().maxMsgsPerBottomUpBatch(),
-            "wrong number of messages in full batch"
-        );
-        require(
-            gatewayDiamond.getter().bottomUpMsgBatch(2 * d).msgs.length == 10,
-            "wrong number of messages after full batch"
-        );
->>>>>>> 5dbcd057
     }
 
     function newListOfMessages(uint64 size) internal view returns (IpcEnvelope[] memory msgs) {
