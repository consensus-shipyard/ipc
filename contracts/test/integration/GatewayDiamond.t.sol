--- conflicted
+++ resolved
@@ -1111,7 +1111,7 @@
             blockHeight: 0,
             blockHash: keccak256("block1"),
             nextConfigurationNumber: 1,
-            msgs: new CrossMsg[](0)
+            msgs: new IpcEnvelope[](0)
         });
 
         BottomUpCheckpoint memory checkpoint = BottomUpCheckpoint({
@@ -1119,7 +1119,7 @@
             blockHeight: gwGetter.bottomUpCheckPeriod(),
             blockHash: keccak256("block1"),
             nextConfigurationNumber: 1,
-            msgs: new CrossMsg[](0)
+            msgs: new IpcEnvelope[](0)
         });
 
         // failed to create a checkpoint with zero membership weight
@@ -1150,7 +1150,7 @@
             blockHeight: d,
             blockHash: keccak256("block"),
             nextConfigurationNumber: 2,
-            msgs: new CrossMsg[](0)
+            msgs: new IpcEnvelope[](0)
         });
 
         vm.startPrank(FilAddress.SYSTEM_ACTOR);
@@ -1164,7 +1164,7 @@
             blockHeight: d + d / 2,
             blockHash: keccak256("block2"),
             nextConfigurationNumber: 2,
-            msgs: new CrossMsg[](0)
+            msgs: new IpcEnvelope[](0)
         });
 
         vm.startPrank(FilAddress.SYSTEM_ACTOR);
@@ -1183,7 +1183,7 @@
             blockHeight: gwGetter.bottomUpCheckPeriod(),
             blockHash: keccak256("block1"),
             nextConfigurationNumber: 1,
-            msgs: new CrossMsg[](0)
+            msgs: new IpcEnvelope[](0)
         });
 
         vm.expectRevert(InvalidCheckpointSource.selector);
@@ -1204,11 +1204,64 @@
             blockHeight: gwGetter.bottomUpCheckPeriod(),
             blockHash: keccak256("block1"),
             nextConfigurationNumber: 1,
-            msgs: new CrossMsg[](0)
+            msgs: new IpcEnvelope[](0)
         });
 
         vm.prank(caller);
         gwCheckpointingFacet.commitCheckpoint(checkpoint);
+    }
+
+    function testGatewayDiamond_commitBottomUpCheckpoint_Works_WithMessages() public {
+        address caller = address(saDiamond);
+        vm.startPrank(caller);
+        vm.deal(caller, DEFAULT_COLLATERAL_AMOUNT + DEFAULT_CROSS_MSG_FEE);
+        registerSubnet(DEFAULT_COLLATERAL_AMOUNT, caller);
+        vm.stopPrank();
+
+        uint256 amount = 1;
+
+        (SubnetID memory subnetId, , , , ) = getSubnet(address(caller));
+        (bool exist, Subnet memory subnetInfo) = gwGetter.getSubnet(subnetId);
+        require(exist, "subnet does not exist");
+        require(
+            subnetInfo.circSupply == 0,
+            "unexpected initial circulation supply"
+        );
+
+        gwManager.fund{value: DEFAULT_COLLATERAL_AMOUNT}(subnetId, FvmAddressHelper.from(address(caller)));
+        (, subnetInfo) = gwGetter.getSubnet(subnetId);
+        require(
+            subnetInfo.circSupply == DEFAULT_COLLATERAL_AMOUNT,
+            "unexpected circulation supply after funding"
+        );
+
+        IpcEnvelope[] memory msgs = new IpcEnvelope[](10);
+        for (uint64 i = 0; i < 10; i++) {
+            msgs[i] = TestUtils.newTransferCrossMsg(
+                IPCAddress({subnetId: subnetId, rawAddress: FvmAddressHelper.from(caller)}),
+                IPCAddress({subnetId: gwGetter.getNetworkName(), rawAddress: FvmAddressHelper.from(caller)}),
+                amount,
+                i,
+                DEFAULT_CROSS_MSG_FEE
+            );
+        }
+
+        BottomUpCheckpoint memory checkpoint = BottomUpCheckpoint({
+            subnetID: subnetId,
+            blockHeight: gwGetter.bottomUpCheckPeriod(),
+            blockHash: keccak256("block1"),
+            nextConfigurationNumber: 1,
+            msgs: msgs
+        });
+
+        vm.prank(caller);
+        gwCheckpointingFacet.commitCheckpoint(checkpoint);
+
+        (, subnetInfo) = gwGetter.getSubnet(subnetId);
+        require(
+            subnetInfo.circSupply == DEFAULT_COLLATERAL_AMOUNT - 10 * DEFAULT_CROSS_MSG_FEE - 10 * amount,
+            "unexpected circulation supply"
+        );
     }
 
     function testGatewayDiamond_listIncompleteCheckpoints() public {
@@ -1221,7 +1274,7 @@
             blockHeight: gwGetter.bottomUpCheckPeriod(),
             blockHash: keccak256("block1"),
             nextConfigurationNumber: 1,
-            msgs: new CrossMsg[](0)
+            msgs: new IpcEnvelope[](0)
         });
 
         BottomUpCheckpoint memory checkpoint2 = BottomUpCheckpoint({
@@ -1229,7 +1282,7 @@
             blockHeight: 2 * gwGetter.bottomUpCheckPeriod(),
             blockHash: keccak256("block2"),
             nextConfigurationNumber: 1,
-            msgs: new CrossMsg[](0)
+            msgs: new IpcEnvelope[](0)
         });
 
         // create a checkpoint
@@ -1285,7 +1338,7 @@
             blockHeight: gwGetter.bottomUpCheckPeriod(),
             blockHash: keccak256("block"),
             nextConfigurationNumber: 1,
-            msgs: new CrossMsg[](0)
+            msgs: new IpcEnvelope[](0)
         });
 
         // create a checkpoint
@@ -1342,7 +1395,7 @@
             blockHeight: gwGetter.bottomUpCheckPeriod(),
             blockHash: keccak256("block"),
             nextConfigurationNumber: 1,
-            msgs: new CrossMsg[](0)
+            msgs: new IpcEnvelope[](0)
         });
 
         // create a checkpoint
@@ -1411,7 +1464,7 @@
             blockHeight: gwGetter.bottomUpCheckPeriod(),
             blockHash: keccak256("block"),
             nextConfigurationNumber: 1,
-            msgs: new CrossMsg[](0)
+            msgs: new IpcEnvelope[](0)
         });
 
         // create a checkpoint
@@ -1445,7 +1498,7 @@
             blockHeight: gwGetter.bottomUpCheckPeriod(),
             blockHash: keccak256("block"),
             nextConfigurationNumber: 1,
-            msgs: new CrossMsg[](0)
+            msgs: new IpcEnvelope[](0)
         });
 
         // create a checkpoint
@@ -1489,7 +1542,7 @@
             blockHeight: gwGetter.bottomUpCheckPeriod(),
             blockHash: keccak256("block"),
             nextConfigurationNumber: 1,
-            msgs: new CrossMsg[](0)
+            msgs: new IpcEnvelope[](0)
         });
 
         // create a checkpoint
@@ -1537,7 +1590,7 @@
                 blockHeight: i * gwGetter.bottomUpCheckPeriod(),
                 blockHash: keccak256("block"),
                 nextConfigurationNumber: 1,
-                msgs: new CrossMsg[](0)
+                msgs: new IpcEnvelope[](0)
             });
 
             gwCheckpointingFacet.createBottomUpCheckpoint(checkpoint, membershipRoot, 10);
@@ -1560,575 +1613,13 @@
         require(heights.length == n, "index is not the same");
     }
 
-<<<<<<< HEAD
-    // function testGatewayDiamond_execMsgBatch_WithMessages() public {
-    //     address caller = address(saDiamond);
-    //     address from = address(100);
-    //     vm.startPrank(caller);
-    //     vm.deal(caller, 2 * DEFAULT_COLLATERAL_AMOUNT + DEFAULT_CROSS_MSG_FEE);
-    //     registerSubnet(DEFAULT_COLLATERAL_AMOUNT, caller);
-    //     vm.stopPrank();
-
-    //     uint256 amount = 1;
-
-    //     (SubnetID memory subnetId, , , , ) = getSubnet(address(caller));
-    //     (bool exist, Subnet memory subnetInfo) = gwGetter.getSubnet(subnetId);
-    //     require(exist, "subnet does not exist");
-    //     require(subnetInfo.circSupply == 0, "unexpected initial circulation supply");
-
-    //     gwManager.fund{value: DEFAULT_COLLATERAL_AMOUNT}(subnetId, FvmAddressHelper.from(address(caller)));
-    //     (, subnetInfo) = gwGetter.getSubnet(subnetId);
-    //     require(subnetInfo.circSupply == DEFAULT_COLLATERAL_AMOUNT, "unexpected circulation supply after funding");
-
-    //     CrossMsg[] memory msgs = new CrossMsg[](10);
-    //     for (uint64 i = 0; i < 10; i++) {
-    //         msgs[i] = CrossMsg({
-    //             message: StorableMsg({
-    //                 from: IPCAddress({subnetId: subnetId, rawAddress: FvmAddressHelper.from(from)}),
-    //                 to: IPCAddress({subnetId: gwGetter.getNetworkName(), rawAddress: FvmAddressHelper.from(from)}),
-    //                 value: amount,
-    //                 nonce: i,
-    //                 method: METHOD_SEND,
-    //                 params: EMPTY_BYTES,
-    //                 fee: DEFAULT_CROSS_MSG_FEE
-    //             }),
-    //             wrapped: false
-    //         });
-    //     }
-
-    //     uint256 d = gwGetter.bottomUpMsgBatchPeriod();
-    //     vm.roll(d + 1);
-    //     BottomUpMsgBatch memory batch = BottomUpMsgBatch({subnetID: subnetId, blockHeight: d, msgs: msgs});
-
-    //     vm.prank(caller);
-    //     gwBottomUpRouterFacet.execBottomUpMsgBatch(batch);
-
-    //     (, subnetInfo) = gwGetter.getSubnet(subnetId);
-    //     require(
-    //         subnetInfo.circSupply == DEFAULT_COLLATERAL_AMOUNT - 10 * DEFAULT_CROSS_MSG_FEE - 10 * amount,
-    //         "unexpected circulation supply"
-    //     );
-    // }
-
-    // function testGatewayDiamond_execMsgBatch_Fails_WrongNumberMessages() public {
-    //     address caller = address(saDiamond);
-    //     address from = address(100);
-    //     vm.startPrank(caller);
-    //     vm.deal(caller, 2 * DEFAULT_COLLATERAL_AMOUNT + DEFAULT_CROSS_MSG_FEE);
-    //     registerSubnet(DEFAULT_COLLATERAL_AMOUNT, caller);
-    //     vm.stopPrank();
-
-    //     uint256 amount = 1;
-
-    //     (SubnetID memory subnetId, , , , ) = getSubnet(address(caller));
-    //     (bool exist, Subnet memory subnetInfo) = gwGetter.getSubnet(subnetId);
-    //     require(exist, "subnet does not exist");
-    //     require(subnetInfo.circSupply == 0, "unexpected initial circulation supply");
-
-    //     gwManager.fund{value: DEFAULT_COLLATERAL_AMOUNT}(subnetId, FvmAddressHelper.from(address(caller)));
-    //     (, subnetInfo) = gwGetter.getSubnet(subnetId);
-    //     require(subnetInfo.circSupply == DEFAULT_COLLATERAL_AMOUNT, "unexpected circulation supply after funding");
-
-    //     uint64 size = gwGetter.maxMsgsPerBottomUpBatch() + 1;
-    //     CrossMsg[] memory msgs = new CrossMsg[](size);
-    //     for (uint64 i = 0; i < size; i++) {
-    //         msgs[i] = CrossMsg({
-    //             message: StorableMsg({
-    //                 from: IPCAddress({subnetId: subnetId, rawAddress: FvmAddressHelper.from(from)}),
-    //                 to: IPCAddress({subnetId: gwGetter.getNetworkName(), rawAddress: FvmAddressHelper.from(from)}),
-    //                 value: amount,
-    //                 nonce: i,
-    //                 method: METHOD_SEND,
-    //                 params: EMPTY_BYTES,
-    //                 fee: DEFAULT_CROSS_MSG_FEE
-    //             }),
-    //             wrapped: false
-    //         });
-    //     }
-
-    //     // fail with exceeded messages
-    //     uint256 d = gwGetter.bottomUpMsgBatchPeriod();
-    //     vm.roll(d + 1);
-    //     BottomUpMsgBatch memory batch = BottomUpMsgBatch({subnetID: subnetId, blockHeight: d, msgs: msgs});
-
-    //     vm.prank(caller);
-    //     vm.expectRevert(MaxMsgsPerBatchExceeded.selector);
-    //     gwBottomUpRouterFacet.execBottomUpMsgBatch(batch);
-
-    //     // fail with no messages
-    //     batch = BottomUpMsgBatch({subnetID: subnetId, blockHeight: d, msgs: new CrossMsg[](0)});
-
-    //     vm.prank(caller);
-    //     vm.expectRevert(BatchWithNoMessages.selector);
-    //     gwBottomUpRouterFacet.execBottomUpMsgBatch(batch);
-    // }
-=======
-    function testGatewayDiamond_create_bottomUpMsgBatch() public {
-        (, address[] memory addrs, uint256[] memory weights) = TestUtils.getFourValidators(vm);
-
-        (bytes32 membershipRoot, ) = MerkleTreeHelper.createMerkleProofsForValidators(addrs, weights);
-        BottomUpMsgBatch memory old = BottomUpMsgBatch({
-            subnetID: gwGetter.getNetworkName(),
-            blockHeight: 0,
-            msgs: newListOfMessages(10)
-        });
-
-        uint256 d = gwGetter.bottomUpMsgBatchPeriod();
-        vm.roll(d + 1);
-        BottomUpMsgBatch memory batch = BottomUpMsgBatch({
-            subnetID: gwGetter.getNetworkName(),
-            blockHeight: d,
-            msgs: newListOfMessages(10)
-        });
-
-        // failed to create a batch with zero membership weight
-        vm.startPrank(FilAddress.SYSTEM_ACTOR);
-        vm.expectRevert(ZeroMembershipWeight.selector);
-        gwBottomUpRouterFacet.createBottomUpMsgBatch(batch, membershipRoot, 0);
-        vm.stopPrank();
-
-        // failed create a processed batch
-        vm.startPrank(FilAddress.SYSTEM_ACTOR);
-        vm.expectRevert(QuorumAlreadyProcessed.selector);
-        gwBottomUpRouterFacet.createBottomUpMsgBatch(old, membershipRoot, weights[0] + weights[1] + weights[2]);
-        vm.stopPrank();
-
-        // create a batch that hasn't been fully filled (trigger at the batch period).
-        vm.startPrank(FilAddress.SYSTEM_ACTOR);
-        gwBottomUpRouterFacet.createBottomUpMsgBatch(batch, membershipRoot, weights[0] + weights[1] + weights[2]);
-        vm.stopPrank();
-
-        BottomUpMsgBatch memory recv = gwGetter.bottomUpMsgBatch(gwGetter.bottomUpMsgBatchPeriod());
-        require(recv.msgs.length == 10, "msgs length incorrect");
-
-        // failed to create a batch with the same height
-        vm.startPrank(FilAddress.SYSTEM_ACTOR);
-        vm.expectRevert(BatchAlreadyExists.selector);
-        gwBottomUpRouterFacet.createBottomUpMsgBatch(batch, membershipRoot, weights[0] + weights[1] + weights[2]);
-        vm.stopPrank();
-
-        // failed to create a batch with the height not multiple of the batch period
-        vm.roll(2 * d + 1);
-        batch = BottomUpMsgBatch({
-            subnetID: gwGetter.getNetworkName(),
-            blockHeight: d + d / 2,
-            msgs: newListOfMessages(10)
-        });
-
-        vm.startPrank(FilAddress.SYSTEM_ACTOR);
-        vm.expectRevert(InvalidBatchEpoch.selector);
-        gwBottomUpRouterFacet.createBottomUpMsgBatch(batch, membershipRoot, weights[0] + weights[1] + weights[2]);
-        vm.stopPrank();
-
-        BottomUpMsgBatch memory b = gwGetter.bottomUpMsgBatch(2 * d);
-        require(b.blockHeight == 0, "batch shouldn't exist");
-
-        // failed to create a batch with no messages
-        batch = BottomUpMsgBatch({subnetID: gwGetter.getNetworkName(), blockHeight: 2 * d, msgs: new IpcEnvelope[](0)});
-
-        vm.startPrank(FilAddress.SYSTEM_ACTOR);
-        vm.expectRevert(BatchWithNoMessages.selector);
-        gwBottomUpRouterFacet.createBottomUpMsgBatch(batch, membershipRoot, weights[0] + weights[1] + weights[2]);
-        vm.stopPrank();
-
-        // failed to create a batch with too many messages
-        batch = BottomUpMsgBatch({
-            subnetID: gwGetter.getNetworkName(),
-            blockHeight: 2 * d,
-            msgs: newListOfMessages(gwGetter.maxMsgsPerBottomUpBatch() + 1)
-        });
-
-        vm.startPrank(FilAddress.SYSTEM_ACTOR);
-        vm.expectRevert(MaxMsgsPerBatchExceeded.selector);
-        gwBottomUpRouterFacet.createBottomUpMsgBatch(batch, membershipRoot, weights[0] + weights[1] + weights[2]);
-        vm.stopPrank();
-    }
-
-    function testGatewayDiamond_commitBatch_InvalidCheckpointSource() public {
-        BottomUpMsgBatch memory batch = BottomUpMsgBatch({
-            subnetID: gwGetter.getNetworkName(),
-            blockHeight: gwGetter.bottomUpMsgBatchPeriod(),
-            msgs: newListOfMessages(10)
-        });
-
-        vm.expectRevert(InvalidBatchSource.selector);
-        gwBottomUpRouterFacet.execBottomUpMsgBatch(batch);
-    }
-
-    function testGatewayDiamond_commitCheckpoint_Fails_NoMessages() public {
+    function testGatewayDiamond_execMsgBatch_Fails_WrongNumberMessages() public {
         address caller = address(saDiamond);
         vm.startPrank(caller);
         vm.deal(caller, DEFAULT_COLLATERAL_AMOUNT + DEFAULT_CROSS_MSG_FEE);
         registerSubnet(DEFAULT_COLLATERAL_AMOUNT, caller);
         vm.stopPrank();
 
-        (SubnetID memory subnetId, , , , ) = getSubnet(address(caller));
-
-        BottomUpMsgBatch memory batch = BottomUpMsgBatch({
-            subnetID: subnetId,
-            blockHeight: gwGetter.bottomUpMsgBatchPeriod(),
-            msgs: new IpcEnvelope[](0)
-        });
-
-        vm.prank(caller);
-        vm.expectRevert(BatchWithNoMessages.selector);
-        gwBottomUpRouterFacet.execBottomUpMsgBatch(batch);
-    }
-
-    function testGatewayDiamond_listIncompleteMsgBatches() public {
-        (, address[] memory addrs, uint256[] memory weights) = TestUtils.getFourValidators(vm);
-
-        (bytes32 membershipRoot, ) = MerkleTreeHelper.createMerkleProofsForValidators(addrs, weights);
-
-        uint256 d = gwGetter.bottomUpMsgBatchPeriod();
-        vm.roll(2 * d + 1);
-        BottomUpMsgBatch memory batch1 = BottomUpMsgBatch({
-            subnetID: gwGetter.getNetworkName(),
-            blockHeight: d,
-            msgs: newListOfMessages(10)
-        });
-
-        BottomUpMsgBatch memory batch2 = BottomUpMsgBatch({
-            subnetID: gwGetter.getNetworkName(),
-            blockHeight: 2 * d,
-            msgs: newListOfMessages(10)
-        });
-
-        // create a batch
-        vm.startPrank(FilAddress.SYSTEM_ACTOR);
-        gwBottomUpRouterFacet.createBottomUpMsgBatch(batch1, membershipRoot, weights[0] + weights[1] + weights[2]);
-        gwBottomUpRouterFacet.createBottomUpMsgBatch(batch2, membershipRoot, weights[0] + weights[1] + weights[2]);
-        vm.stopPrank();
-
-        uint256[] memory heights = gwGetter.getIncompleteMsgBatchHeights();
-
-        require(heights.length == 2, "unexpected heights");
-        require(heights[0] == d, "heights[0] == period");
-        require(heights[1] == 2 * d, "heights[1] == 2*period");
-
-        QuorumInfo memory info = gwGetter.getBottomUpMsgBatchInfo(d);
-        require(info.rootHash == membershipRoot, "info.rootHash == membershipRoot");
-        require(
-            info.threshold == gwGetter.getQuorumThreshold(weights[0] + weights[1] + weights[2]),
-            "batch 1 correct threshold"
-        );
-
-        info = gwGetter.getBottomUpMsgBatchInfo(2 * d);
-        require(info.rootHash == membershipRoot, "info.rootHash == membershipRoot");
-        require(
-            info.threshold == gwGetter.getQuorumThreshold(weights[0] + weights[1] + weights[2]),
-            "batch 2 correct threshold"
-        );
-
-        BottomUpMsgBatch[] memory incomplete = gwGetter.getIncompleteMsgBatches();
-        require(incomplete.length == 2, "incomplete.length == 2");
-        require(incomplete[0].blockHeight == d, "incomplete[0].blockHeight");
-        require(incomplete[1].blockHeight == 2 * d, "incomplete[1].blockHeight");
-    }
-
-    function testGatewayDiamond_addMsgBatchSignature_newMsgBatch() public {
-        (uint256[] memory privKeys, address[] memory addrs, uint256[] memory weights) = TestUtils.getFourValidators(vm);
-
-        (bytes32 membershipRoot, bytes32[][] memory membershipProofs) = MerkleTreeHelper
-            .createMerkleProofsForValidators(addrs, weights);
-
-        uint256 d = gwGetter.bottomUpMsgBatchPeriod();
-        vm.roll(d + 1);
-        BottomUpMsgBatch memory batch = BottomUpMsgBatch({
-            subnetID: gwGetter.getNetworkName(),
-            blockHeight: d,
-            msgs: newListOfMessages(10)
-        });
-
-        // create a batch
-        vm.startPrank(FilAddress.SYSTEM_ACTOR);
-        gwBottomUpRouterFacet.createBottomUpMsgBatch(batch, membershipRoot, weights[0] + weights[1] + weights[2]);
-        vm.stopPrank();
-
-        // adds signatures
-        uint8 v;
-        bytes32 r;
-        bytes32 s;
-        bytes memory signature;
-
-        for (uint64 i = 0; i < 3; i++) {
-            (v, r, s) = vm.sign(privKeys[i], keccak256(abi.encode(batch)));
-            signature = abi.encodePacked(r, s, v);
-
-            vm.startPrank(vm.addr(privKeys[i]));
-            gwBottomUpRouterFacet.addBottomUpMsgBatchSignature(
-                batch.blockHeight,
-                membershipProofs[i],
-                weights[i],
-                signature
-            );
-            vm.stopPrank();
-        }
-
-        require(
-            gwGetter.getBottomUpMsgBatchCurrentWeight(batch.blockHeight) == totalWeight(weights),
-            "batch weight was not updated"
-        );
-
-        (
-            BottomUpMsgBatch memory b,
-            QuorumInfo memory info,
-            address[] memory signatories,
-            bytes[] memory signatures
-        ) = gwGetter.getBottomUpMsgBatchSignatureBundle(d);
-        require(info.hash == keccak256(abi.encode(b)), "unexpected batch hash");
-        require(keccak256(abi.encode(batch)) == keccak256(abi.encode(b)), "unexpected batch hash");
-        require(signatories.length == 3, "unexpected signatories length");
-        require(signatures.length == 3, "unexpected signatures length");
-    }
-
-    function testGatewayDiamond_addMsgBatchSignature_quorum() public {
-        (uint256[] memory privKeys, address[] memory addrs, uint256[] memory weights) = TestUtils.getFourValidators(vm);
-
-        (bytes32 membershipRoot, bytes32[][] memory membershipProofs) = MerkleTreeHelper
-            .createMerkleProofsForValidators(addrs, weights);
-
-        uint256 d = gwGetter.bottomUpMsgBatchPeriod();
-        vm.roll(d + 1);
-        BottomUpMsgBatch memory batch = BottomUpMsgBatch({
-            subnetID: gwGetter.getNetworkName(),
-            blockHeight: d,
-            msgs: newListOfMessages(10)
-        });
-
-        // create a batch
-        vm.startPrank(FilAddress.SYSTEM_ACTOR);
-        gwBottomUpRouterFacet.createBottomUpMsgBatch(batch, membershipRoot, weights[0] + weights[1] + weights[2]);
-        vm.stopPrank();
-
-        // adds signatures
-
-        uint8 v;
-        bytes32 r;
-        bytes32 s;
-        bytes memory signature;
-
-        for (uint64 i = 0; i < 2; i++) {
-            (v, r, s) = vm.sign(privKeys[i], keccak256(abi.encode(batch)));
-            signature = abi.encodePacked(r, s, v);
-
-            vm.startPrank(vm.addr(privKeys[i]));
-            gwBottomUpRouterFacet.addBottomUpMsgBatchSignature(
-                batch.blockHeight,
-                membershipProofs[i],
-                weights[i],
-                signature
-            );
-            vm.stopPrank();
-        }
-
-        QuorumInfo memory info = gwGetter.getBottomUpMsgBatchInfo(1);
-        require(!info.reached, "not reached");
-        require(gwGetter.getIncompleteMsgBatchHeights().length == 1, "unexpected size");
-
-        info = gwGetter.getBottomUpMsgBatchInfo(1);
-
-        (v, r, s) = vm.sign(privKeys[2], keccak256(abi.encode(batch)));
-        signature = abi.encodePacked(r, s, v);
-
-        vm.startPrank(vm.addr(privKeys[2]));
-        gwBottomUpRouterFacet.addBottomUpMsgBatchSignature(
-            batch.blockHeight,
-            membershipProofs[2],
-            weights[2],
-            signature
-        );
-        vm.stopPrank();
-
-        info = gwGetter.getBottomUpMsgBatchInfo(batch.blockHeight);
-        require(info.reached, "not reached");
-        require(gwGetter.getIncompleteMsgBatchHeights().length == 0, "unexpected size");
-
-        require(
-            gwGetter.getBottomUpMsgBatchCurrentWeight(batch.blockHeight) == totalWeight(weights),
-            "batch weight was not updated"
-        );
-        (v, r, s) = vm.sign(privKeys[3], keccak256(abi.encode(batch)));
-        signature = abi.encodePacked(r, s, v);
-
-        vm.startPrank(vm.addr(privKeys[3]));
-        gwBottomUpRouterFacet.addBottomUpMsgBatchSignature(
-            batch.blockHeight,
-            membershipProofs[3],
-            weights[3],
-            signature
-        );
-        vm.stopPrank();
-    }
-
-    function testGatewayDiamond_addMsgBatch_notAuthorized() public {
-        (uint256[] memory privKeys, address[] memory addrs, uint256[] memory weights) = TestUtils.getFourValidators(vm);
-
-        (bytes32 membershipRoot, bytes32[][] memory membershipProofs) = MerkleTreeHelper
-            .createMerkleProofsForValidators(addrs, weights);
-
-        uint256 d = gwGetter.bottomUpMsgBatchPeriod();
-        vm.roll(d + 1);
-        BottomUpMsgBatch memory batch = BottomUpMsgBatch({
-            subnetID: gwGetter.getNetworkName(),
-            blockHeight: d,
-            msgs: newListOfMessages(10)
-        });
-
-        // create a batch
-        vm.startPrank(FilAddress.SYSTEM_ACTOR);
-        gwBottomUpRouterFacet.createBottomUpMsgBatch(batch, membershipRoot, 10);
-        vm.stopPrank();
-
-        uint8 v;
-        bytes32 r;
-        bytes32 s;
-        bytes memory signature;
-
-        (v, r, s) = vm.sign(privKeys[0], keccak256(abi.encode(batch)));
-        signature = abi.encodePacked(r, s, v);
-
-        vm.startPrank(vm.addr(privKeys[1]));
-        vm.expectRevert(abi.encodeWithSelector(NotAuthorized.selector, vm.addr(privKeys[0])));
-        gwBottomUpRouterFacet.addBottomUpMsgBatchSignature(d, membershipProofs[2], weights[2], signature);
-        vm.stopPrank();
-    }
-
-    function testGatewayDiamond_addMsgBatchSignature_invalidSignature_replayedSignature() public {
-        (uint256[] memory privKeys, address[] memory addrs, uint256[] memory weights) = TestUtils.getFourValidators(vm);
-
-        (bytes32 membershipRoot, bytes32[][] memory membershipProofs) = MerkleTreeHelper
-            .createMerkleProofsForValidators(addrs, weights);
-
-        uint256 d = gwGetter.bottomUpMsgBatchPeriod();
-        vm.roll(d + 1);
-        BottomUpMsgBatch memory batch = BottomUpMsgBatch({
-            subnetID: gwGetter.getNetworkName(),
-            blockHeight: d,
-            msgs: newListOfMessages(10)
-        });
-
-        // create a batch
-        vm.startPrank(FilAddress.SYSTEM_ACTOR);
-        gwBottomUpRouterFacet.createBottomUpMsgBatch(batch, membershipRoot, 10);
-        vm.stopPrank();
-
-        uint8 v;
-        bytes32 r;
-        bytes32 s;
-        bytes memory signature;
-
-        (v, r, s) = vm.sign(privKeys[0], keccak256(abi.encode(batch)));
-        signature = abi.encodePacked(r, s, v);
-
-        vm.startPrank(vm.addr(privKeys[0]));
-
-        // send incorrect signature
-        vm.expectRevert(InvalidSignature.selector);
-        gwBottomUpRouterFacet.addBottomUpMsgBatchSignature(d, membershipProofs[0], weights[0], new bytes(0));
-
-        // send correct signature
-        gwBottomUpRouterFacet.addBottomUpMsgBatchSignature(d, membershipProofs[0], weights[0], signature);
-
-        // replay the previous signature
-        vm.expectRevert(SignatureReplay.selector);
-        gwBottomUpRouterFacet.addBottomUpMsgBatchSignature(d, membershipProofs[0], weights[0], signature);
-
-        vm.stopPrank();
-    }
-
-    function testGatewayDiamond_addMsgBatchSignature_incorrectbatch() public {
-        (uint256[] memory privKeys, address[] memory addrs, uint256[] memory weights) = TestUtils.getFourValidators(vm);
-
-        (bytes32 membershipRoot, bytes32[][] memory membershipProofs) = MerkleTreeHelper
-            .createMerkleProofsForValidators(addrs, weights);
-
-        uint256 d = gwGetter.bottomUpMsgBatchPeriod();
-        vm.roll(d + 1);
-        BottomUpMsgBatch memory batch = BottomUpMsgBatch({
-            subnetID: gwGetter.getNetworkName(),
-            blockHeight: d,
-            msgs: newListOfMessages(10)
-        });
-
-        // create a batch
-        vm.startPrank(FilAddress.SYSTEM_ACTOR);
-        gwBottomUpRouterFacet.createBottomUpMsgBatch(batch, membershipRoot, 10);
-        vm.stopPrank();
-
-        uint8 v;
-        bytes32 r;
-        bytes32 s;
-        bytes memory signature;
-
-        (v, r, s) = vm.sign(privKeys[0], keccak256(abi.encode(batch)));
-        signature = abi.encodePacked(r, s, v);
-
-        vm.startPrank(vm.addr(privKeys[0]));
-
-        // send correct signature for incorrect height
-        vm.expectRevert(QuorumAlreadyProcessed.selector);
-        gwBottomUpRouterFacet.addBottomUpMsgBatchSignature(0, membershipProofs[0], weights[0], signature);
-
-        // send correct signature for incorrect height
-        vm.expectRevert(BatchNotCreated.selector);
-        gwBottomUpRouterFacet.addBottomUpMsgBatchSignature(d + 1, membershipProofs[0], weights[0], signature);
-
-        gwBottomUpRouterFacet.addBottomUpMsgBatchSignature(d, membershipProofs[0], weights[0], signature);
-
-        vm.stopPrank();
-    }
-
-    function testGatewayDiamond_garbage_collect_msgBatch() public {
-        (, address[] memory addrs, uint256[] memory weights) = TestUtils.getFourValidators(vm);
-
-        (bytes32 membershipRoot, ) = MerkleTreeHelper.createMerkleProofsForValidators(addrs, weights);
-
-        uint256 index = gwGetter.getBottomUpMsgRetentionHeight();
-        require(index == 1, "unexpected height");
-
-        BottomUpMsgBatch memory batch;
-
-        // create a batch
-        uint256 d = gwGetter.bottomUpMsgBatchPeriod();
-        uint64 n = 10;
-        vm.roll(n * d + n);
-        vm.startPrank(FilAddress.SYSTEM_ACTOR);
-        for (uint64 i = 1; i <= n; i++) {
-            batch = BottomUpMsgBatch({
-                subnetID: gwGetter.getNetworkName(),
-                blockHeight: i * d,
-                msgs: newListOfMessages(10)
-            });
-
-            gwBottomUpRouterFacet.createBottomUpMsgBatch(batch, membershipRoot, 10);
-        }
-        vm.stopPrank();
-
-        index = gwGetter.getBottomUpMsgRetentionHeight();
-        require(index == 1, "retention height is not 1");
-
-        uint256[] memory heights = gwGetter.getIncompleteMsgBatchHeights();
-        require(heights.length == n, "heights.len is not n");
-
-        vm.startPrank(FilAddress.SYSTEM_ACTOR);
-        gwBottomUpRouterFacet.pruneBottomUpMsgBatches(4);
-        vm.stopPrank();
-
-        index = gwGetter.getBottomUpMsgRetentionHeight();
-        require(index == 4, "height was not updated");
-        heights = gwGetter.getIncompleteMsgBatchHeights();
-        require(heights.length == n, "index is not the same");
-    }
-
-    function testGatewayDiamond_execMsgBatch_WithMessages() public {
-        address caller = address(saDiamond);
-        address from = address(100);
-        vm.startPrank(caller);
-        vm.deal(caller, 2 * DEFAULT_COLLATERAL_AMOUNT + DEFAULT_CROSS_MSG_FEE);
-        registerSubnet(DEFAULT_COLLATERAL_AMOUNT, caller);
-        vm.stopPrank();
-
         uint256 amount = 1;
 
         (SubnetID memory subnetId, , , , ) = getSubnet(address(caller));
@@ -2140,79 +1631,30 @@
         (, subnetInfo) = gwGetter.getSubnet(subnetId);
         require(subnetInfo.circSupply == DEFAULT_COLLATERAL_AMOUNT, "unexpected circulation supply after funding");
 
-        IpcEnvelope[] memory msgs = new IpcEnvelope[](10);
-        for (uint64 i = 0; i < 10; i++) {
+        uint64 size = gwGetter.maxMsgsPerBottomUpBatch() + 1;
+        IpcEnvelope[] memory msgs = new IpcEnvelope[](size);
+        for (uint64 i = 0; i < size; i++) {
             msgs[i] = TestUtils.newTransferCrossMsg(
-                IPCAddress({subnetId: subnetId, rawAddress: FvmAddressHelper.from(from)}),
-                IPCAddress({subnetId: gwGetter.getNetworkName(), rawAddress: FvmAddressHelper.from(from)}),
+                IPCAddress({subnetId: subnetId, rawAddress: FvmAddressHelper.from(caller)}),
+                IPCAddress({subnetId: gwGetter.getNetworkName(), rawAddress: FvmAddressHelper.from(caller)}),
                 amount,
                 i,
                 DEFAULT_CROSS_MSG_FEE
             );
         }
 
-        uint256 d = gwGetter.bottomUpMsgBatchPeriod();
-        vm.roll(d + 1);
-        BottomUpMsgBatch memory batch = BottomUpMsgBatch({subnetID: subnetId, blockHeight: d, msgs: msgs});
-
-        vm.prank(caller);
-        gwBottomUpRouterFacet.execBottomUpMsgBatch(batch);
-
-        (, subnetInfo) = gwGetter.getSubnet(subnetId);
-        require(
-            subnetInfo.circSupply == DEFAULT_COLLATERAL_AMOUNT - 10 * DEFAULT_CROSS_MSG_FEE - 10 * amount,
-            "unexpected circulation supply"
-        );
-    }
-
-    function testGatewayDiamond_execMsgBatch_Fails_WrongNumberMessages() public {
-        address caller = address(saDiamond);
-        address from = address(100);
-        vm.startPrank(caller);
-        vm.deal(caller, 2 * DEFAULT_COLLATERAL_AMOUNT + DEFAULT_CROSS_MSG_FEE);
-        registerSubnet(DEFAULT_COLLATERAL_AMOUNT, caller);
-        vm.stopPrank();
-
-        uint256 amount = 1;
-
-        (SubnetID memory subnetId, , , , ) = getSubnet(address(caller));
-        (bool exist, Subnet memory subnetInfo) = gwGetter.getSubnet(subnetId);
-        require(exist, "subnet does not exist");
-        require(subnetInfo.circSupply == 0, "unexpected initial circulation supply");
-
-        gwManager.fund{value: DEFAULT_COLLATERAL_AMOUNT}(subnetId, FvmAddressHelper.from(address(caller)));
-        (, subnetInfo) = gwGetter.getSubnet(subnetId);
-        require(subnetInfo.circSupply == DEFAULT_COLLATERAL_AMOUNT, "unexpected circulation supply after funding");
-
-        uint64 size = gwGetter.maxMsgsPerBottomUpBatch() + 1;
-        IpcEnvelope[] memory msgs = new IpcEnvelope[](size);
-        for (uint64 i = 0; i < size; i++) {
-            msgs[i] = TestUtils.newTransferCrossMsg(
-                IPCAddress({subnetId: subnetId, rawAddress: FvmAddressHelper.from(from)}),
-                IPCAddress({subnetId: gwGetter.getNetworkName(), rawAddress: FvmAddressHelper.from(from)}),
-                amount,
-                i,
-                DEFAULT_CROSS_MSG_FEE
-            );
-        }
-
-        // fail with exceeded messages
-        uint256 d = gwGetter.bottomUpMsgBatchPeriod();
-        vm.roll(d + 1);
-        BottomUpMsgBatch memory batch = BottomUpMsgBatch({subnetID: subnetId, blockHeight: d, msgs: msgs});
+        BottomUpCheckpoint memory checkpoint = BottomUpCheckpoint({
+            subnetID: subnetId,
+            blockHeight: gwGetter.bottomUpCheckPeriod(),
+            blockHash: keccak256("block1"),
+            nextConfigurationNumber: 1,
+            msgs: msgs
+        });
 
         vm.prank(caller);
         vm.expectRevert(MaxMsgsPerBatchExceeded.selector);
-        gwBottomUpRouterFacet.execBottomUpMsgBatch(batch);
-
-        // fail with no messages
-        batch = BottomUpMsgBatch({subnetID: subnetId, blockHeight: d, msgs: new IpcEnvelope[](0)});
-
-        vm.prank(caller);
-        vm.expectRevert(BatchWithNoMessages.selector);
-        gwBottomUpRouterFacet.execBottomUpMsgBatch(batch);
-    }
->>>>>>> 39742b5d
+        gwCheckpointingFacet.commitCheckpoint(checkpoint);
+    }
 
     function testGatewayDiamond_PopulateBottomUpMsgBatch_Works() public {
         uint256 releaseAmount = 10;
