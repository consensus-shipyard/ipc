// SPDX-License-Identifier: MIT OR Apache-2.0
pragma solidity ^0.8.23;

import "../../contracts/errors/IPCErrors.sol";
import {Test} from "forge-std/Test.sol";
import "forge-std/console.sol";
import {TestUtils} from "../helpers/TestUtils.sol";
import {SelectorLibrary} from "../helpers/SelectorLibrary.sol";
import {NumberContractFacetSeven} from "../helpers/contracts/NumberContractFacetSeven.sol";
import {NumberContractFacetEight} from "../helpers/contracts/NumberContractFacetEight.sol";
import {METHOD_SEND} from "../../contracts/constants/Constants.sol";
import {ConsensusType} from "../../contracts/enums/ConsensusType.sol";
<<<<<<< HEAD
import {IpcEnvelope, BottomUpCheckpoint} from "../../contracts/structs/CrossNet.sol";
=======
import {IpcEnvelope, BottomUpCheckpoint, MAX_MSGS_PER_BATCH} from "../../contracts/structs/CrossNet.sol";
>>>>>>> 5dbcd057
import {FvmAddress} from "../../contracts/structs/FvmAddress.sol";
import {SubnetID, PermissionMode, IPCAddress, Subnet, Asset, ValidatorInfo, AssetKind, Membership, Validator, PowerOperation, PowerChangeRequest, PowerChange} from "../../contracts/structs/Subnet.sol";
import {IERC165} from "../../contracts/interfaces/IERC165.sol";
import {IGateway} from "../../contracts/interfaces/IGateway.sol";
import {IDiamond} from "../../contracts/interfaces/IDiamond.sol";
import {IDiamondCut} from "../../contracts/interfaces/IDiamondCut.sol";
import {IDiamondLoupe} from "../../contracts/interfaces/IDiamondLoupe.sol";
import {FvmAddressHelper} from "../../contracts/lib/FvmAddressHelper.sol";
import {MultisignatureChecker} from "../../contracts/lib/LibMultisignatureChecker.sol";
import {SubnetIDHelper} from "../../contracts/lib/SubnetIDHelper.sol";
import {GatewayDiamond} from "../../contracts/GatewayDiamond.sol";
import {SubnetActorDiamond, FunctionNotFound} from "../../contracts/SubnetActorDiamond.sol";
import {SubnetActorManagerFacet} from "../../contracts/subnet/SubnetActorManagerFacet.sol";
import {OwnershipFacet} from "../../contracts/OwnershipFacet.sol";
import {SubnetActorGetterFacet} from "../../contracts/subnet/SubnetActorGetterFacet.sol";
import {SubnetActorPauseFacet} from "../../contracts/subnet/SubnetActorPauseFacet.sol";
import {SubnetActorCheckpointingFacet} from "../../contracts/subnet/SubnetActorCheckpointingFacet.sol";
import {SubnetActorRewardFacet} from "../../contracts/subnet/SubnetActorRewardFacet.sol";
import {DiamondCutFacet} from "../../contracts/diamond/DiamondCutFacet.sol";
import {FilAddress} from "fevmate/contracts/utils/FilAddress.sol";
import {LibPower} from "../../contracts/lib/LibPower.sol";
import {LibDiamond} from "../../contracts/lib/LibDiamond.sol";
import {Pausable} from "../../contracts/lib/LibPausable.sol";
import {AssetHelper} from "../../contracts/lib/AssetHelper.sol";

import {IntegrationTestBase} from "../IntegrationTestBase.sol";

import {SubnetActorFacetsHelper} from "../helpers/SubnetActorFacetsHelper.sol";
import {GatewayFacetsHelper} from "../helpers/GatewayFacetsHelper.sol";
import {ERC20PresetFixedSupply} from "../helpers/ERC20PresetFixedSupply.sol";
import {SubnetValidatorGater} from "../../contracts/examples/SubnetValidatorGater.sol";

import {FullActivityRollup, Consensus} from "../../contracts/structs/Activity.sol";
import {BottomUpBatch} from "../../contracts/structs/BottomUpBatch.sol";
import {ValidatorRewarderMap} from "../../contracts/examples/ValidatorRewarderMap.sol";
import {MintingValidatorRewarder} from "../../contracts/examples/MintingValidatorRewarder.sol";
import {MerkleTreeHelper} from "../helpers/MerkleTreeHelper.sol";
import {ActivityHelper} from "../helpers/ActivityHelper.sol";
import {BottomUpBatchHelper} from "../helpers/BottomUpBatchHelper.sol";

contract SubnetActorDiamondTest is Test, IntegrationTestBase {
    using SubnetIDHelper for SubnetID;
    using FilAddress for address;
    using FvmAddressHelper for FvmAddress;
    using SubnetActorFacetsHelper for SubnetActorDiamond;
    using GatewayFacetsHelper for GatewayDiamond;

    address gatewayAddress;

    function setUp() public override {
        super.setUp();

        gatewayAddress = address(gatewayDiamond);
    }

    function testSubnetActorDiamond_NewSubnetActorWithDefaultParams() public view {
        SubnetID memory _parentId = SubnetID(ROOTNET_CHAINID, new address[](0));
        SubnetActorDiamond.ConstructorParams memory params = defaultSubnetActorParamsWith(address(gatewayDiamond));

        require(saDiamond.getter().ipcGatewayAddr() == params.ipcGatewayAddr, "unexpected gateway");
        require(
            saDiamond.getter().minActivationCollateral() == params.minActivationCollateral,
            "unexpected collateral"
        );
        require(saDiamond.getter().minValidators() == params.minValidators, "unexpected minValidators");
        require(saDiamond.getter().consensus() == params.consensus, "unexpected consensus");
        require(saDiamond.getter().getParent().equals(_parentId), "unexpected parent");
        require(saDiamond.getter().activeValidatorsLimit() == 100, "unexpected activeValidatorsLimit");
        require(saDiamond.getter().powerScale() == params.powerScale, "unexpected powerscale");
        require(saDiamond.getter().bottomUpCheckPeriod() == params.bottomUpCheckPeriod, "unexpected bottom-up period");
        require(saDiamond.getter().majorityPercentage() == params.majorityPercentage, "unexpected majority percentage");
        require(saDiamond.getter().getParent().toHash() == _parentId.toHash(), "unexpected parent subnetID hash");
        require(saDiamond.getter().genesisValidators().length == 0, "unexpected genesis validators");
        require(saDiamond.getter().getActiveValidators().length == 0, "unexpected active validators");
        require(saDiamond.getter().getWaitingValidators().length == 0, "unexpected waiting validators");
    }

    function testSubnetActorDiamondReal_LoupeFunction() public view {
        require(saDiamond.diamondLouper().facets().length == 9, "unexpected length");
        require(
            saDiamond.diamondLouper().supportsInterface(type(IERC165).interfaceId) == true,
            "IERC165 not supported"
        );
        require(
            saDiamond.diamondLouper().supportsInterface(type(IDiamondCut).interfaceId) == true,
            "IDiamondCut not supported"
        );
        require(
            saDiamond.diamondLouper().supportsInterface(type(IDiamondLoupe).interfaceId) == true,
            "IDiamondLoupe not supported"
        );
    }

    function testSubnetActorDiamond_GenesisValidatorConsistent() public {
        // run custom setup function
        address[] memory path = new address[](1);
        path[0] = ROOTNET_ADDRESS;

        // create the root gateway actor.
        GatewayDiamond.ConstructorParams memory gwConstructorParams = defaultGatewayParams();

        // create genesis validators
        uint256 numGenesisValidators = 3;
        gwConstructorParams.genesisValidators = new Validator[](numGenesisValidators);

        for (uint256 i = 0; i < numGenesisValidators; i++) {
            (address validator, , bytes memory publicKey) = TestUtils.newValidator(i);
            gwConstructorParams.genesisValidators[i] = Validator({addr: validator, weight: 100, metadata: publicKey});
        }

        // now create the child subnet gateway
        gatewayDiamond = createGatewayDiamond(gwConstructorParams);

        Membership memory membership = gatewayDiamond.getter().getCurrentMembership();
        require(membership.validators.length == numGenesisValidators, "genesis validator num not correct");

        // add a random validator, now test the genesis validators survive the new change
        PowerChangeRequest[] memory changes = new PowerChangeRequest[](1);
        changes[0] = PowerChangeRequest({
            change: PowerChange({
                op: PowerOperation.SetPower,
                payload: abi.encode(uint256(1000)),
                validator: address(10000)
            }),
            configurationNumber: 1
        });

        vm.startPrank(FilAddress.SYSTEM_ACTOR);
        gatewayDiamond.topDownFinalizer().storeValidatorChanges(changes);
        gatewayDiamond.topDownFinalizer().applyFinalityChanges();

        membership = gatewayDiamond.getter().getCurrentMembership();
        require(membership.validators.length == numGenesisValidators + 1, "validator num not equal");
    }

    /// @notice Testing the basic join, stake, leave lifecycle of validators
    function testSubnetActorDiamond_BasicLifeCycle() public {
        (address validator1, uint256 privKey1, bytes memory publicKey1) = TestUtils.newValidator(0);
        (address validator2, uint256 privKey2, bytes memory publicKey2) = TestUtils.newValidator(1);

        // total collateral in the gateway
        uint256 collateral = 0;
        uint256 stake = 10;
        uint256 validator1Stake = 10 * DEFAULT_MIN_VALIDATOR_STAKE;

        require(!saDiamond.getter().isActiveValidator(validator1), "active validator1");
        require(!saDiamond.getter().isWaitingValidator(validator1), "waiting validator1");

        require(!saDiamond.getter().isActiveValidator(validator2), "active validator2");
        require(!saDiamond.getter().isWaitingValidator(validator2), "waiting validator2");

        // ======== Step. Join ======
        // initial validator joins
        vm.deal(validator1, validator1Stake);
        vm.deal(validator2, DEFAULT_MIN_VALIDATOR_STAKE);

        vm.startPrank(validator1);
        saDiamond.manager().join{value: validator1Stake}(publicKey1, validator1Stake);
        collateral = validator1Stake;

        require(gatewayAddress.balance == collateral, "gw balance is incorrect after validator1 joining");

        // collateral confirmed immediately and network boostrapped
        ValidatorInfo memory v = saDiamond.getter().getValidator(validator1);
        require(v.nextPower == collateral, "total collateral not expected");
        require(v.currentPower == collateral, "confirmed collateral not equal to collateral");
        require(saDiamond.getter().isActiveValidator(validator1), "not active validator 1");
        require(!saDiamond.getter().isWaitingValidator(validator1), "waiting validator 1");
        require(!saDiamond.getter().isActiveValidator(validator2), "active validator2");
        require(!saDiamond.getter().isWaitingValidator(validator2), "waiting validator2");
        TestUtils.ensureBytesEqual(v.metadata, publicKey1);
        require(saDiamond.getter().bootstrapped(), "subnet not bootstrapped");
        require(!saDiamond.getter().killed(), "subnet killed");
        require(saDiamond.getter().genesisValidators().length == 1, "not 1 genesis validator");
        require(saDiamond.getter().getActiveValidators().length == 1, "not 1 active validator");
        require(saDiamond.getter().getWaitingValidators().length == 0, "not 0 waiting validator");

        (uint64 nextConfigNum, uint64 startConfigNum) = saDiamond.getter().getConfigurationNumbers();
        require(nextConfigNum == LibPower.INITIAL_CONFIGURATION_NUMBER, "next config num not 1");
        require(startConfigNum == LibPower.INITIAL_CONFIGURATION_NUMBER, "start config num not 1");

        vm.stopPrank();

        // subnet bootstrapped and should go through queue
        // second and third validators join
        vm.startPrank(validator2);
        saDiamond.manager().join{value: DEFAULT_MIN_VALIDATOR_STAKE}(publicKey2, DEFAULT_MIN_VALIDATOR_STAKE);

        // collateral not confirmed yet
        v = saDiamond.getter().getValidator(validator2);
        require(gatewayAddress.balance == collateral, "gw balance is incorrect after validator2 joining");
        require(v.nextPower == DEFAULT_MIN_VALIDATOR_STAKE, "total collateral not expected");
        require(v.currentPower == 0, "confirmed collateral not equal to collateral");
        require(saDiamond.getter().isActiveValidator(validator1), "not active validator 1");
        require(!saDiamond.getter().isWaitingValidator(validator1), "waiting validator 1");
        require(!saDiamond.getter().isActiveValidator(validator2), "active validator2");
        require(!saDiamond.getter().isWaitingValidator(validator2), "waiting validator2");
        TestUtils.ensureBytesEqual(v.metadata, new bytes(0));

        (nextConfigNum, startConfigNum) = saDiamond.getter().getConfigurationNumbers();
        // join will update the metadata, incr by 1
        // join will call deposit, incr by 1
        require(nextConfigNum == LibPower.INITIAL_CONFIGURATION_NUMBER + 2, "next config num not 3");
        require(startConfigNum == LibPower.INITIAL_CONFIGURATION_NUMBER, "start config num not 1");
        vm.stopPrank();

        // ======== Step. Confirm join operation ======
        collateral += DEFAULT_MIN_VALIDATOR_STAKE;
        confirmChange(validator1, privKey1);
        require(gatewayAddress.balance == collateral, "gw balance is incorrect after validator2 confirmed joining");

        v = saDiamond.getter().getValidator(validator2);
        require(v.nextPower == DEFAULT_MIN_VALIDATOR_STAKE, "unexpected total collateral after confirm join");
        require(v.currentPower == DEFAULT_MIN_VALIDATOR_STAKE, "unexpected confirmed collateral after confirm join");
        require(saDiamond.getter().isActiveValidator(validator1), "not active validator1");
        require(!saDiamond.getter().isWaitingValidator(validator1), "waiting validator1");
        require(saDiamond.getter().isActiveValidator(validator2), "not active validator2");
        require(!saDiamond.getter().isWaitingValidator(validator2), "waiting validator2");
        require(saDiamond.getter().getActiveValidators().length == 2, "not 2 active validators");
        require(saDiamond.getter().getWaitingValidators().length == 0, "not 0 waiting validators");

        (nextConfigNum, startConfigNum) = saDiamond.getter().getConfigurationNumbers();
        require(nextConfigNum == LibPower.INITIAL_CONFIGURATION_NUMBER + 2, "next config num not 3 after confirm join");
        require(
            startConfigNum == LibPower.INITIAL_CONFIGURATION_NUMBER + 2,
            "start config num not 3 after confirm join"
        );

        // ======== Step. Stake more ======
        vm.startPrank(validator1);
        vm.deal(validator1, stake);

        saDiamond.manager().stake{value: stake}(stake);

        v = saDiamond.getter().getValidator(validator1);
        require(v.nextPower == validator1Stake + stake, "unexpected total collateral after stake");
        require(v.currentPower == validator1Stake, "unexpected confirmed collateral after stake");
        require(gatewayAddress.balance == collateral, "gw balance is incorrect after validator1 stakes more");

        (nextConfigNum, startConfigNum) = saDiamond.getter().getConfigurationNumbers();
        require(nextConfigNum == LibPower.INITIAL_CONFIGURATION_NUMBER + 3, "next config num not 4 after stake");
        require(startConfigNum == LibPower.INITIAL_CONFIGURATION_NUMBER + 2, "start config num not 3 after stake");

        vm.stopPrank();

        // ======== Step. Confirm stake operation ======
        collateral += stake;
        confirmChange(validator1, privKey1, validator2, privKey2);
        require(gatewayAddress.balance == collateral, "gw balance is incorrect after confirm stake");

        v = saDiamond.getter().getValidator(validator1);
        require(v.nextPower == validator1Stake + stake, "unexpected total collateral after confirm stake");
        require(v.currentPower == validator1Stake + stake, "unexpected confirmed collateral after confirm stake");

        v = saDiamond.getter().getValidator(validator2);
        require(v.nextPower == DEFAULT_MIN_VALIDATOR_STAKE, "unexpected total collateral after confirm stake");
        require(v.currentPower == DEFAULT_MIN_VALIDATOR_STAKE, "unexpected confirmed collateral after confirm stake");

        (nextConfigNum, startConfigNum) = saDiamond.getter().getConfigurationNumbers();
        require(
            nextConfigNum == LibPower.INITIAL_CONFIGURATION_NUMBER + 3,
            "next config num not 4 after confirm stake"
        );
        require(
            startConfigNum == LibPower.INITIAL_CONFIGURATION_NUMBER + 3,
            "start config num not 4 after confirm stake"
        );
        require(saDiamond.getter().genesisValidators().length == 1, "genesis validators still 1");

        // ======== Step. Leave ======
        vm.startPrank(validator1);
        saDiamond.manager().leave();

        v = saDiamond.getter().getValidator(validator1);
        require(v.nextPower == 0, "total collateral not 0 after confirm leave");
        require(v.currentPower == validator1Stake + stake, "confirmed collateral incorrect after confirm leave");
        require(gatewayAddress.balance == collateral, "gw balance is incorrect after validator 1 leaving");

        (nextConfigNum, startConfigNum) = saDiamond.getter().getConfigurationNumbers();
        require(
            nextConfigNum == LibPower.INITIAL_CONFIGURATION_NUMBER + 4,
            "next config num not 5 after confirm leave"
        );
        require(
            startConfigNum == LibPower.INITIAL_CONFIGURATION_NUMBER + 3,
            "start config num not 4 after confirm leave"
        );
        require(saDiamond.getter().isActiveValidator(validator1), "not active validator 1");
        require(saDiamond.getter().isActiveValidator(validator2), "not active validator 2");

        vm.stopPrank();

        // ======== Step. Confirm leave ======
        confirmChange(validator1, privKey1);
        collateral -= (validator1Stake + stake);
        require(gatewayAddress.balance == collateral, "gw balance is incorrect after confirming validator 1 leaving");

        v = saDiamond.getter().getValidator(validator1);
        require(v.nextPower == 0, "total collateral not 0 after confirm leave");
        require(v.currentPower == 0, "confirmed collateral not 0 after confirm leave");

        (nextConfigNum, startConfigNum) = saDiamond.getter().getConfigurationNumbers();
        require(
            nextConfigNum == LibPower.INITIAL_CONFIGURATION_NUMBER + 4,
            "next config num not 5 after confirm leave"
        );
        require(
            startConfigNum == LibPower.INITIAL_CONFIGURATION_NUMBER + 4,
            "start config num not 5 after confirm leave"
        );
        require(!saDiamond.getter().isActiveValidator(validator1), "active validator 1");
        require(saDiamond.getter().isActiveValidator(validator2), "not active validator 2");

        // ======== Step. Claim collateral ======
        uint256 b1 = validator1.balance;
        vm.prank(validator1);
        saDiamond.rewarder().claim();
        uint256 b2 = validator1.balance;
        require(b2 - b1 == validator1Stake + stake, "collateral not received");
    }

    function testSubnetActorDiamond_Deployment_Works(
        address _ipcGatewayAddr,
        uint256 _minActivationCollateral,
        uint64 _minValidators,
        uint64 _checkPeriod,
        uint8 _majorityPercentage
    ) public {
        vm.assume(_minActivationCollateral > DEFAULT_MIN_VALIDATOR_STAKE);
        vm.assume(_checkPeriod > DEFAULT_CHECKPOINT_PERIOD);
        vm.assume(_majorityPercentage > 51);
        vm.assume(_majorityPercentage <= 100);
        vm.assume(_ipcGatewayAddr != address(0));

        createSubnetActor(
            _ipcGatewayAddr,
            ConsensusType.Fendermint,
            _minActivationCollateral,
            _minValidators,
            _checkPeriod,
            _majorityPercentage
        );

        SubnetID memory parent = saDiamond.getter().getParent();
        require(parent.isRoot(), "parent.isRoot()");

        require(saDiamond.getter().bottomUpCheckPeriod() == _checkPeriod, "bottomUpCheckPeriod");
    }

    function testSubnetActorDiamond_Deployments_Fail_GatewayCannotBeZero() public {
        SubnetActorManagerFacet saDupMangerFaucet = new SubnetActorManagerFacet();
        SubnetActorGetterFacet saDupGetterFaucet = new SubnetActorGetterFacet();
        SubnetActorPauseFacet saDupPauserFaucet = new SubnetActorPauseFacet();
        SubnetActorRewardFacet saDupRewardFaucet = new SubnetActorRewardFacet();
        SubnetActorCheckpointingFacet saDupCheckpointerFaucet = new SubnetActorCheckpointingFacet();
        OwnershipFacet saOwnershipFacet = new OwnershipFacet();

        Asset memory native = AssetHelper.native();

        vm.expectRevert(GatewayCannotBeZero.selector);
        createSubnetActorDiamondWithFaucets(
            SubnetActorDiamond.ConstructorParams({
                parentId: SubnetID(ROOTNET_CHAINID, new address[](0)),
                ipcGatewayAddr: address(0),
                consensus: ConsensusType.Fendermint,
                minActivationCollateral: DEFAULT_MIN_VALIDATOR_STAKE,
                minValidators: DEFAULT_MIN_VALIDATORS,
                bottomUpCheckPeriod: DEFAULT_CHECKPOINT_PERIOD,
                majorityPercentage: DEFAULT_MAJORITY_PERCENTAGE,
                activeValidatorsLimit: 100,
                powerScale: 12,
                permissionMode: PermissionMode.Collateral,
                supplySource: native,
                collateralSource: AssetHelper.native(),
                validatorGater: address(0),
                validatorRewarder: address(0),
                genesisSubnetIpcContractsOwner: address(1)
            }),
            address(saDupGetterFaucet),
            address(saDupMangerFaucet),
            address(saDupPauserFaucet),
            address(saDupRewardFaucet),
            address(saDupCheckpointerFaucet),
            address(saOwnershipFacet)
        );
    }

    function testSubnetActorDiamond_Join_Fail_NotOwnerOfPublicKey() public {
        address validator = vm.addr(100);

        vm.deal(validator, 1 gwei);
        vm.prank(validator);
        vm.expectRevert(NotOwnerOfPublicKey.selector);

        saDiamond.manager().join{value: 10}(new bytes(65), 10);
    }

    function testSubnetActorDiamond_Join_Fail_InvalidPublicKeyLength() public {
        address validator = vm.addr(100);

        vm.deal(validator, 1 gwei);
        vm.prank(validator);
        vm.expectRevert(InvalidPublicKeyLength.selector);

        saDiamond.manager().join{value: 10}(new bytes(64), 10);
    }

    function testSubnetActorDiamond_Join_Fail_ZeroColalteral() public {
        (address validator, bytes memory publicKey) = TestUtils.deriveValidatorAddress(100);

        vm.deal(validator, 1 gwei);
        vm.prank(validator);
        vm.expectRevert(CollateralIsZero.selector);

        saDiamond.manager().join(publicKey, 0);
    }

    function testSubnetActorDiamond_Bootstrap_Node() public {
        (address validator, uint256 privKey, bytes memory publicKey) = TestUtils.newValidator(0);

        vm.deal(validator, DEFAULT_MIN_VALIDATOR_STAKE);
        vm.prank(validator);
        saDiamond.manager().join{value: DEFAULT_MIN_VALIDATOR_STAKE}(publicKey, DEFAULT_MIN_VALIDATOR_STAKE);

        // validator adds empty node
        vm.prank(validator);
        vm.expectRevert(EmptyAddress.selector);
        saDiamond.manager().addBootstrapNode("");

        // validator adds a node
        vm.prank(validator);
        saDiamond.manager().addBootstrapNode("1.2.3.4");

        // not-validator adds a node
        vm.prank(vm.addr(200));
        vm.expectRevert(abi.encodeWithSelector(NotValidator.selector, vm.addr(200)));
        saDiamond.manager().addBootstrapNode("3.4.5.6");

        string[] memory nodes = saDiamond.getter().getBootstrapNodes();
        require(nodes.length == 1, "it returns one node");
        require(
            keccak256(abi.encodePacked((nodes[0]))) == keccak256(abi.encodePacked(("1.2.3.4"))),
            "it returns correct address"
        );

        vm.prank(validator);
        saDiamond.manager().leave();
        confirmChange(validator, privKey);

        nodes = saDiamond.getter().getBootstrapNodes();
        require(nodes.length == 0, "no nodes");
    }

    function testSubnetActorDiamond_Leave_NotValidator() public {
        (address validator, , ) = TestUtils.newValidator(0);

        // non-empty subnet can't be killed
        vm.prank(validator);
        vm.expectRevert(abi.encodeWithSelector(NotValidator.selector, validator));
        saDiamond.manager().leave();
    }

    function testSubnetActorDiamond_Leave_Subnet() public {
        (address validator1, uint256 privKey1, bytes memory publicKey1) = TestUtils.newValidator(0);
        (address validator2, uint256 privKey2, bytes memory publicKey2) = TestUtils.newValidator(1);
        (address validator3, uint256 privKey3, bytes memory publicKey3) = TestUtils.newValidator(2);

        vm.deal(validator1, DEFAULT_MIN_VALIDATOR_STAKE);
        vm.deal(validator2, 3 * DEFAULT_MIN_VALIDATOR_STAKE);
        vm.deal(validator3, DEFAULT_MIN_VALIDATOR_STAKE);

        vm.prank(validator1);
        saDiamond.manager().join{value: DEFAULT_MIN_VALIDATOR_STAKE}(publicKey1, DEFAULT_MIN_VALIDATOR_STAKE);

        vm.prank(validator2);
        saDiamond.manager().join{value: 3 * DEFAULT_MIN_VALIDATOR_STAKE}(publicKey2, 3 * DEFAULT_MIN_VALIDATOR_STAKE);

        vm.prank(validator3);
        saDiamond.manager().join{value: DEFAULT_MIN_VALIDATOR_STAKE}(publicKey3, DEFAULT_MIN_VALIDATOR_STAKE);

        confirmChange(validator1, privKey1);

        require(saDiamond.getter().isActiveValidator(validator1), "validator 1 is not active");
        require(saDiamond.getter().isActiveValidator(validator2), "validator 2 is not active");
        require(saDiamond.getter().isActiveValidator(validator3), "validator 3 is not active");

        // non-empty subnet can't be killed
        vm.expectRevert(NotAllValidatorsHaveLeft.selector);
        vm.prank(validator1);
        saDiamond.manager().kill();

        // validator1 is leaving the subnet
        vm.startPrank(validator1);
        saDiamond.manager().leave();
        vm.stopPrank();

        confirmChange(validator2, privKey2, validator3, privKey3);

        require(!saDiamond.getter().isActiveValidator(validator1), "validator 1 is active");
        require(saDiamond.getter().isActiveValidator(validator2), "validator 2 is not active");
        require(saDiamond.getter().isActiveValidator(validator3), "validator 3 is not active");
    }

    function testSubnetActorDiamond_Kill_NotBootstrappedSubnet() public {
        (address validator1, , ) = TestUtils.newValidator(0);

        // not bootstrapped subnet can't be killed
        vm.expectRevert(SubnetNotBootstrapped.selector);
        vm.prank(validator1);
        saDiamond.manager().kill();
    }

    function testSubnetActorDiamond_Stake() public {
        (address validator, bytes memory publicKey) = TestUtils.deriveValidatorAddress(100);
        vm.deal(validator, 10 gwei);

        vm.prank(validator);
        vm.expectRevert(CollateralIsZero.selector);
        saDiamond.manager().stake(0);

        vm.prank(validator);
        vm.expectRevert((abi.encodeWithSelector(MethodNotAllowed.selector, ERR_VALIDATOR_NOT_JOINED)));
        saDiamond.manager().stake{value: 10}(10);

        vm.prank(validator);
        saDiamond.manager().join{value: 3}(publicKey, 3);

        ValidatorInfo memory info = saDiamond.getter().getValidator(validator);
        require(info.nextPower == 3);
    }

    function testSubnetActorDiamond_crossMsgGetter() public view {
        IpcEnvelope[] memory msgs = new IpcEnvelope[](1);
        msgs[0] = TestUtils.newXnetCallMsg(
            IPCAddress({subnetId: saDiamond.getter().getParent(), rawAddress: FvmAddressHelper.from(address(this))}),
            IPCAddress({subnetId: saDiamond.getter().getParent(), rawAddress: FvmAddressHelper.from(address(this))}),
            DEFAULT_CROSS_MSG_FEE + 1,
            0
        );
        require(saDiamond.getter().crossMsgsHash(msgs) == keccak256(abi.encode(msgs)));
    }

    function testSubnetActorDiamond_validateActiveQuorumSignatures() public {
        (uint256[] memory keys, address[] memory validators, ) = TestUtils.getThreeValidators(vm);

        bytes[] memory pubKeys = new bytes[](3);
        bytes[] memory signatures = new bytes[](3);

        bytes32 hash = keccak256(abi.encodePacked("test"));

        for (uint256 i = 0; i < 3; i++) {
            (uint8 v, bytes32 r, bytes32 s) = vm.sign(keys[i], hash);
            signatures[i] = abi.encodePacked(r, s, v);
            pubKeys[i] = TestUtils.deriveValidatorPubKeyBytes(keys[i]);
            vm.deal(validators[i], 10 gwei);
            vm.prank(validators[i]);
            saDiamond.manager().join{value: 10}(pubKeys[i], 10);
        }

        saDiamond.checkpointer().validateActiveQuorumSignatures(validators, hash, signatures);
    }

    function testSubnetActorDiamond_validateActiveQuorumSignatures_InvalidWeightSum() public {
        (uint256[] memory keys, address[] memory validators, ) = TestUtils.getThreeValidators(vm);

        bytes[] memory pubKeys = new bytes[](3);
        bytes[] memory signatures = new bytes[](1);
        address[] memory subValidators = new address[](1);

        bytes32 hash = keccak256(abi.encodePacked("test"));

        for (uint256 i = 0; i < 3; i++) {
            pubKeys[i] = TestUtils.deriveValidatorPubKeyBytes(keys[i]);
            vm.deal(validators[i], 10 gwei);
            vm.prank(validators[i]);
            saDiamond.manager().join{value: 10}(pubKeys[i], 10);
        }

        // this should trigger `WeightsSumLessThanThreshold` error since the signature weight will be just 100.
        (uint8 v, bytes32 r, bytes32 s) = vm.sign(keys[0], hash);
        signatures[0] = abi.encodePacked(r, s, v);
        subValidators[0] = validators[0];

        vm.expectRevert(
            abi.encodeWithSelector(
                InvalidSignatureErr.selector,
                MultisignatureChecker.Error.WeightsSumLessThanThreshold
            )
        );
        saDiamond.checkpointer().validateActiveQuorumSignatures(subValidators, hash, signatures);
    }

    function testSubnetActorDiamond_validateActiveQuorumSignatures_InvalidSignature() public {
        (uint256[] memory keys, address[] memory validators, ) = TestUtils.getThreeValidators(vm);
        bytes[] memory pubKeys = new bytes[](3);
        bytes[] memory signatures = new bytes[](3);

        bytes32 hash = keccak256(abi.encodePacked("test"));

        uint8 vv = 255;

        for (uint256 i = 0; i < 3; i++) {
            (, bytes32 r, bytes32 s) = vm.sign(keys[i], hash);

            // create incorrect signature using `vv` to trigger `InvalidSignature` error.
            signatures[i] = abi.encodePacked(r, s, vv);

            pubKeys[i] = TestUtils.deriveValidatorPubKeyBytes(keys[i]);
            vm.deal(validators[i], 10 gwei);
            vm.prank(validators[i]);
            saDiamond.manager().join{value: 10}(pubKeys[i], 10);
        }

        vm.expectRevert(
            abi.encodeWithSelector(InvalidSignatureErr.selector, MultisignatureChecker.Error.InvalidSignature)
        );
        saDiamond.checkpointer().validateActiveQuorumSignatures(validators, hash, signatures);
    }

    function testSubnetActorDiamond_validateActiveQuorumSignatures_EmptySignatures() public {
        (uint256[] memory keys, address[] memory validators, ) = TestUtils.getThreeValidators(vm);
        bytes[] memory pubKeys = new bytes[](3);
        bytes[] memory signatures = new bytes[](0);

        bytes32 hash = keccak256(abi.encodePacked("test"));

        for (uint256 i = 0; i < 3; i++) {
            pubKeys[i] = TestUtils.deriveValidatorPubKeyBytes(keys[i]);
            vm.deal(validators[i], 10 gwei);
            vm.prank(validators[i]);
            saDiamond.manager().join{value: 10}(pubKeys[i], 10);
        }

        require(signatures.length == 0, "signatures are not empty");
        vm.expectRevert(
            abi.encodeWithSelector(InvalidSignatureErr.selector, MultisignatureChecker.Error.EmptySignatures)
        );
        saDiamond.checkpointer().validateActiveQuorumSignatures(validators, hash, signatures);
    }

    function testSubnetActorDiamond_validateActiveQuorumSignatures_InvalidArrayLength() public {
        (uint256[] memory keys, address[] memory validators, ) = TestUtils.getThreeValidators(vm);
        bytes[] memory pubKeys = new bytes[](3);
        bytes[] memory signatures = new bytes[](1);

        bytes32 hash = keccak256(abi.encodePacked("test"));

        for (uint256 i = 0; i < 3; i++) {
            pubKeys[i] = TestUtils.deriveValidatorPubKeyBytes(keys[i]);
            vm.deal(validators[i], 10 gwei);
            vm.prank(validators[i]);
            saDiamond.manager().join{value: 10}(pubKeys[i], 10);
        }

        require(signatures.length == 1, "signatures are not empty");
        vm.expectRevert(
            abi.encodeWithSelector(InvalidSignatureErr.selector, MultisignatureChecker.Error.InvalidArrayLength)
        );
        saDiamond.checkpointer().validateActiveQuorumSignatures(validators, hash, signatures);
    }

    function testSubnetActorDiamond_validateActiveQuorumSignatures_DuplicatedValidators() public {
        (uint256[] memory keys, address[] memory validators, ) = TestUtils.getThreeValidators(vm);
        bytes[] memory pubKeys = new bytes[](3);
        bytes[] memory signatures = new bytes[](3);

        bytes32 hash = keccak256(abi.encodePacked("test"));
        bytes32 hash0 = keccak256(abi.encodePacked("test1"));

        for (uint256 i = 0; i < 3; i++) {
            (uint8 v, bytes32 r, bytes32 s) = vm.sign(keys[i], hash);

            // create incorrect signature using `vv`
            signatures[i] = abi.encodePacked(r, s, v);

            pubKeys[i] = TestUtils.deriveValidatorPubKeyBytes(keys[i]);
            vm.deal(validators[i], 10 gwei);
            vm.prank(validators[i]);
            saDiamond.manager().join{value: 10}(pubKeys[i], 10);
        }

        signatures[0] = signatures[1];
        validators[0] = validators[1];

        vm.expectRevert(abi.encodeWithSelector(DuplicateValidatorSignaturesFound.selector));
        saDiamond.checkpointer().validateActiveQuorumSignatures(validators, hash0, signatures);
    }

    function testSubnetActorDiamond_validateActiveQuorumSignatures_InvalidSignatory() public {
        (uint256[] memory keys, address[] memory validators, ) = TestUtils.getThreeValidators(vm);
        bytes[] memory pubKeys = new bytes[](3);
        bytes[] memory signatures = new bytes[](3);

        bytes32 hash = keccak256(abi.encodePacked("test"));
        bytes32 hash0 = keccak256(abi.encodePacked("test1"));

        for (uint256 i = 0; i < 3; i++) {
            (uint8 v, bytes32 r, bytes32 s) = vm.sign(keys[i], hash);

            // create incorrect signature using `vv`
            signatures[i] = abi.encodePacked(r, s, v);

            pubKeys[i] = TestUtils.deriveValidatorPubKeyBytes(keys[i]);
            vm.deal(validators[i], 10 gwei);
            vm.prank(validators[i]);
            saDiamond.manager().join{value: 10}(pubKeys[i], 10);
        }

        // use validator 1's signature for validator 0 to trigger `InvalidSignatory` error;
        signatures[0] = signatures[1];

        vm.expectRevert(
            abi.encodeWithSelector(InvalidSignatureErr.selector, MultisignatureChecker.Error.InvalidSignatory)
        );
        saDiamond.checkpointer().validateActiveQuorumSignatures(validators, hash0, signatures);
    }

    function testSubnetActorDiamond_submitCheckpoint_basic() public {
        (uint256[] memory keys, address[] memory validators, ) = TestUtils.getThreeValidators(vm);
        bytes[] memory pubKeys = new bytes[](3);
        bytes[] memory signatures = new bytes[](3);

        for (uint256 i = 0; i < 3; i++) {
            vm.deal(validators[i], 10 gwei);
            pubKeys[i] = TestUtils.deriveValidatorPubKeyBytes(keys[i]);
            vm.prank(validators[i]);
            saDiamond.manager().join{value: 10}(pubKeys[i], 10);
        }

        SubnetID memory localSubnetID = saDiamond.getter().getParent().createSubnetId(address(saDiamond));

        IpcEnvelope memory crossMsg = TestUtils.newXnetCallMsg(
            IPCAddress({subnetId: localSubnetID, rawAddress: FvmAddressHelper.from(address(saDiamond))}),
            IPCAddress({
                subnetId: saDiamond.getter().getParent(),
                rawAddress: FvmAddressHelper.from(address(saDiamond))
            }),
            DEFAULT_CROSS_MSG_FEE + 1,
            0
        );
        IpcEnvelope[] memory msgs = new IpcEnvelope[](1);
        msgs[0] = crossMsg;

        BottomUpCheckpoint memory checkpoint = BottomUpCheckpoint({
            subnetID: localSubnetID,
            blockHeight: saDiamond.getter().bottomUpCheckPeriod(),
            blockHash: keccak256("block1"),
            nextConfigurationNumber: 0,
            msgs: BottomUpBatchHelper.makeCommitment(msgs),
            activity: ActivityHelper.newCompressedActivityRollup(1, 3, bytes32(uint256(0)))
        });

        BottomUpCheckpoint memory checkpointWithIncorrectHeight = BottomUpCheckpoint({
            subnetID: saDiamond.getter().getParent(),
            blockHeight: 1,
            blockHash: keccak256("block1"),
            nextConfigurationNumber: 0,
            msgs: BottomUpBatchHelper.makeCommitment(msgs),
            activity: ActivityHelper.newCompressedActivityRollup(1, 3, bytes32(uint256(0)))
        });

        vm.deal(address(saDiamond), 100 ether);
        vm.prank(address(saDiamond));
        gatewayDiamond.manager().register{value: DEFAULT_MIN_VALIDATOR_STAKE + 3 * DEFAULT_CROSS_MSG_FEE}(
            3 * DEFAULT_CROSS_MSG_FEE,
            DEFAULT_MIN_VALIDATOR_STAKE
        );

        bytes32 hash = keccak256(abi.encode(checkpoint));

        for (uint256 i = 0; i < 3; i++) {
            (uint8 v, bytes32 r, bytes32 s) = vm.sign(keys[i], hash);
            signatures[i] = abi.encodePacked(r, s, v);
        }

        vm.expectRevert(InvalidCheckpointEpoch.selector);
        vm.prank(validators[0]);
        saDiamond.checkpointer().submitCheckpoint(checkpointWithIncorrectHeight, validators, signatures);

        // skip the current checkpoint, should fail
        checkpointWithIncorrectHeight.blockHeight = saDiamond.getter().bottomUpCheckPeriod() + 1;
        vm.expectRevert(InvalidCheckpointEpoch.selector);
        vm.prank(validators[0]);
        saDiamond.checkpointer().submitCheckpoint(checkpointWithIncorrectHeight, validators, signatures);

        // skip the curent checkpoint but submit at the next bottom up checkpoint, should fail
        checkpointWithIncorrectHeight.blockHeight = saDiamond.getter().bottomUpCheckPeriod() * 2;
        vm.expectRevert(InvalidCheckpointEpoch.selector);
        vm.prank(validators[0]);
        saDiamond.checkpointer().submitCheckpoint(checkpointWithIncorrectHeight, validators, signatures);

        vm.expectCall(gatewayAddress, abi.encodeCall(IGateway.commitCheckpoint, (checkpoint)), 1);
        vm.prank(validators[0]);
        saDiamond.checkpointer().submitCheckpoint(checkpoint, validators, signatures);

        require(
            saDiamond.getter().lastBottomUpCheckpointHeight() == saDiamond.getter().bottomUpCheckPeriod(),
            " checkpoint height correct"
        );

        vm.expectRevert(BottomUpCheckpointAlreadySubmitted.selector);
        vm.prank(validators[0]);
        saDiamond.checkpointer().submitCheckpoint(checkpoint, validators, signatures);
        require(
            saDiamond.getter().lastBottomUpCheckpointHeight() == saDiamond.getter().bottomUpCheckPeriod(),
            " checkpoint height correct"
        );

        (bool exists, BottomUpCheckpoint memory recvCheckpoint) = saDiamond.getter().bottomUpCheckpointAtEpoch(
            saDiamond.getter().bottomUpCheckPeriod()
        );
        require(exists, "checkpoint does not exist");
        require(hash == keccak256(abi.encode(recvCheckpoint)), "checkpoint hashes are not the same");

        bytes32 recvHash;
        (exists, recvHash) = saDiamond.getter().bottomUpCheckpointHashAtEpoch(saDiamond.getter().bottomUpCheckPeriod());
        require(exists, "checkpoint does not exist");
        require(hash == recvHash, "hashes are not the same");

        saDiamond.pauser().pause();
        vm.prank(validators[0]);
        vm.expectRevert(Pausable.EnforcedPause.selector);
        saDiamond.checkpointer().submitCheckpoint(checkpoint, validators, signatures);
    }

<<<<<<< HEAD
=======
    function testSubnetActorDiamond_submitCheckpoint_msgBatchFull() public {
        (uint256[] memory keys, address[] memory validators, ) = TestUtils.getThreeValidators(vm);
        bytes[] memory pubKeys = new bytes[](3);
        bytes[] memory signatures = new bytes[](3);

        for (uint256 i = 0; i < 3; i++) {
            vm.deal(validators[i], 10 gwei);
            pubKeys[i] = TestUtils.deriveValidatorPubKeyBytes(keys[i]);
            vm.prank(validators[i]);
            saDiamond.manager().join{value: 10}(pubKeys[i], 10);
        }

        SubnetID memory localSubnetID = saDiamond.getter().getParent().createSubnetId(address(saDiamond));

        IpcEnvelope[] memory msgs = new IpcEnvelope[](MAX_MSGS_PER_BATCH);
        for (uint256 i = 0; i < MAX_MSGS_PER_BATCH; i++) {
            IpcEnvelope memory crossMsg = TestUtils.newXnetCallMsg(
                IPCAddress({subnetId: localSubnetID, rawAddress: FvmAddressHelper.from(address(saDiamond))}),
                IPCAddress({
                    subnetId: saDiamond.getter().getParent(),
                    rawAddress: FvmAddressHelper.from(address(saDiamond))
                }),
                1,
                uint64(i)
            );
            msgs[i] = crossMsg;
        }

        BottomUpCheckpoint memory checkpoint = BottomUpCheckpoint({
            subnetID: localSubnetID,
            blockHeight: 1,
            blockHash: keccak256("block1"),
            nextConfigurationNumber: 0,
            msgs: BottomUpBatchHelper.makeCommitment(msgs),
            activity: ActivityHelper.newCompressedActivityRollup(1, 3, bytes32(uint256(0)))
        });

        BottomUpCheckpoint memory checkpointWithIncorrectHeight = BottomUpCheckpoint({
            subnetID: saDiamond.getter().getParent(),
            blockHeight: 1,
            blockHash: keccak256("block1"),
            nextConfigurationNumber: 0,
            msgs: BottomUpBatchHelper.makeEmptyCommitment(),
            activity: ActivityHelper.newCompressedActivityRollup(1, 3, bytes32(uint256(0)))
        });

        vm.deal(address(saDiamond), 100 ether);
        vm.prank(address(saDiamond));
        gatewayDiamond.manager().register{value: DEFAULT_MIN_VALIDATOR_STAKE + 3 * DEFAULT_CROSS_MSG_FEE}(
            3 * DEFAULT_CROSS_MSG_FEE,
            DEFAULT_MIN_VALIDATOR_STAKE
        );

        bytes32 hash = keccak256(abi.encode(checkpoint));

        for (uint256 i = 0; i < 3; i++) {
            (uint8 v, bytes32 r, bytes32 s) = vm.sign(keys[i], hash);
            signatures[i] = abi.encodePacked(r, s, v);
        }

        vm.expectRevert(InvalidCheckpointEpoch.selector);
        vm.prank(validators[0]);
        saDiamond.checkpointer().submitCheckpoint(checkpointWithIncorrectHeight, validators, signatures);

        vm.expectCall(gatewayAddress, abi.encodeCall(IGateway.commitCheckpoint, (checkpoint)), 1);
        vm.prank(validators[0]);
        saDiamond.checkpointer().submitCheckpoint(checkpoint, validators, signatures);

        require(saDiamond.getter().lastBottomUpCheckpointHeight() == 1, " checkpoint height correct");

        // submit another again
        checkpoint.blockHeight = 2;
        checkpoint.activity = ActivityHelper.newCompressedActivityRollup(1, 3, bytes32(uint256(0)));
        hash = keccak256(abi.encode(checkpoint));

        for (uint256 i = 0; i < 3; i++) {
            (uint8 v, bytes32 r, bytes32 s) = vm.sign(keys[i], hash);
            signatures[i] = abi.encodePacked(r, s, v);
        }

        vm.expectCall(gatewayAddress, abi.encodeCall(IGateway.commitCheckpoint, (checkpoint)), 1);
        vm.prank(validators[0]);
        saDiamond.checkpointer().submitCheckpoint(checkpoint, validators, signatures);
    }

    function testSubnetActorDiamond_submitCheckpoint_mixAndMatch() public {
        (uint256[] memory keys, address[] memory validators, ) = TestUtils.getThreeValidators(vm);
        bytes[] memory pubKeys = new bytes[](3);
        bytes[] memory signatures = new bytes[](3);

        for (uint256 i = 0; i < 3; i++) {
            vm.deal(validators[i], 10 gwei);
            pubKeys[i] = TestUtils.deriveValidatorPubKeyBytes(keys[i]);
            vm.prank(validators[i]);
            saDiamond.manager().join{value: 10}(pubKeys[i], 10);
        }

        vm.deal(address(saDiamond), 100 ether);
        vm.prank(address(saDiamond));
        gatewayDiamond.manager().register{value: DEFAULT_MIN_VALIDATOR_STAKE + 3 * DEFAULT_CROSS_MSG_FEE}(
            3 * DEFAULT_CROSS_MSG_FEE,
            DEFAULT_MIN_VALIDATOR_STAKE
        );

        SubnetID memory localSubnetID = saDiamond.getter().getParent().createSubnetId(address(saDiamond));

        IpcEnvelope[] memory msgs = new IpcEnvelope[](MAX_MSGS_PER_BATCH);
        for (uint256 i = 0; i < MAX_MSGS_PER_BATCH; i++) {
            IpcEnvelope memory crossMsg = TestUtils.newXnetCallMsg(
                IPCAddress({subnetId: localSubnetID, rawAddress: FvmAddressHelper.from(address(saDiamond))}),
                IPCAddress({
                    subnetId: saDiamond.getter().getParent(),
                    rawAddress: FvmAddressHelper.from(address(saDiamond))
                }),
                1,
                uint64(i)
            );
            msgs[i] = crossMsg;
        }

        vm.prank(validators[0]);

        // submit a full msg batch, even though next expected height is bottomUpCheckPeriod()
        BottomUpCheckpoint memory checkpoint = BottomUpCheckpoint({
            subnetID: localSubnetID,
            blockHeight: 1,
            blockHash: keccak256("block1"),
            nextConfigurationNumber: 0,
            msgs: BottomUpBatchHelper.makeCommitment(msgs),
            activity: ActivityHelper.newCompressedActivityRollup(1, 3, bytes32(uint256(0)))
        });
        submitCheckpointInternal(checkpoint, validators, signatures, keys);
        require(saDiamond.getter().lastBottomUpCheckpointHeight() == 1, " checkpoint height incorrect");

        // submit a full msg batch, allow early submission,
        // even though next expected height is bottomUpCheckPeriod()
        checkpoint = BottomUpCheckpoint({
            subnetID: localSubnetID,
            blockHeight: 3,
            blockHash: keccak256("block2"),
            nextConfigurationNumber: 0,
            msgs: BottomUpBatchHelper.makeCommitment(msgs),
            activity: ActivityHelper.newCompressedActivityRollup(1, 3, bytes32(uint256(0)))
        });
        submitCheckpointInternal(checkpoint, validators, signatures, keys);
        require(saDiamond.getter().lastBottomUpCheckpointHeight() == 3, " checkpoint height incorrect");

        // should not allow submission of past checkpoints already confirmed, last bottom up checkpoint height is 3
        checkpoint = BottomUpCheckpoint({
            subnetID: localSubnetID,
            blockHeight: 2,
            blockHash: keccak256("block1"),
            nextConfigurationNumber: 0,
            msgs: BottomUpBatchHelper.makeCommitment(msgs),
            activity: ActivityHelper.newCompressedActivityRollup(1, 3, bytes32(uint256(0)))
        });
        vm.expectRevert(BottomUpCheckpointAlreadySubmitted.selector);
        submitCheckpointInternal(checkpoint, validators, signatures, keys);

        // submit future checkpoint, should reject
        checkpoint = BottomUpCheckpoint({
            subnetID: localSubnetID,
            blockHeight: saDiamond.getter().bottomUpCheckPeriod() + 1,
            blockHash: keccak256("block2"),
            nextConfigurationNumber: 0,
            msgs: BottomUpBatchHelper.makeCommitment(msgs),
            activity: ActivityHelper.newCompressedActivityRollup(1, 3, bytes32(uint256(0)))
        });
        vm.expectRevert(CannotSubmitFutureCheckpoint.selector);
        submitCheckpointInternal(checkpoint, validators, signatures, keys);

        checkpoint = BottomUpCheckpoint({
            subnetID: localSubnetID,
            blockHeight: saDiamond.getter().bottomUpCheckPeriod(),
            blockHash: keccak256("block2"),
            nextConfigurationNumber: 0,
            msgs: BottomUpBatchHelper.makeCommitment(msgs),
            activity: ActivityHelper.newCompressedActivityRollup(1, 3, bytes32(uint256(0)))
        });
        submitCheckpointInternal(checkpoint, validators, signatures, keys);
        require(
            saDiamond.getter().lastBottomUpCheckpointHeight() == saDiamond.getter().bottomUpCheckPeriod(),
            " checkpoint height incorrect"
        );

        checkpoint = BottomUpCheckpoint({
            subnetID: localSubnetID,
            blockHeight: saDiamond.getter().bottomUpCheckPeriod() + 1,
            blockHash: keccak256("block2"),
            nextConfigurationNumber: 0,
            msgs: BottomUpBatchHelper.makeCommitment(msgs),
            activity: ActivityHelper.newCompressedActivityRollup(1, 3, bytes32(uint256(0)))
        });
        submitCheckpointInternal(checkpoint, validators, signatures, keys);
        require(
            saDiamond.getter().lastBottomUpCheckpointHeight() == saDiamond.getter().bottomUpCheckPeriod() + 1,
            " checkpoint height incorrect"
        );

        checkpoint = BottomUpCheckpoint({
            subnetID: localSubnetID,
            blockHeight: saDiamond.getter().bottomUpCheckPeriod() + 2,
            blockHash: keccak256("block2"),
            nextConfigurationNumber: 0,
            msgs: BottomUpBatchHelper.makeCommitment(msgs),
            activity: ActivityHelper.newCompressedActivityRollup(1, 3, bytes32(uint256(0)))
        });
        submitCheckpointInternal(checkpoint, validators, signatures, keys);
        require(
            saDiamond.getter().lastBottomUpCheckpointHeight() == saDiamond.getter().bottomUpCheckPeriod() + 2,
            " checkpoint height incorrect"
        );

        checkpoint = BottomUpCheckpoint({
            subnetID: localSubnetID,
            blockHeight: saDiamond.getter().bottomUpCheckPeriod() + 3,
            blockHash: keccak256("block2"),
            nextConfigurationNumber: 0,
            msgs: BottomUpBatchHelper.makeEmptyCommitment(),
            activity: ActivityHelper.newCompressedActivityRollup(1, 3, bytes32(uint256(0)))
        });
        vm.expectRevert(InvalidCheckpointEpoch.selector);
        submitCheckpointInternal(checkpoint, validators, signatures, keys);

        checkpoint = BottomUpCheckpoint({
            subnetID: localSubnetID,
            blockHeight: saDiamond.getter().bottomUpCheckPeriod() * 2,
            blockHash: keccak256("block2"),
            nextConfigurationNumber: 0,
            msgs: BottomUpBatchHelper.makeCommitment(msgs),
            activity: ActivityHelper.newCompressedActivityRollup(1, 3, bytes32(uint256(0)))
        });
        submitCheckpointInternal(checkpoint, validators, signatures, keys);
        require(
            saDiamond.getter().lastBottomUpCheckpointHeight() == saDiamond.getter().bottomUpCheckPeriod() * 2,
            " checkpoint height incorrect"
        );

        checkpoint = BottomUpCheckpoint({
            subnetID: localSubnetID,
            blockHeight: saDiamond.getter().bottomUpCheckPeriod() * 3,
            blockHash: keccak256("block2"),
            nextConfigurationNumber: 0,
            msgs: BottomUpBatchHelper.makeCommitment(msgs),
            activity: ActivityHelper.newCompressedActivityRollup(1, 3, bytes32(uint256(0)))
        });
        submitCheckpointInternal(checkpoint, validators, signatures, keys);
        require(
            saDiamond.getter().lastBottomUpCheckpointHeight() == saDiamond.getter().bottomUpCheckPeriod() * 3,
            " checkpoint height incorrect"
        );
    }

>>>>>>> 5dbcd057
    function testSubnetActorDiamond_submitCheckpointWithReward() public {
        (uint256[] memory keys, address[] memory validators, ) = TestUtils.getThreeValidators(vm);
        bytes[] memory pubKeys = new bytes[](3);
        bytes[] memory signatures = new bytes[](3);

        for (uint256 i = 0; i < 3; i++) {
            vm.deal(validators[i], 10 gwei);
            pubKeys[i] = TestUtils.deriveValidatorPubKeyBytes(keys[i]);
            vm.prank(validators[i]);
            saDiamond.manager().join{value: 10}(pubKeys[i], 10);
        }

        SubnetID memory localSubnetID = saDiamond.getter().getParent().createSubnetId(address(saDiamond));

        // send the first checkpoint
        IpcEnvelope memory crossMsg = TestUtils.newXnetCallMsg(
            IPCAddress({subnetId: localSubnetID, rawAddress: FvmAddressHelper.from(address(saDiamond))}),
            IPCAddress({
                subnetId: saDiamond.getter().getParent(),
                rawAddress: FvmAddressHelper.from(address(saDiamond))
            }),
            DEFAULT_CROSS_MSG_FEE + 1,
            0
        );
        IpcEnvelope[] memory msgs = new IpcEnvelope[](1);
        msgs[0] = crossMsg;

        BottomUpCheckpoint memory checkpoint = BottomUpCheckpoint({
            subnetID: localSubnetID,
            blockHeight: saDiamond.getter().bottomUpCheckPeriod(),
            blockHash: keccak256("block1"),
            nextConfigurationNumber: 0,
            msgs: BottomUpBatchHelper.makeCommitment(msgs),
            activity: ActivityHelper.newCompressedActivityRollup(1, 3, bytes32(uint256(0)))
        });

        vm.deal(address(saDiamond), 100 ether);
        vm.prank(address(saDiamond));
        gatewayDiamond.manager().register{value: DEFAULT_MIN_VALIDATOR_STAKE + 6 * DEFAULT_CROSS_MSG_FEE}(
            6 * DEFAULT_CROSS_MSG_FEE,
            DEFAULT_MIN_VALIDATOR_STAKE
        );

        bytes32 hash = keccak256(abi.encode(checkpoint));

        for (uint256 i = 0; i < 3; i++) {
            (uint8 v, bytes32 r, bytes32 s) = vm.sign(keys[i], hash);
            signatures[i] = abi.encodePacked(r, s, v);
        }

        vm.expectCall(gatewayAddress, abi.encodeCall(IGateway.commitCheckpoint, (checkpoint)), 1);
        vm.prank(validators[0]);
        saDiamond.checkpointer().submitCheckpoint(checkpoint, validators, signatures);

        require(
            saDiamond.getter().lastBottomUpCheckpointHeight() == saDiamond.getter().bottomUpCheckPeriod(),
            " checkpoint height correct"
        );

        // send the second checkpoint
        crossMsg = TestUtils.newXnetCallMsg(
            IPCAddress({subnetId: localSubnetID, rawAddress: FvmAddressHelper.from(address(saDiamond))}),
            IPCAddress({
                subnetId: saDiamond.getter().getParent(),
                rawAddress: FvmAddressHelper.from(address(saDiamond))
            }),
            DEFAULT_CROSS_MSG_FEE + 1,
            1
        );
        msgs[0] = crossMsg;

        checkpoint = BottomUpCheckpoint({
            subnetID: localSubnetID,
            blockHeight: 2 * saDiamond.getter().bottomUpCheckPeriod(),
            blockHash: keccak256("block2"),
            nextConfigurationNumber: 0,
            msgs: BottomUpBatchHelper.makeCommitment(msgs),
            activity: ActivityHelper.newCompressedActivityRollup(1, 3, bytes32(uint256(0)))
        });

        hash = keccak256(abi.encode(checkpoint));

        for (uint256 i = 0; i < 3; i++) {
            (uint8 v, bytes32 r, bytes32 s) = vm.sign(keys[i], hash);
            signatures[i] = abi.encodePacked(r, s, v);
        }

        vm.prank(validators[0]);
        saDiamond.checkpointer().submitCheckpoint(checkpoint, validators, signatures);
    }

    function testSubnetActorDiamond_DiamondCut() public {
        // add method getNum to subnet actor diamond and assert it can be correctly called
        // replace method getNum and assert it was correctly updated
        // delete method getNum and assert it no longer is callable
        // assert that diamondCut cannot be called by non-owner

        NumberContractFacetSeven ncFacetA = new NumberContractFacetSeven();
        NumberContractFacetEight ncFacetB = new NumberContractFacetEight();

        DiamondCutFacet saDiamondCutter = DiamondCutFacet(address(saDiamond));
        IDiamond.FacetCut[] memory saDiamondCut = new IDiamond.FacetCut[](1);

        bytes4[] memory ncGetterSelectors = new bytes4[](1);
        ncGetterSelectors[0] = NumberContractFacetSeven.getNum.selector;

        saDiamondCut[0] = (
            IDiamond.FacetCut({
                facetAddress: address(ncFacetA),
                action: IDiamond.FacetCutAction.Add,
                functionSelectors: ncGetterSelectors
            })
        );
        //test that other user cannot call diamondcut to add function
        vm.prank(0x1234567890123456789012345678901234567890);
        vm.expectRevert(NotOwner.selector);
        saDiamondCutter.diamondCut(saDiamondCut, address(0), new bytes(0));

        saDiamondCutter.diamondCut(saDiamondCut, address(0), new bytes(0));

        NumberContractFacetSeven saNumberContract = NumberContractFacetSeven(address(saDiamond));
        assert(saNumberContract.getNum() == 7);

        ncGetterSelectors = new bytes4[](1);
        ncGetterSelectors[0] = NumberContractFacetEight.getNum.selector;
        saDiamondCut[0] = (
            IDiamond.FacetCut({
                facetAddress: address(ncFacetB),
                action: IDiamond.FacetCutAction.Replace,
                functionSelectors: ncGetterSelectors
            })
        );

        //test that other user cannot call diamondcut to replace function
        vm.prank(0x1234567890123456789012345678901234567890);
        vm.expectRevert(NotOwner.selector);
        saDiamondCutter.diamondCut(saDiamondCut, address(0), new bytes(0));

        saDiamondCutter.diamondCut(saDiamondCut, address(0), new bytes(0));

        assert(saNumberContract.getNum() == 8);

        //remove facet for getNum
        saDiamondCut[0] = (
            IDiamond.FacetCut({
                facetAddress: 0x0000000000000000000000000000000000000000,
                action: IDiamond.FacetCutAction.Remove,
                functionSelectors: ncGetterSelectors
            })
        );

        //test that other user cannot call diamondcut to remove function
        vm.prank(0x1234567890123456789012345678901234567890);
        vm.expectRevert(NotOwner.selector);
        saDiamondCutter.diamondCut(saDiamondCut, address(0), new bytes(0));

        saDiamondCutter.diamondCut(saDiamondCut, address(0), new bytes(0));

        //assert that calling getNum fails
        vm.expectRevert(abi.encodePacked(FunctionNotFound.selector, ncGetterSelectors));
        saNumberContract.getNum();
    }

    function testSubnetActorDiamond_Unstake() public {
        (address validator, bytes memory publicKey) = TestUtils.deriveValidatorAddress(100);

        vm.expectRevert(CannotReleaseZero.selector);
        vm.prank(validator);
        saDiamond.manager().unstake(0);

        vm.expectRevert(abi.encodeWithSelector(NotValidator.selector, validator));
        vm.prank(validator);
        saDiamond.manager().unstake(10);

        vm.deal(validator, DEFAULT_MIN_VALIDATOR_STAKE);
        vm.prank(validator);
        saDiamond.manager().join{value: DEFAULT_MIN_VALIDATOR_STAKE}(publicKey, DEFAULT_MIN_VALIDATOR_STAKE);
        require(
            saDiamond.getter().getValidator(validator).nextPower == DEFAULT_MIN_VALIDATOR_STAKE,
            "initial collateral correct"
        );

        vm.expectRevert(NotEnoughCollateral.selector);
        vm.prank(validator);
        saDiamond.manager().unstake(DEFAULT_MIN_VALIDATOR_STAKE + 100);

        vm.expectRevert(NotEnoughCollateral.selector);
        vm.prank(validator);
        saDiamond.manager().unstake(DEFAULT_MIN_VALIDATOR_STAKE);

        vm.prank(validator);
        saDiamond.manager().unstake(5);
        require(
            saDiamond.getter().getValidator(validator).nextPower == DEFAULT_MIN_VALIDATOR_STAKE - 5,
            "collateral correct after unstaking"
        );
    }

    function testSubnetActorDiamond_PreFundRelease_works() public {
        (address validator1, bytes memory publicKey1) = TestUtils.deriveValidatorAddress(100);
        address preFunder = address(102);
        address preReleaser = address(103);

        // total collateral in the gateway
        uint256 collateral = 0;
        uint256 fundAmount = 100;

        require(!saDiamond.getter().isActiveValidator(validator1), "active validator1");
        require(!saDiamond.getter().isWaitingValidator(validator1), "waiting validator1");

        // ======== Step. Join ======

        // pre-fund and pre-release from same address
        vm.startPrank(preReleaser);
        vm.deal(preReleaser, 2 * fundAmount);
        saDiamond.manager().preFund{value: 2 * fundAmount}(2 * fundAmount);
        require(saDiamond.getter().genesisCircSupply() == 2 * fundAmount, "genesis circ supply not correct");
        saDiamond.manager().preRelease(fundAmount);
        require(saDiamond.getter().genesisCircSupply() == fundAmount, "genesis circ supply not correct");
        (address[] memory genesisAddrs, ) = saDiamond.getter().genesisBalances();
        require(genesisAddrs.length == 1, "not one genesis addresses");
        // cannot release more than the initial balance of the address
        vm.expectRevert(NotEnoughBalance.selector);
        saDiamond.manager().preRelease(2 * fundAmount);
        // release all
        saDiamond.manager().preRelease(fundAmount);
        (genesisAddrs, ) = saDiamond.getter().genesisBalances();
        require(saDiamond.getter().genesisCircSupply() == 0, "genesis circ supply not correct");
        require(genesisAddrs.length == 0, "not zero genesis addresses");
        vm.stopPrank();

        // pre-fund from validator and from pre-funder
        vm.startPrank(validator1);
        vm.deal(validator1, fundAmount);
        saDiamond.manager().preFund{value: fundAmount}(fundAmount);
        vm.stopPrank();

        vm.startPrank(preFunder);
        vm.deal(preFunder, fundAmount);
        saDiamond.manager().preFund{value: fundAmount}(fundAmount);
        vm.stopPrank();

        // initial validator joins
        vm.deal(validator1, DEFAULT_MIN_VALIDATOR_STAKE);

        vm.startPrank(validator1);
        saDiamond.manager().join{value: DEFAULT_MIN_VALIDATOR_STAKE}(publicKey1, DEFAULT_MIN_VALIDATOR_STAKE);
        vm.stopPrank();
        collateral = DEFAULT_MIN_VALIDATOR_STAKE;

        require(
            gatewayAddress.balance == collateral + 2 * fundAmount,
            "gw balance is incorrect after validator1 joining"
        );

        require(saDiamond.getter().genesisCircSupply() == 2 * fundAmount, "genesis circ supply not correct");
        (genesisAddrs, ) = saDiamond.getter().genesisBalances();
        require(genesisAddrs.length == 2, "not two genesis addresses");

        // collateral confirmed immediately and network boostrapped
        ValidatorInfo memory v = saDiamond.getter().getValidator(validator1);
        require(v.nextPower == DEFAULT_MIN_VALIDATOR_STAKE, "total collateral not expected");
        require(v.currentPower == DEFAULT_MIN_VALIDATOR_STAKE, "confirmed collateral not equal to collateral");
        require(saDiamond.getter().isActiveValidator(validator1), "not active validator 1");
        require(!saDiamond.getter().isWaitingValidator(validator1), "waiting validator 1");
        TestUtils.ensureBytesEqual(v.metadata, publicKey1);
        require(saDiamond.getter().bootstrapped(), "subnet not bootstrapped");
        require(!saDiamond.getter().killed(), "subnet killed");
        require(saDiamond.getter().genesisValidators().length == 1, "not one validator in genesis");

        (uint64 nextConfigNum, uint64 startConfigNum) = saDiamond.getter().getConfigurationNumbers();
        require(nextConfigNum == LibPower.INITIAL_CONFIGURATION_NUMBER, "next config num not 1");
        require(startConfigNum == LibPower.INITIAL_CONFIGURATION_NUMBER, "start config num not 1");

        // pre-fund not allowed with bootstrapped subnet
        vm.startPrank(preFunder);
        vm.expectRevert(SubnetAlreadyBootstrapped.selector);
        vm.deal(preFunder, fundAmount);
        saDiamond.manager().preFund{value: fundAmount}(fundAmount);
        vm.stopPrank();
    }

    function testSubnetActorDiamond_PreFundAndLeave_works() public {
        (address validator1, bytes memory publicKey1) = TestUtils.deriveValidatorAddress(100);

        // total collateral in the gateway
        uint256 collateral = DEFAULT_MIN_VALIDATOR_STAKE - 100;
        uint256 fundAmount = 100;

        // pre-fund from validator
        vm.startPrank(validator1);
        vm.deal(validator1, fundAmount);
        saDiamond.manager().preFund{value: fundAmount}(fundAmount);
        vm.stopPrank();

        // initial validator joins but doesn't bootstrap the subnet
        vm.deal(validator1, collateral);
        vm.startPrank(validator1);
        saDiamond.manager().join{value: collateral}(publicKey1, collateral);
        require(
            address(saDiamond).balance == collateral + fundAmount,
            "subnet balance is incorrect after validator1 joining"
        );
        require(saDiamond.getter().genesisCircSupply() == fundAmount, "genesis circ supply not correct");
        (address[] memory genesisAddrs, ) = saDiamond.getter().genesisBalances();
        require(genesisAddrs.length == 1, "not one genesis addresses");

        // Leave should return the collateral and the initial balance
        saDiamond.manager().leave();
        require(address(saDiamond).balance == 0, "subnet balance is incorrect after validator1 leaving");
        require(saDiamond.getter().genesisCircSupply() == 0, "genesis circ supply not zero");
        (genesisAddrs, ) = saDiamond.getter().genesisBalances();
        require(genesisAddrs.length == 0, "not zero genesis addresses");
        vm.stopPrank();

        // initial validator joins to bootstrap the subnet
        vm.deal(validator1, DEFAULT_MIN_VALIDATOR_STAKE);

        vm.startPrank(validator1);
        saDiamond.manager().join{value: DEFAULT_MIN_VALIDATOR_STAKE}(publicKey1, DEFAULT_MIN_VALIDATOR_STAKE);
        vm.stopPrank();

        // pre-release not allowed with bootstrapped subnet
        vm.startPrank(validator1);
        vm.expectRevert(SubnetAlreadyBootstrapped.selector);
        saDiamond.manager().preRelease(fundAmount);
        vm.stopPrank();
    }

    function testSubnetActorDiamond_MultipleJoins_Works_GetValidators() public {
        uint256 n = 10;

        (address[] memory validators, uint256[] memory privKeys, bytes[] memory publicKeys) = TestUtils.newValidators(
            n
        );

        for (uint i = 0; i < n; i++) {
            vm.deal(validators[i], 100 * DEFAULT_MIN_VALIDATOR_STAKE);
        }

        vm.prank(validators[0]);
        saDiamond.manager().join{value: 100 * DEFAULT_MIN_VALIDATOR_STAKE}(
            publicKeys[0],
            100 * DEFAULT_MIN_VALIDATOR_STAKE
        );

        for (uint i = 1; i < n; i++) {
            vm.prank(validators[i]);
            saDiamond.manager().join{value: DEFAULT_MIN_VALIDATOR_STAKE}(publicKeys[i], DEFAULT_MIN_VALIDATOR_STAKE);
        }

        confirmChange(validators[0], privKeys[0]);

        for (uint i = 0; i < n; i++) {
            require(saDiamond.getter().isActiveValidator(validators[i]), "not active validator");
        }
    }

    function testSubnetActorDiamond_Join_Works_WithMinimalStake() public {
        uint256 n = 10;

        (address[] memory validators, uint256[] memory privKeys, bytes[] memory publicKeys) = TestUtils.newValidators(
            n
        );

        vm.deal(validators[0], 100 * DEFAULT_MIN_VALIDATOR_STAKE);
        for (uint i = 1; i < n; i++) {
            vm.deal(validators[i], 1);
        }

        vm.prank(validators[0]);
        saDiamond.manager().join{value: 100 * DEFAULT_MIN_VALIDATOR_STAKE}(
            publicKeys[0],
            100 * DEFAULT_MIN_VALIDATOR_STAKE
        );

        for (uint i = 1; i < n; i++) {
            vm.prank(validators[i]);
            saDiamond.manager().join{value: 1}(publicKeys[i], 1);
        }

        confirmChange(validators[0], privKeys[0]);

        for (uint i = 0; i < n; i++) {
            require(saDiamond.getter().isActiveValidator(validators[i]), "not active validator");
        }
    }

    function testSubnetActorDiamond_NotBootstrapped_LessThanActivation() public {
        uint256 n = 10;

        (address[] memory validators, , bytes[] memory publicKeys) = TestUtils.newValidators(n);

        for (uint i = 0; i < n; i++) {
            vm.deal(validators[i], 1);
            vm.prank(validators[i]);
            saDiamond.manager().join{value: 1}(publicKeys[i], 1);
        }

        require(!saDiamond.getter().bootstrapped());
    }

    function test_second_validator_can_join() public {
        (address validatorAddress1, uint256 privKey1, bytes memory publicKey1) = TestUtils.newValidator(1);
        (address validatorAddress2, , bytes memory publicKey2) = TestUtils.newValidator(2);

        join(validatorAddress1, publicKey1);

        require(saDiamond.getter().bootstrapped(), "subnet not bootstrapped");
        require(saDiamond.getter().isActiveValidator(validatorAddress1), "validator 1 is not active");
        require(!saDiamond.getter().isActiveValidator(validatorAddress2), "validator 2 is active");

        join(validatorAddress2, publicKey2);
        confirmChange(validatorAddress1, privKey1);
        require(saDiamond.getter().isActiveValidator(validatorAddress2), "validator 2 is not active");
    }

    function callback() public view {
        // console.log("callback called");
    }

    function testSubnetActorDiamond_StaticValidation_cannotJoin() public {
        gatewayAddress = address(gatewayDiamond);

        createSubnetActor(
            gatewayAddress,
            ConsensusType.Fendermint,
            DEFAULT_MIN_VALIDATOR_STAKE,
            DEFAULT_MIN_VALIDATORS,
            DEFAULT_CHECKPOINT_PERIOD,
            DEFAULT_MAJORITY_PERCENTAGE,
            PermissionMode.Static,
            2
        );

        (address validator1, bytes memory publicKey1) = TestUtils.deriveValidatorAddress(100);
        vm.deal(validator1, DEFAULT_MIN_VALIDATOR_STAKE * 2);
        vm.prank(validator1);
        saDiamond.manager().join{value: DEFAULT_MIN_VALIDATOR_STAKE / 2}(publicKey1, DEFAULT_MIN_VALIDATOR_STAKE / 2);

        (address validator2, bytes memory publicKey2) = TestUtils.deriveValidatorAddress(101);
        vm.deal(validator2, DEFAULT_MIN_VALIDATOR_STAKE * 2);
        vm.prank(validator2);
        saDiamond.manager().join{value: DEFAULT_MIN_VALIDATOR_STAKE / 2}(publicKey2, DEFAULT_MIN_VALIDATOR_STAKE / 2);

        require(saDiamond.getter().isActiveValidator(validator1), "not active validator 1");
        require(saDiamond.getter().isActiveValidator(validator2), "not active validator 2");

        // cannot join after bootstrap

        vm.expectRevert(abi.encodeWithSelector(MethodNotAllowed.selector, ERR_PERMISSIONED_AND_BOOTSTRAPPED));
        vm.prank(validator1);
        saDiamond.manager().join{value: DEFAULT_MIN_VALIDATOR_STAKE}(publicKey1, DEFAULT_MIN_VALIDATOR_STAKE);

        vm.expectRevert(abi.encodeWithSelector(MethodNotAllowed.selector, ERR_PERMISSIONED_AND_BOOTSTRAPPED));
        (address[] memory validators, , bytes[] memory publicKeys) = TestUtils.newValidators(3);
        uint256[] memory powers = new uint256[](3);
        powers[0] = 10000;
        powers[1] = 20000;
        powers[2] = 5000; // we only have 2 active validators, validator 2 does not have enough power
        saDiamond.manager().setFederatedPower(validators, publicKeys, powers);
    }

    function testSubnetActorDiamond_registration_policy() public {
        (address validator1, bytes memory publicKey1) = TestUtils.deriveValidatorAddress(100);
        vm.deal(validator1, DEFAULT_MIN_VALIDATOR_STAKE);

        vm.expectRevert(abi.encodeWithSelector(MethodNotAllowed.selector, ERR_VALIDATOR_NOT_JOINED));
        vm.prank(validator1);
        saDiamond.manager().stake{value: DEFAULT_MIN_VALIDATOR_STAKE / 2}(DEFAULT_MIN_VALIDATOR_STAKE / 2);

        vm.prank(validator1);
        saDiamond.manager().join{value: DEFAULT_MIN_VALIDATOR_STAKE / 2}(publicKey1, DEFAULT_MIN_VALIDATOR_STAKE / 2);

        require(saDiamond.getter().isActiveValidator(validator1), "active validator 1");
        require(!saDiamond.getter().bootstrapped(), "subnet bootstrapped");

        vm.expectRevert(abi.encodeWithSelector(MethodNotAllowed.selector, ERR_VALIDATOR_JOINED));
        vm.prank(validator1);
        saDiamond.manager().join{value: DEFAULT_MIN_VALIDATOR_STAKE / 2}(publicKey1, DEFAULT_MIN_VALIDATOR_STAKE / 2);

        vm.prank(validator1);
        saDiamond.manager().stake{value: DEFAULT_MIN_VALIDATOR_STAKE / 2}(DEFAULT_MIN_VALIDATOR_STAKE / 2);

        require(saDiamond.getter().isActiveValidator(validator1), "active validator 1");

        (address validator2, bytes memory publicKey2) = TestUtils.deriveValidatorAddress(101);
        vm.deal(validator2, DEFAULT_MIN_VALIDATOR_STAKE * 2);
        vm.prank(validator2);
        saDiamond.manager().join{value: DEFAULT_MIN_VALIDATOR_STAKE / 2}(publicKey2, DEFAULT_MIN_VALIDATOR_STAKE / 2);

        require(saDiamond.getter().isActiveValidator(validator1), "not active validator 1");
        require(saDiamond.getter().bootstrapped(), "subnet not bootstrapped");
    }

    function testSubnetActorDiamond_FederatedValidation_bootstrapWorks() public {
        gatewayAddress = address(gatewayDiamond);

        createSubnetActor(
            gatewayAddress,
            ConsensusType.Fendermint,
            DEFAULT_MIN_VALIDATOR_STAKE,
            DEFAULT_MIN_VALIDATORS,
            DEFAULT_CHECKPOINT_PERIOD,
            DEFAULT_MAJORITY_PERCENTAGE,
            PermissionMode.Federated,
            2
        );

        (address[] memory validators, , bytes[] memory publicKeys) = TestUtils.newValidators(2);

        uint256[] memory powers = new uint256[](2);
        powers[0] = 10000;
        powers[1] = 20000;

        saDiamond.manager().setFederatedPower(validators, publicKeys, powers);
        require(saDiamond.getter().isActiveValidator(validators[0]), "not active validator 1");
        require(saDiamond.getter().isActiveValidator(validators[1]), "not active validator 2");
    }

    function testSubnetActorDiamond_FederatedValidation_bootstrapNotOwnerOfPublicKeys() public {
        gatewayAddress = address(gatewayDiamond);

        createSubnetActor(
            gatewayAddress,
            ConsensusType.Fendermint,
            DEFAULT_MIN_VALIDATOR_STAKE,
            DEFAULT_MIN_VALIDATORS,
            DEFAULT_CHECKPOINT_PERIOD,
            DEFAULT_MAJORITY_PERCENTAGE,
            PermissionMode.Federated,
            2
        );

        (address[] memory validators, , bytes[] memory publicKeys) = TestUtils.newValidators(2);
        publicKeys[1] = publicKeys[0];

        uint256[] memory powers = new uint256[](2);
        powers[0] = 10000;
        powers[1] = 20000;

        vm.expectRevert(abi.encodeWithSelector(NotOwnerOfPublicKey.selector));
        saDiamond.manager().setFederatedPower(validators, publicKeys, powers);
    }

    function testSubnetActorDiamond_FederatedValidation_bootstrapNotEnoughValidators() public {
        gatewayAddress = address(gatewayDiamond);

        createSubnetActor(
            gatewayAddress,
            ConsensusType.Fendermint,
            DEFAULT_MIN_VALIDATOR_STAKE,
            2,
            DEFAULT_CHECKPOINT_PERIOD,
            DEFAULT_MAJORITY_PERCENTAGE,
            PermissionMode.Federated,
            2
        );

        (address[] memory validators, , bytes[] memory publicKeys) = TestUtils.newValidators(1);

        uint256[] memory powers = new uint256[](1);
        powers[0] = 10000;

        vm.expectRevert(abi.encodeWithSelector(NotEnoughGenesisValidators.selector));
        saDiamond.manager().setFederatedPower(validators, publicKeys, powers);
    }

    function testSubnetActorDiamond_FederatedValidation_bootstrapDuplicates() public {
        gatewayAddress = address(gatewayDiamond);

        createSubnetActor(
            gatewayAddress,
            ConsensusType.Fendermint,
            DEFAULT_MIN_VALIDATOR_STAKE,
            DEFAULT_MIN_VALIDATORS,
            DEFAULT_CHECKPOINT_PERIOD,
            DEFAULT_MAJORITY_PERCENTAGE,
            PermissionMode.Federated,
            2
        );

        (address[] memory validators, , bytes[] memory publicKeys) = TestUtils.newValidators(2);
        validators[1] = validators[0];
        publicKeys[1] = publicKeys[0];

        uint256[] memory powers = new uint256[](2);
        powers[0] = 10000;
        powers[1] = 20000;

        vm.expectRevert(abi.encodeWithSelector(DuplicatedGenesisValidator.selector));
        saDiamond.manager().setFederatedPower(validators, publicKeys, powers);
    }

    function testSubnetActorDiamond_FederatedValidation_cannotJoin() public {
        gatewayAddress = address(gatewayDiamond);

        createSubnetActor(
            gatewayAddress,
            ConsensusType.Fendermint,
            DEFAULT_MIN_VALIDATOR_STAKE,
            DEFAULT_MIN_VALIDATORS,
            DEFAULT_CHECKPOINT_PERIOD,
            DEFAULT_MAJORITY_PERCENTAGE,
            PermissionMode.Federated,
            2
        );

        (address[] memory validators, , bytes[] memory publicKeys) = TestUtils.newValidators(2);
        uint256[] memory powers = new uint256[](2);
        powers[0] = 10000;
        powers[1] = 20000;

        saDiamond.manager().setFederatedPower(validators, publicKeys, powers);

        vm.deal(validators[0], DEFAULT_MIN_VALIDATOR_STAKE * 2);
        vm.startPrank(validators[0]);
        vm.expectRevert(abi.encodeWithSelector(MethodNotAllowed.selector, ERR_PERMISSIONED_AND_BOOTSTRAPPED));
        saDiamond.manager().join{value: DEFAULT_MIN_VALIDATOR_STAKE}(publicKeys[0], DEFAULT_MIN_VALIDATOR_STAKE);
    }

    function testSubnetActorDiamond_FederatedValidation_works() public {
        gatewayAddress = address(gatewayDiamond);

        createSubnetActor(
            gatewayAddress,
            ConsensusType.Fendermint,
            DEFAULT_MIN_VALIDATOR_STAKE,
            DEFAULT_MIN_VALIDATORS,
            DEFAULT_CHECKPOINT_PERIOD,
            DEFAULT_MAJORITY_PERCENTAGE,
            PermissionMode.Federated,
            2
        );

        (address[] memory validators, uint256[] memory privKeys, bytes[] memory publicKeys) = TestUtils.newValidators(
            3
        );
        uint256[] memory powers = new uint256[](3);
        powers[0] = 10000;
        powers[1] = 20000;
        powers[2] = 5000; // we only have 2 active validators, validator 2 does not have enough power

        saDiamond.manager().setFederatedPower(validators, publicKeys, powers);

        require(saDiamond.getter().isActiveValidator(validators[0]), "not active validator 0");
        require(saDiamond.getter().isActiveValidator(validators[1]), "not active validator 1");
        require(!saDiamond.getter().isActiveValidator(validators[2]), "2 should not be active validator");

        // change in validator power
        powers[2] = 10001;

        saDiamond.manager().setFederatedPower(validators, publicKeys, powers);

        confirmChange(validators[0], privKeys[0], validators[1], privKeys[1]);

        require(!saDiamond.getter().isActiveValidator(validators[0]), "0 should not be active validator");
        require(saDiamond.getter().isActiveValidator(validators[1]), "not active validator 1");
        require(saDiamond.getter().isActiveValidator(validators[2]), "not active validator 2");

        /// reduce validator 2 power
        powers[2] = 5000;

        saDiamond.manager().setFederatedPower(validators, publicKeys, powers);

        confirmChange(validators[1], privKeys[1], validators[2], privKeys[2]);

        require(saDiamond.getter().isActiveValidator(validators[0]), "not active validator 0");
        require(saDiamond.getter().isActiveValidator(validators[1]), "not active validator 1");
        require(!saDiamond.getter().isActiveValidator(validators[2]), "2 should not be active validator");
    }

    function testSubnetActorDiamond_FederatedValidation_worksWithDuplicates() public {
        gatewayAddress = address(gatewayDiamond);

        createSubnetActor(
            gatewayAddress,
            ConsensusType.Fendermint,
            DEFAULT_MIN_VALIDATOR_STAKE,
            DEFAULT_MIN_VALIDATORS,
            DEFAULT_CHECKPOINT_PERIOD,
            DEFAULT_MAJORITY_PERCENTAGE,
            PermissionMode.Federated,
            2
        );

        (address[] memory validators, uint256[] memory privKeys, bytes[] memory publicKeys) = TestUtils.newValidators(
            3
        );
        uint256[] memory powers = new uint256[](3);
        powers[0] = 10000;
        powers[1] = 20000;
        powers[2] = 5000; // we only have 2 active validators, validator 2 does not have enough power

        saDiamond.manager().setFederatedPower(validators, publicKeys, powers);

        require(saDiamond.getter().isActiveValidator(validators[0]), "not active validator 0");
        require(saDiamond.getter().isActiveValidator(validators[1]), "not active validator 1");
        require(!saDiamond.getter().isActiveValidator(validators[2]), "2 should not be active validator");

        // change in validator power, changing validator 2's power to 10001.

        // store validator 0's data in new variables
        address prevV = validators[0];
        uint256 prevPrivateKey = privKeys[0];

        // creating duplicates of validator 2's data
        validators[0] = validators[2];
        publicKeys[0] = publicKeys[2];

        // the latest validator 2's power, so we have a duplicate of validator 2's power
        powers[0] = 9999; // lower than validator 0's power, will not kick validator 1 off
        powers[2] = 10001; // higher than validator 0's power, will kick validator 1 off

        saDiamond.manager().setFederatedPower(validators, publicKeys, powers);

        confirmChange(prevV, prevPrivateKey, validators[1], privKeys[1]);

        // we should see validator 0 kicked off
        require(!saDiamond.getter().isActiveValidator(prevV), "0 should not be active validator");
        require(saDiamond.getter().isActiveValidator(validators[1]), "not active validator 1");
        require(saDiamond.getter().isActiveValidator(validators[2]), "not active validator 2");
    }

    // -----------------------------------------------------------------------------------------------------------------
    // Tests for pausable
    // -----------------------------------------------------------------------------------------------------------------

    function testSubnetActorDiamond_Pausable_PauseUnpause() public {
        require(!saDiamond.pauser().paused(), "paused");

        saDiamond.pauser().pause();
        require(saDiamond.pauser().paused(), "not paused");

        saDiamond.pauser().unpause();
        require(!saDiamond.pauser().paused(), "paused");
    }

    function testSubnetActorDiamond_Pausable_EnforcedPause() public {
        saDiamond.pauser().pause();
        require(saDiamond.pauser().paused(), "not paused");

        uint256 n = 1;
        (address[] memory validators, , bytes[] memory publicKeys) = TestUtils.newValidators(n);
        vm.deal(validators[0], 20);

        vm.prank(validators[0]);
        vm.expectRevert(Pausable.EnforcedPause.selector);
        saDiamond.manager().join{value: 10}(publicKeys[0], 10);

        vm.prank(validators[0]);
        vm.expectRevert(Pausable.EnforcedPause.selector);
        saDiamond.manager().stake{value: 10}(10);

        vm.prank(validators[0]);
        vm.expectRevert(Pausable.EnforcedPause.selector);
        saDiamond.manager().unstake(1);

        vm.prank(validators[0]);
        vm.expectRevert(Pausable.EnforcedPause.selector);
        saDiamond.manager().leave();

        vm.prank(validators[0]);
        vm.expectRevert(Pausable.EnforcedPause.selector);
        saDiamond.manager().addBootstrapNode("1.1.1.1");

        // Test on submitCheckpoint() reverts if the contract is paused
        // is in testSubnetActorDiamond_submitCheckpoint_basic.
    }

    function testSubnetActorDiamond_PauseUnpause_NotOwner() public {
        vm.prank(vm.addr(1));
        vm.expectRevert(NotOwner.selector);
        saDiamond.pauser().pause();

        saDiamond.pauser().pause();
        require(saDiamond.pauser().paused(), "not paused");

        vm.prank(vm.addr(1));
        vm.expectRevert(NotOwner.selector);
        saDiamond.pauser().unpause();

        saDiamond.pauser().unpause();
        require(!saDiamond.pauser().paused(), "not paused");
    }

    function testSubnetActorDiamond_Pausable_CannotPauseAgain() public {
        saDiamond.pauser().pause();
        require(saDiamond.pauser().paused(), "not paused");

        vm.expectRevert(Pausable.EnforcedPause.selector);
        saDiamond.pauser().pause();
    }

    function testSubnetActorDiamond_Pausable_CannotUnpauseAgain() public {
        vm.expectRevert(Pausable.ExpectedPause.selector);
        saDiamond.pauser().unpause();
        require(!saDiamond.pauser().paused(), "paused");
    }

    // ----------------------------
    // Tests for collateral token
    // ----------------------------
    function testSubnetActorDiamond_CollateralERC20_SupplyERC20_RegisteredInGateway() public {
        (address validator, uint256 privKey, bytes memory publicKey) = TestUtils.newValidator(0);
        (address validator2, , ) = TestUtils.newValidator(1);

        // a bit of gas for execution, should not be needed
        vm.deal(validator, DEFAULT_MIN_VALIDATOR_STAKE - 100);
        vm.deal(validator2, DEFAULT_MIN_VALIDATOR_STAKE - 100);

        ERC20PresetFixedSupply sourceToken = new ERC20PresetFixedSupply("t", "t", 100000000000, validator2);
        ERC20PresetFixedSupply collateralToken = new ERC20PresetFixedSupply(
            "t",
            "t",
            DEFAULT_MIN_VALIDATOR_STAKE * 10,
            validator
        );

        Asset memory source = Asset({kind: AssetKind.ERC20, tokenAddress: address(sourceToken)});
        Asset memory collateral = Asset({kind: AssetKind.ERC20, tokenAddress: address(collateralToken)});

        gatewayAddress = address(gatewayDiamond);
        SubnetActorDiamond.ConstructorParams memory params = defaultSubnetActorParamsWith(
            gatewayAddress,
            SubnetID(ROOTNET_CHAINID, new address[](0)),
            source,
            collateral
        );

        saDiamond = createSubnetActor(params);

        vm.prank(validator2);
        sourceToken.approve(address(saDiamond.manager()), 100);
        vm.prank(validator2);
        saDiamond.manager().preFund(100);

        vm.prank(validator);
        collateralToken.approve(address(saDiamond.manager()), DEFAULT_MIN_VALIDATOR_STAKE * 2);

        vm.prank(validator);
        saDiamond.manager().join(publicKey, DEFAULT_MIN_VALIDATOR_STAKE);
        require(collateralToken.balanceOf(validator) == DEFAULT_MIN_VALIDATOR_STAKE * 9);
        require(collateralToken.balanceOf(address(saDiamond)) == 0);
        require(collateralToken.balanceOf(gatewayAddress) == DEFAULT_MIN_VALIDATOR_STAKE);
        require(sourceToken.balanceOf(gatewayAddress) == 100);

        vm.prank(validator);
        saDiamond.manager().stake(DEFAULT_MIN_VALIDATOR_STAKE);
        require(
            collateralToken.balanceOf(validator) == DEFAULT_MIN_VALIDATOR_STAKE * 8,
            "validator post stake balance wrong"
        );
        require(
            collateralToken.balanceOf(address(saDiamond)) == DEFAULT_MIN_VALIDATOR_STAKE,
            "saDiamond post stake balance wrong"
        );
        require(
            collateralToken.balanceOf(gatewayAddress) == DEFAULT_MIN_VALIDATOR_STAKE,
            "gateway post stake balance wrong"
        );
        confirmChange(validator, privKey);
        require(
            collateralToken.balanceOf(validator) == DEFAULT_MIN_VALIDATOR_STAKE * 8,
            "validator post stake confirmed balance wrong"
        );
        require(collateralToken.balanceOf(address(saDiamond)) == 0, "saDiamond post stake confirmed balance wrong");
        require(
            collateralToken.balanceOf(gatewayAddress) == DEFAULT_MIN_VALIDATOR_STAKE * 2,
            "gateway post stake confirmed balance wrong"
        );

        vm.prank(validator);
        saDiamond.manager().unstake(DEFAULT_MIN_VALIDATOR_STAKE);
        require(
            collateralToken.balanceOf(validator) == DEFAULT_MIN_VALIDATOR_STAKE * 8,
            "validator post unstake balance wrong"
        );
        require(collateralToken.balanceOf(address(saDiamond)) == 0, "saDiamond post unstake balance wrong");
        require(
            collateralToken.balanceOf(gatewayAddress) == DEFAULT_MIN_VALIDATOR_STAKE * 2,
            "gateway post unstake balance wrong"
        );
        confirmChange(validator, privKey);
        require(
            collateralToken.balanceOf(validator) == DEFAULT_MIN_VALIDATOR_STAKE * 8,
            "validator post unstake balance wrong"
        );
        require(
            collateralToken.balanceOf(address(saDiamond)) == DEFAULT_MIN_VALIDATOR_STAKE,
            "saDiamond post unstake balance wrong"
        );
        require(
            collateralToken.balanceOf(gatewayAddress) == DEFAULT_MIN_VALIDATOR_STAKE,
            "gateway post unstake balance wrong"
        );

        vm.prank(validator);
        saDiamond.rewarder().claim();
        require(
            collateralToken.balanceOf(validator) == DEFAULT_MIN_VALIDATOR_STAKE * 9,
            "validator post claim balance wrong"
        );
        require(collateralToken.balanceOf(address(saDiamond)) == 0, "saDiamond post claim balance wrong");
        require(
            collateralToken.balanceOf(gatewayAddress) == DEFAULT_MIN_VALIDATOR_STAKE,
            "gateway post claim balance wrong"
        );

        vm.prank(validator);
        saDiamond.manager().leave();
        require(
            collateralToken.balanceOf(validator) == DEFAULT_MIN_VALIDATOR_STAKE * 9,
            "validator post leave balance wrong"
        );
        require(collateralToken.balanceOf(address(saDiamond)) == 0, "saDiamond post leave balance wrong");
        require(
            collateralToken.balanceOf(gatewayAddress) == DEFAULT_MIN_VALIDATOR_STAKE,
            "gateway post leave balance wrong"
        );
        confirmChange(validator, privKey);
        require(
            collateralToken.balanceOf(validator) == DEFAULT_MIN_VALIDATOR_STAKE * 9,
            "validator confirmed leave balance wrong"
        );
        require(
            collateralToken.balanceOf(address(saDiamond)) == DEFAULT_MIN_VALIDATOR_STAKE,
            "saDiamond confirmed leave balance wrong"
        );
        require(collateralToken.balanceOf(gatewayAddress) == 0, "gateway confirmed leave balance wrong");

        vm.prank(validator);
        saDiamond.rewarder().claim();
        require(
            collateralToken.balanceOf(validator) == DEFAULT_MIN_VALIDATOR_STAKE * 10,
            "validator post leave claim balance wrong"
        );
        require(collateralToken.balanceOf(address(saDiamond)) == 0, "saDiamond post claim balance wrong");
        require(collateralToken.balanceOf(gatewayAddress) == 0, "gateway post leave claim balance wrong");
    }

    function testSubnetActorDiamond_CollateralERC20_SupplyERC20_SameToken_RegisteredInGateway() public {
        (address validator, uint256 privKey, bytes memory publicKey) = TestUtils.newValidator(0);
        (address validator2, , ) = TestUtils.newValidator(1);

        // a bit of gas for execution, should not be needed
        vm.deal(validator, DEFAULT_MIN_VALIDATOR_STAKE - 100);
        vm.deal(validator2, DEFAULT_MIN_VALIDATOR_STAKE - 100);

        ERC20PresetFixedSupply token = new ERC20PresetFixedSupply(
            "t",
            "t",
            DEFAULT_MIN_VALIDATOR_STAKE * 20,
            validator
        );

        Asset memory gt = Asset({kind: AssetKind.ERC20, tokenAddress: address(token)});

        gatewayAddress = address(gatewayDiamond);
        SubnetActorDiamond.ConstructorParams memory params = defaultSubnetActorParamsWith(
            gatewayAddress,
            SubnetID(ROOTNET_CHAINID, new address[](0)),
            gt,
            gt
        );

        saDiamond = createSubnetActor(params);

        vm.prank(validator);
        token.transfer(validator2, DEFAULT_MIN_VALIDATOR_STAKE * 10);

        vm.prank(validator2);
        token.approve(address(saDiamond.manager()), 100);
        vm.prank(validator2);
        saDiamond.manager().preFund(100);

        vm.prank(validator);
        token.approve(address(saDiamond.manager()), DEFAULT_MIN_VALIDATOR_STAKE * 2);

        vm.prank(validator);
        saDiamond.manager().join(publicKey, DEFAULT_MIN_VALIDATOR_STAKE);
        require(token.balanceOf(validator) == DEFAULT_MIN_VALIDATOR_STAKE * 9);
        require(token.balanceOf(address(saDiamond)) == 0);
        require(token.balanceOf(gatewayAddress) == DEFAULT_MIN_VALIDATOR_STAKE + 100);

        vm.prank(validator);
        saDiamond.manager().stake(DEFAULT_MIN_VALIDATOR_STAKE);
        require(token.balanceOf(validator) == DEFAULT_MIN_VALIDATOR_STAKE * 8, "validator post stake balance wrong");
        require(
            token.balanceOf(address(saDiamond)) == DEFAULT_MIN_VALIDATOR_STAKE,
            "saDiamond post stake balance wrong"
        );
        require(
            token.balanceOf(gatewayAddress) == DEFAULT_MIN_VALIDATOR_STAKE + 100,
            "gateway post stake balance wrong"
        );
        confirmChange(validator, privKey);
        require(
            token.balanceOf(validator) == DEFAULT_MIN_VALIDATOR_STAKE * 8,
            "validator post stake confirmed balance wrong"
        );
        require(token.balanceOf(address(saDiamond)) == 0, "saDiamond post stake confirmed balance wrong");
        require(
            token.balanceOf(gatewayAddress) == DEFAULT_MIN_VALIDATOR_STAKE * 2 + 100,
            "gateway post stake confirmed balance wrong"
        );

        vm.prank(validator);
        saDiamond.manager().unstake(DEFAULT_MIN_VALIDATOR_STAKE);
        require(token.balanceOf(validator) == DEFAULT_MIN_VALIDATOR_STAKE * 8, "validator post unstake balance wrong");
        require(token.balanceOf(address(saDiamond)) == 0, "saDiamond post unstake balance wrong");
        require(
            token.balanceOf(gatewayAddress) == DEFAULT_MIN_VALIDATOR_STAKE * 2 + 100,
            "gateway post unstake balance wrong"
        );
        confirmChange(validator, privKey);
        require(token.balanceOf(validator) == DEFAULT_MIN_VALIDATOR_STAKE * 8, "validator post unstake balance wrong");
        require(
            token.balanceOf(address(saDiamond)) == DEFAULT_MIN_VALIDATOR_STAKE,
            "saDiamond post unstake balance wrong"
        );
        require(
            token.balanceOf(gatewayAddress) == DEFAULT_MIN_VALIDATOR_STAKE + 100,
            "gateway post unstake balance wrong"
        );

        vm.prank(validator);
        saDiamond.rewarder().claim();
        require(token.balanceOf(validator) == DEFAULT_MIN_VALIDATOR_STAKE * 9, "validator post claim balance wrong");
        require(token.balanceOf(address(saDiamond)) == 0, "saDiamond post claim balance wrong");
        require(
            token.balanceOf(gatewayAddress) == DEFAULT_MIN_VALIDATOR_STAKE + 100,
            "gateway post claim balance wrong"
        );

        vm.prank(validator);
        saDiamond.manager().leave();
        require(token.balanceOf(validator) == DEFAULT_MIN_VALIDATOR_STAKE * 9, "validator post leave balance wrong");
        require(token.balanceOf(address(saDiamond)) == 0, "saDiamond post leave balance wrong");
        require(
            token.balanceOf(gatewayAddress) == DEFAULT_MIN_VALIDATOR_STAKE + 100,
            "gateway post leave balance wrong"
        );
        confirmChange(validator, privKey);
        require(
            token.balanceOf(validator) == DEFAULT_MIN_VALIDATOR_STAKE * 9,
            "validator confirmed leave balance wrong"
        );
        require(
            token.balanceOf(address(saDiamond)) == DEFAULT_MIN_VALIDATOR_STAKE,
            "saDiamond confirmed leave balance wrong"
        );
        require(token.balanceOf(gatewayAddress) == 100, "gateway confirmed leave balance wrong");

        vm.prank(validator);
        saDiamond.rewarder().claim();
        require(
            token.balanceOf(validator) == DEFAULT_MIN_VALIDATOR_STAKE * 10,
            "validator post leave claim balance wrong"
        );
        require(token.balanceOf(address(saDiamond)) == 0, "saDiamond post claim balance wrong");
        require(token.balanceOf(gatewayAddress) == 100, "gateway post leave claim balance wrong");
    }

    function testSubnetActorDiamond_CollateralERC20_SupplyNative_RegisteredInGateway() public {
        (address validator, uint256 privKey, bytes memory publicKey) = TestUtils.newValidator(0);
        (address validator2, , ) = TestUtils.newValidator(1);

        // a bit of gas for execution, should not be needed
        vm.deal(validator, DEFAULT_MIN_VALIDATOR_STAKE - 100);
        vm.deal(validator2, DEFAULT_MIN_VALIDATOR_STAKE - 100);

        ERC20PresetFixedSupply collateralToken = new ERC20PresetFixedSupply(
            "t",
            "t",
            DEFAULT_MIN_VALIDATOR_STAKE * 10,
            validator
        );

        Asset memory source = AssetHelper.native();
        Asset memory collateral = Asset({kind: AssetKind.ERC20, tokenAddress: address(collateralToken)});

        gatewayAddress = address(gatewayDiamond);
        SubnetActorDiamond.ConstructorParams memory params = defaultSubnetActorParamsWith(
            gatewayAddress,
            SubnetID(ROOTNET_CHAINID, new address[](0)),
            source,
            collateral
        );

        saDiamond = createSubnetActor(params);

        vm.prank(validator2);
        saDiamond.manager().preFund{value: 100}(100);

        vm.prank(validator);
        collateralToken.approve(address(saDiamond.manager()), DEFAULT_MIN_VALIDATOR_STAKE * 2);

        vm.prank(validator);
        saDiamond.manager().join(publicKey, DEFAULT_MIN_VALIDATOR_STAKE);
        require(collateralToken.balanceOf(validator) == DEFAULT_MIN_VALIDATOR_STAKE * 9);
        require(collateralToken.balanceOf(address(saDiamond)) == 0);
        require(collateralToken.balanceOf(gatewayAddress) == DEFAULT_MIN_VALIDATOR_STAKE);
        require(address(gatewayAddress).balance == 100);

        vm.prank(validator);
        saDiamond.manager().stake(DEFAULT_MIN_VALIDATOR_STAKE);
        require(
            collateralToken.balanceOf(validator) == DEFAULT_MIN_VALIDATOR_STAKE * 8,
            "validator post stake balance wrong"
        );
        require(
            collateralToken.balanceOf(address(saDiamond)) == DEFAULT_MIN_VALIDATOR_STAKE,
            "saDiamond post stake balance wrong"
        );
        require(
            collateralToken.balanceOf(gatewayAddress) == DEFAULT_MIN_VALIDATOR_STAKE,
            "gateway post stake balance wrong"
        );
        confirmChange(validator, privKey);
        require(
            collateralToken.balanceOf(validator) == DEFAULT_MIN_VALIDATOR_STAKE * 8,
            "validator post stake confirmed balance wrong"
        );
        require(collateralToken.balanceOf(address(saDiamond)) == 0, "saDiamond post stake confirmed balance wrong");
        require(
            collateralToken.balanceOf(gatewayAddress) == DEFAULT_MIN_VALIDATOR_STAKE * 2,
            "gateway post stake confirmed balance wrong"
        );

        vm.prank(validator);
        saDiamond.manager().unstake(DEFAULT_MIN_VALIDATOR_STAKE);
        require(
            collateralToken.balanceOf(validator) == DEFAULT_MIN_VALIDATOR_STAKE * 8,
            "validator post unstake balance wrong"
        );
        require(collateralToken.balanceOf(address(saDiamond)) == 0, "saDiamond post unstake balance wrong");
        require(
            collateralToken.balanceOf(gatewayAddress) == DEFAULT_MIN_VALIDATOR_STAKE * 2,
            "gateway post unstake balance wrong"
        );
        confirmChange(validator, privKey);
        require(
            collateralToken.balanceOf(validator) == DEFAULT_MIN_VALIDATOR_STAKE * 8,
            "validator post unstake balance wrong"
        );
        require(
            collateralToken.balanceOf(address(saDiamond)) == DEFAULT_MIN_VALIDATOR_STAKE,
            "saDiamond post unstake balance wrong"
        );
        require(
            collateralToken.balanceOf(gatewayAddress) == DEFAULT_MIN_VALIDATOR_STAKE,
            "gateway post unstake balance wrong"
        );

        vm.prank(validator);
        saDiamond.rewarder().claim();
        require(
            collateralToken.balanceOf(validator) == DEFAULT_MIN_VALIDATOR_STAKE * 9,
            "validator post claim balance wrong"
        );
        require(collateralToken.balanceOf(address(saDiamond)) == 0, "saDiamond post claim balance wrong");
        require(
            collateralToken.balanceOf(gatewayAddress) == DEFAULT_MIN_VALIDATOR_STAKE,
            "gateway post claim balance wrong"
        );
    }

    function testSubnetActorDiamond_CollateralNative_SupplyNative_RegisteredInGateway() public {
        (address validator, uint256 privKey, bytes memory publicKey) = TestUtils.newValidator(0);
        (address validator2, , ) = TestUtils.newValidator(1);

        // a bit of gas for execution, should not be needed
        vm.deal(validator, DEFAULT_MIN_VALIDATOR_STAKE * 10);
        vm.deal(validator2, DEFAULT_MIN_VALIDATOR_STAKE - 100);

        gatewayAddress = address(gatewayDiamond);
        SubnetActorDiamond.ConstructorParams memory params = defaultSubnetActorParamsWith(
            gatewayAddress,
            SubnetID(ROOTNET_CHAINID, new address[](0)),
            AssetHelper.native(),
            AssetHelper.native()
        );

        saDiamond = createSubnetActor(params);

        vm.prank(validator2);
        saDiamond.manager().preFund{value: 100}(100);

        vm.prank(validator);
        saDiamond.manager().join{value: DEFAULT_MIN_VALIDATOR_STAKE}(publicKey, DEFAULT_MIN_VALIDATOR_STAKE);
        require(address(validator).balance == DEFAULT_MIN_VALIDATOR_STAKE * 9, "validator post join balance wrong");
        require(address(saDiamond).balance == 0, "saDiamond post join balance wrong");
        require(
            address(gatewayAddress).balance == 100 + DEFAULT_MIN_VALIDATOR_STAKE,
            "gateway post join balance wrong"
        );

        vm.prank(validator);
        saDiamond.manager().stake{value: DEFAULT_MIN_VALIDATOR_STAKE}(DEFAULT_MIN_VALIDATOR_STAKE);
        require(address(validator).balance == DEFAULT_MIN_VALIDATOR_STAKE * 8, "validator post stake balance wrong");
        require(address(saDiamond).balance == DEFAULT_MIN_VALIDATOR_STAKE, "saDiamond post stake balance wrong");
        require(
            address(gatewayAddress).balance == DEFAULT_MIN_VALIDATOR_STAKE + 100,
            "gateway post stake balance wrong"
        );
        confirmChange(validator, privKey);
        require(
            address(validator).balance == DEFAULT_MIN_VALIDATOR_STAKE * 8,
            "validator post stake confirmed balance wrong"
        );
        require(
            address(gatewayAddress).balance == DEFAULT_MIN_VALIDATOR_STAKE * 2 + 100,
            "gateway post stake confirmed balance wrong"
        );

        vm.prank(validator);
        saDiamond.manager().unstake(DEFAULT_MIN_VALIDATOR_STAKE);
        require(address(validator).balance == DEFAULT_MIN_VALIDATOR_STAKE * 8, "validator post unstake balance wrong");
        require(
            address(gatewayAddress).balance == DEFAULT_MIN_VALIDATOR_STAKE * 2 + 100,
            "gateway post unstake balance wrong"
        );
        confirmChange(validator, privKey);
        require(address(validator).balance == DEFAULT_MIN_VALIDATOR_STAKE * 8, "validator post unstake balance wrong");
        require(
            address(gatewayAddress).balance == DEFAULT_MIN_VALIDATOR_STAKE + 100,
            "gateway post unstake balance wrong"
        );

        vm.prank(validator);
        saDiamond.rewarder().claim();
        require(address(validator).balance == DEFAULT_MIN_VALIDATOR_STAKE * 9, "validator post claim balance wrong");
        require(
            address(gatewayAddress).balance == DEFAULT_MIN_VALIDATOR_STAKE + 100,
            "gateway post claim balance wrong"
        );
    }

    function testSubnetActorDiamond_CollateralNative_SupplyERC20_RegisteredInGateway() public {
        (address validator, uint256 privKey, bytes memory publicKey) = TestUtils.newValidator(0);
        (address validator2, , ) = TestUtils.newValidator(1);

        // a bit of gas for execution, should not be needed
        vm.deal(validator, DEFAULT_MIN_VALIDATOR_STAKE * 10);
        vm.deal(validator2, DEFAULT_MIN_VALIDATOR_STAKE - 100);

        ERC20PresetFixedSupply sourceToken = new ERC20PresetFixedSupply(
            "t",
            "t",
            DEFAULT_MIN_VALIDATOR_STAKE * 10,
            validator2
        );
        Asset memory source = Asset({kind: AssetKind.ERC20, tokenAddress: address(sourceToken)});

        gatewayAddress = address(gatewayDiamond);
        SubnetActorDiamond.ConstructorParams memory params = defaultSubnetActorParamsWith(
            gatewayAddress,
            SubnetID(ROOTNET_CHAINID, new address[](0)),
            source,
            AssetHelper.native()
        );

        saDiamond = createSubnetActor(params);

        vm.prank(validator2);
        sourceToken.approve(address(saDiamond.manager()), 100);
        vm.prank(validator2);
        saDiamond.manager().preFund(100);

        vm.prank(validator);
        saDiamond.manager().join{value: DEFAULT_MIN_VALIDATOR_STAKE}(publicKey, DEFAULT_MIN_VALIDATOR_STAKE);
        require(address(validator).balance == DEFAULT_MIN_VALIDATOR_STAKE * 9, "validator post join balance wrong");
        require(address(saDiamond).balance == 0, "saDiamond post join balance wrong");
        require(address(gatewayAddress).balance == DEFAULT_MIN_VALIDATOR_STAKE, "gateway post join balance wrong");
        require(sourceToken.balanceOf(gatewayAddress) == 100, "saDiamond post join balance wrong");

        vm.prank(validator);
        saDiamond.manager().stake{value: DEFAULT_MIN_VALIDATOR_STAKE}(DEFAULT_MIN_VALIDATOR_STAKE);
        require(address(validator).balance == DEFAULT_MIN_VALIDATOR_STAKE * 8, "validator post stake balance wrong");
        require(address(saDiamond).balance == DEFAULT_MIN_VALIDATOR_STAKE, "saDiamond post stake balance wrong");
        require(address(gatewayAddress).balance == DEFAULT_MIN_VALIDATOR_STAKE, "gateway post stake balance wrong");
        confirmChange(validator, privKey);
        require(
            address(validator).balance == DEFAULT_MIN_VALIDATOR_STAKE * 8,
            "validator post stake confirmed balance wrong"
        );
        require(
            address(gatewayAddress).balance == DEFAULT_MIN_VALIDATOR_STAKE * 2,
            "gateway post stake confirmed balance wrong"
        );

        vm.prank(validator);
        saDiamond.manager().unstake(DEFAULT_MIN_VALIDATOR_STAKE);
        require(address(validator).balance == DEFAULT_MIN_VALIDATOR_STAKE * 8, "validator post unstake balance wrong");
        require(
            address(gatewayAddress).balance == DEFAULT_MIN_VALIDATOR_STAKE * 2,
            "gateway post unstake balance wrong"
        );
        confirmChange(validator, privKey);
        require(address(validator).balance == DEFAULT_MIN_VALIDATOR_STAKE * 8, "validator post unstake balance wrong");
        require(address(gatewayAddress).balance == DEFAULT_MIN_VALIDATOR_STAKE, "gateway post unstake balance wrong");

        vm.prank(validator);
        saDiamond.rewarder().claim();
        require(address(validator).balance == DEFAULT_MIN_VALIDATOR_STAKE * 9, "validator post claim balance wrong");
        require(address(gatewayAddress).balance == DEFAULT_MIN_VALIDATOR_STAKE, "gateway post claim balance wrong");
    }

    // ============== Test Activities ===============
    function testSubnetActor_ValidatorClaimMiningReward_Works() public {
        gatewayAddress = address(gatewayDiamond);

        Asset memory source = Asset({kind: AssetKind.Native, tokenAddress: address(0)});

        SubnetActorDiamond.ConstructorParams memory params = defaultSubnetActorParamsWith(
            gatewayAddress,
            SubnetID(ROOTNET_CHAINID, new address[](0)),
            source,
            AssetHelper.native()
        );
        ValidatorRewarderMap m = new ValidatorRewarderMap();
        params.validatorRewarder = address(m);
        params.minValidators = 2;
        params.permissionMode = PermissionMode.Federated;

        saDiamond = createSubnetActor(params);

        SubnetID memory subnetId = SubnetID(ROOTNET_CHAINID, new address[](1));
        subnetId.route[0] = address(saDiamond);
        m.setSubnet(subnetId);

        (address[] memory addrs, uint256[] memory privKeys, bytes[] memory pubkeys) = TestUtils.newValidators(4);

        uint256[] memory powers = new uint256[](4);
        powers[0] = 10000;
        powers[1] = 10000;
        powers[2] = 10000;
        powers[3] = 10000;
        saDiamond.manager().setFederatedPower(addrs, pubkeys, powers);

        uint64[] memory blocksMined = new uint64[](addrs.length);

        blocksMined[0] = 1;
        blocksMined[1] = 2;

        (bytes32 activityRoot, bytes32[][] memory proofs) = MerkleTreeHelper.createMerkleProofsForConsensusActivity(
            addrs,
            blocksMined
        );

        confirmChange(
            addrs,
            privKeys,
            BottomUpBatchHelper.makeEmptyCommitment(),
            ActivityHelper.newCompressedActivityRollup(2, 3, activityRoot)
        );

        uint64 bottomUpCheckPeriod = uint64(gatewayDiamond.getter().bottomUpCheckPeriod());

        vm.startPrank(addrs[0]);
        vm.deal(addrs[0], 1 ether);
        saDiamond.activity().claim(
            subnetId,
            bottomUpCheckPeriod,
            Consensus.ValidatorData({validator: addrs[0], blocksCommitted: blocksMined[0]}),
            ActivityHelper.wrapBytes32Array(proofs[0])
        );

        vm.startPrank(addrs[1]);
        vm.deal(addrs[1], 1 ether);
        saDiamond.activity().claim(
            subnetId,
            bottomUpCheckPeriod,
            Consensus.ValidatorData({validator: addrs[1], blocksCommitted: blocksMined[1]}),
            ActivityHelper.wrapBytes32Array(proofs[1])
        );

        // These validators have no claims; they were inactive, so the pending activity should've been removed
        // and as a result, the claim should fail.

        vm.startPrank(addrs[2]);
        vm.deal(addrs[2], 1 ether);
        vm.expectRevert(MissingActivityCommitment.selector);
        saDiamond.activity().claim(
            subnetId,
            bottomUpCheckPeriod,
            Consensus.ValidatorData({validator: addrs[2], blocksCommitted: blocksMined[2]}),
            ActivityHelper.wrapBytes32Array(proofs[2])
        );

        vm.startPrank(addrs[3]);
        vm.deal(addrs[3], 1 ether);
        vm.expectRevert(MissingActivityCommitment.selector);
        saDiamond.activity().claim(
            subnetId,
            bottomUpCheckPeriod,
            Consensus.ValidatorData({validator: addrs[3], blocksCommitted: blocksMined[3]}),
            ActivityHelper.wrapBytes32Array(proofs[3])
        );

        // check
        assert(m.blocksCommitted(addrs[0]) == 1);
        assert(m.blocksCommitted(addrs[1]) == 2);
        assert(m.blocksCommitted(addrs[2]) == 0);
        assert(m.blocksCommitted(addrs[3]) == 0);
    }

    function testSubnetActor_ValidatorBatchClaimMiningReward_Works() public {
        ValidatorRewarderMap m = new ValidatorRewarderMap();
        {
            gatewayAddress = address(gatewayDiamond);

            Asset memory source = Asset({kind: AssetKind.Native, tokenAddress: address(0)});

            SubnetActorDiamond.ConstructorParams memory params = defaultSubnetActorParamsWith(
                gatewayAddress,
                SubnetID(ROOTNET_CHAINID, new address[](0)),
                source,
                AssetHelper.native()
            );
            params.validatorRewarder = address(m);
            params.minValidators = 2;
            params.permissionMode = PermissionMode.Federated;

            saDiamond = createSubnetActor(params);
        }

        SubnetID memory subnetId = SubnetID(ROOTNET_CHAINID, new address[](1));
        subnetId.route[0] = address(saDiamond);
        m.setSubnet(subnetId);

        (address[] memory addrs, uint256[] memory privKeys, bytes[] memory pubkeys) = TestUtils.newValidators(4);

        {
            uint256[] memory powers = new uint256[](4);
            powers[0] = 10000;
            powers[1] = 10000;
            powers[2] = 10000;
            powers[3] = 10000;
            saDiamond.manager().setFederatedPower(addrs, pubkeys, powers);
        }

        uint64[] memory blocksMined = new uint64[](addrs.length);

        blocksMined[0] = 1;
        blocksMined[1] = 2;

        (bytes32 activityRoot1, bytes32[][] memory proofs1) = MerkleTreeHelper.createMerkleProofsForConsensusActivity(
            addrs,
            blocksMined
        );

        (bytes32 activityRoot2, bytes32[][] memory proofs2) = MerkleTreeHelper.createMerkleProofsForConsensusActivity(
            addrs,
            blocksMined
        );

        confirmChange(
            addrs,
            privKeys,
            BottomUpBatchHelper.makeEmptyCommitment(),
            ActivityHelper.newCompressedActivityRollup(2, 3, activityRoot1)
        );
        confirmChange(
            addrs,
            privKeys,
            BottomUpBatchHelper.makeEmptyCommitment(),
            ActivityHelper.newCompressedActivityRollup(2, 3, activityRoot2)
        );

        vm.startPrank(addrs[0]);
        vm.deal(addrs[0], 1 ether);

        Consensus.ValidatorClaim[] memory claimProofs = new Consensus.ValidatorClaim[](2);
        uint64[] memory checkpointHeights = new uint64[](2);

        checkpointHeights[0] = uint64(gatewayDiamond.getter().bottomUpCheckPeriod());
        checkpointHeights[1] = uint64(gatewayDiamond.getter().bottomUpCheckPeriod()) * 2;

        claimProofs[0] = Consensus.ValidatorClaim({
            data: Consensus.ValidatorData({validator: addrs[0], blocksCommitted: blocksMined[0]}),
            proof: ActivityHelper.wrapBytes32Array(proofs1[0])
        });
        claimProofs[1] = Consensus.ValidatorClaim({
            data: Consensus.ValidatorData({validator: addrs[0], blocksCommitted: blocksMined[0]}),
            proof: ActivityHelper.wrapBytes32Array(proofs2[0])
        });

        saDiamond.activity().batchSubnetClaim(subnetId, checkpointHeights, claimProofs);

        // check
        assert(m.blocksCommitted(addrs[0]) == 2);
    }

    function testSubnetActor_ValidatorBatchClaimMiningReward_NoDoubleClaim() public {
        ValidatorRewarderMap m = new ValidatorRewarderMap();
        {
            gatewayAddress = address(gatewayDiamond);

            Asset memory source = Asset({kind: AssetKind.Native, tokenAddress: address(0)});

            SubnetActorDiamond.ConstructorParams memory params = defaultSubnetActorParamsWith(
                gatewayAddress,
                SubnetID(ROOTNET_CHAINID, new address[](0)),
                source,
                AssetHelper.native()
            );
            params.validatorRewarder = address(m);
            params.minValidators = 2;
            params.permissionMode = PermissionMode.Federated;

            saDiamond = createSubnetActor(params);
        }

        SubnetID memory subnetId = SubnetID(ROOTNET_CHAINID, new address[](1));
        subnetId.route[0] = address(saDiamond);
        m.setSubnet(subnetId);

        (address[] memory addrs, uint256[] memory privKeys, bytes[] memory pubkeys) = TestUtils.newValidators(4);

        {
            uint256[] memory powers = new uint256[](4);
            powers[0] = 10000;
            powers[1] = 10000;
            powers[2] = 10000;
            powers[3] = 10000;
            saDiamond.manager().setFederatedPower(addrs, pubkeys, powers);
        }

        uint64[] memory blocksMined = new uint64[](addrs.length);

        blocksMined[0] = 1;
        blocksMined[1] = 2;

        (bytes32 activityRoot1, bytes32[][] memory proofs1) = MerkleTreeHelper.createMerkleProofsForConsensusActivity(
            addrs,
            blocksMined
        );
        (bytes32 activityRoot2, bytes32[][] memory proofs2) = MerkleTreeHelper.createMerkleProofsForConsensusActivity(
            addrs,
            blocksMined
        );

        confirmChange(
            addrs,
            privKeys,
            BottomUpBatchHelper.makeEmptyCommitment(),
            ActivityHelper.newCompressedActivityRollup(2, 3, activityRoot1)
        );
        confirmChange(
            addrs,
            privKeys,
            BottomUpBatchHelper.makeEmptyCommitment(),
            ActivityHelper.newCompressedActivityRollup(2, 3, activityRoot2)
        );

        vm.startPrank(addrs[0]);
        vm.deal(addrs[0], 1 ether);

        Consensus.ValidatorClaim[] memory claimProofs = new Consensus.ValidatorClaim[](2);
        uint64[] memory heights = new uint64[](2);

        heights[0] = uint64(gatewayDiamond.getter().bottomUpCheckPeriod());
        heights[1] = uint64(gatewayDiamond.getter().bottomUpCheckPeriod());

        claimProofs[0] = Consensus.ValidatorClaim({
            data: Consensus.ValidatorData({validator: addrs[0], blocksCommitted: blocksMined[0]}),
            proof: ActivityHelper.wrapBytes32Array(proofs1[0])
        });
        claimProofs[1] = Consensus.ValidatorClaim({
            data: Consensus.ValidatorData({validator: addrs[0], blocksCommitted: blocksMined[0]}),
            proof: ActivityHelper.wrapBytes32Array(proofs2[0])
        });

        vm.expectRevert(ValidatorAlreadyClaimed.selector);
        saDiamond.activity().batchSubnetClaim(subnetId, heights, claimProofs);
    }

    function testGatewayDiamond_ValidatorBatchClaimERC20Reward_Works() public {
        MintingValidatorRewarder m = new MintingValidatorRewarder();
        {
            gatewayAddress = address(gatewayDiamond);

            Asset memory source = Asset({kind: AssetKind.Native, tokenAddress: address(0)});

            SubnetActorDiamond.ConstructorParams memory params = defaultSubnetActorParamsWith(
                gatewayAddress,
                SubnetID(ROOTNET_CHAINID, new address[](0)),
                source,
                AssetHelper.native()
            );
            params.validatorRewarder = address(m);
            params.minValidators = 2;
            params.permissionMode = PermissionMode.Federated;

            saDiamond = createSubnetActor(params);
        }

        SubnetID memory subnetId = SubnetID(ROOTNET_CHAINID, new address[](1));
        subnetId.route[0] = address(saDiamond);
        m.setSubnet(subnetId);

        (address[] memory addrs, uint256[] memory privKeys, bytes[] memory pubkeys) = TestUtils.newValidators(4);

        {
            uint256[] memory powers = new uint256[](4);
            powers[0] = 10000;
            powers[1] = 10000;
            powers[2] = 10000;
            powers[3] = 10000;
            saDiamond.manager().setFederatedPower(addrs, pubkeys, powers);
        }

        bytes[] memory metadata = new bytes[](addrs.length);
        uint64[] memory blocksMined = new uint64[](addrs.length);

        // assign extra metadata to validator 0
        // hardcode storageReward and uptimeReward to avoid stack too deep issues
        metadata[0] = abi.encode(uint256(100), uint256(10));

        blocksMined[0] = 11; // the first validator mined 11 blocks per checkpoint
        blocksMined[1] = 2; // the second validator mined 2 blocks per checkpoint

        (bytes32 activityRoot1, bytes32[][] memory proofs1) = MerkleTreeHelper.createMerkleProofsForConsensusActivity(
            addrs,
            blocksMined
        );

        (bytes32 activityRoot2, bytes32[][] memory proofs2) = MerkleTreeHelper.createMerkleProofsForConsensusActivity(
            addrs,
            blocksMined
        );

        // two checkpoints
        confirmChange(
            addrs,
            privKeys,
            BottomUpBatchHelper.makeEmptyCommitment(),
            ActivityHelper.newCompressedActivityRollup(2, 3, activityRoot1)
        );
        confirmChange(
            addrs,
            privKeys,
            BottomUpBatchHelper.makeEmptyCommitment(),
            ActivityHelper.newCompressedActivityRollup(2, 3, activityRoot2)
        );

        Consensus.ValidatorClaim[] memory claimProofs = new Consensus.ValidatorClaim[](2);
        uint64[] memory heights = new uint64[](2);

        heights[0] = uint64(gatewayDiamond.getter().bottomUpCheckPeriod());
        heights[1] = uint64(gatewayDiamond.getter().bottomUpCheckPeriod() * 2);

        // Validator 0 claims 11 blocks per checkpoint = 22 tokens
        claimProofs[0] = Consensus.ValidatorClaim({
            data: Consensus.ValidatorData({validator: addrs[0], blocksCommitted: blocksMined[0]}),
            proof: ActivityHelper.wrapBytes32Array(proofs1[0])
        });
        claimProofs[1] = Consensus.ValidatorClaim({
            data: Consensus.ValidatorData({validator: addrs[0], blocksCommitted: blocksMined[0]}),
            proof: ActivityHelper.wrapBytes32Array(proofs2[0])
        });

        vm.startPrank(addrs[0]);
        vm.deal(addrs[0], 1 ether);
        saDiamond.activity().batchSubnetClaim(subnetId, heights, claimProofs);

        // Validator 1 claims 2 blocks per checkpoint = 4 tokens
        claimProofs[0] = Consensus.ValidatorClaim({
            data: Consensus.ValidatorData({validator: addrs[1], blocksCommitted: blocksMined[1]}),
            proof: ActivityHelper.wrapBytes32Array(proofs1[1])
        });
        claimProofs[1] = Consensus.ValidatorClaim({
            data: Consensus.ValidatorData({validator: addrs[1], blocksCommitted: blocksMined[1]}),
            proof: ActivityHelper.wrapBytes32Array(proofs2[1])
        });

        vm.startPrank(addrs[1]);
        vm.deal(addrs[1], 1 ether);
        saDiamond.activity().batchSubnetClaim(subnetId, heights, claimProofs);

        // Assert
        assert(m.token().balanceOf(addrs[0]) == 22);
        assert(m.token().balanceOf(addrs[1]) == 4);
    }

    // ============== Test bottom-up batch execution ===============
    function testSubnetActor_ExecBottomUpBatch() public {
        gatewayAddress = address(gatewayDiamond);

        Asset memory source = Asset({kind: AssetKind.Native, tokenAddress: address(0)});

        SubnetActorDiamond.ConstructorParams memory params = defaultSubnetActorParamsWith(
            gatewayAddress,
            SubnetID(ROOTNET_CHAINID, new address[](0)),
            source,
            AssetHelper.native()
        );
        ValidatorRewarderMap m = new ValidatorRewarderMap();
        params.validatorRewarder = address(m);
        params.minValidators = 2;
        params.permissionMode = PermissionMode.Federated;

        saDiamond = createSubnetActor(params);

        SubnetID memory subnetId = SubnetID(ROOTNET_CHAINID, new address[](1));
        subnetId.route[0] = address(saDiamond);
        m.setSubnet(subnetId);

        (address[] memory addrs, uint256[] memory privKeys, bytes[] memory pubkeys) = TestUtils.newValidators(4);

        uint256[] memory powers = new uint256[](4);
        powers[0] = 10000;
        powers[1] = 10000;
        powers[2] = 10000;
        powers[3] = 10000;
        saDiamond.manager().setFederatedPower(addrs, pubkeys, powers);

        uint64[] memory blocksMined = new uint64[](addrs.length);

        blocksMined[0] = 1;
        blocksMined[1] = 2;

        (bytes32 activityRoot, bytes32[][] memory proofs) = MerkleTreeHelper.createMerkleProofsForConsensusActivity(
            addrs,
            blocksMined
        );

        SubnetID memory localSubnetID = saDiamond.getter().getParent().createSubnetId(address(saDiamond));

        IpcEnvelope[] memory msgs = new IpcEnvelope[](2);
        msgs[0] = TestUtils.newXnetCallMsg(
            IPCAddress({subnetId: localSubnetID, rawAddress: FvmAddressHelper.from(address(saDiamond))}),
            IPCAddress({
                subnetId: saDiamond.getter().getParent(),
                rawAddress: FvmAddressHelper.from(address(saDiamond))
            }),
            0,
            0
        );
        msgs[1] = TestUtils.newXnetCallMsg(
            IPCAddress({subnetId: localSubnetID, rawAddress: FvmAddressHelper.from(address(saDiamond))}),
            IPCAddress({
                subnetId: saDiamond.getter().getParent(),
                rawAddress: FvmAddressHelper.from(address(saDiamond))
            }),
            0,
            1
        );
        BottomUpBatch.Commitment memory commitment = BottomUpBatchHelper.makeCommitment(msgs);
        BottomUpBatch.Inclusion[] memory inclusions = BottomUpBatchHelper.makeInclusions(msgs);

        confirmChange(addrs, privKeys, commitment, ActivityHelper.newCompressedActivityRollup(2, 3, activityRoot));
        uint256 h = saDiamond.getter().lastBottomUpCheckpointHeight();
        (, BottomUpCheckpoint memory checkpoint) = saDiamond.getter().bottomUpCheckpointAtEpoch(h);
        SubnetActorCheckpointingFacet checkpointer = saDiamond.checkpointer();
        BottomUpBatch.Inclusion[] memory inclusionsOne = new BottomUpBatch.Inclusion[](1);

        // attempt to execute with invalid checkpoint height.
        // expect revert.
        uint256 invalidHeight = checkpoint.blockHeight + 1;
        vm.expectRevert(MissingBatchCommitment.selector);
        checkpointer.execBottomUpMsgBatch(invalidHeight, inclusions);

        // attempt to execute with invalid inclusion proof.
        // expect revert.
        inclusionsOne[0].msg = inclusions[0].msg;
        inclusionsOne[0].proof = inclusions[1].proof;
        vm.expectRevert(InvalidInclusionProof.selector);
        checkpointer.execBottomUpMsgBatch(checkpoint.blockHeight, inclusionsOne);

        // execute with a valid proof (1/2).
        inclusionsOne[0] = inclusions[0];
        checkpointer.execBottomUpMsgBatch(checkpoint.blockHeight, inclusionsOne);

        // attempt to re-execute the same msg.
        // expect revert.
        vm.expectRevert(BatchMsgAlreadyExecuted.selector);
        checkpointer.execBottomUpMsgBatch(checkpoint.blockHeight, inclusionsOne);

        // execute with a valid proof (2/2).
        inclusionsOne[0] = inclusions[1];
        checkpointer.execBottomUpMsgBatch(checkpoint.blockHeight, inclusionsOne);

        // attempt to re-execute the same msg.
        // expect revert.
        vm.expectRevert(MissingBatchCommitment.selector);
        checkpointer.execBottomUpMsgBatch(checkpoint.blockHeight, inclusionsOne);
    }

    // -----------------------------------------------------------------------------------------------------------------
    // Tests for validator gater
    // -----------------------------------------------------------------------------------------------------------------
    function subnet_id(address baseRoute) internal view returns (SubnetID memory id) {
        address[] memory route = new address[](1);
        route[0] = baseRoute;

        SubnetID memory parent = saDiamond.getter().getParent();
        id = SubnetID({root: parent.root, route: route});
    }

    function testSubnetActorDiamond_ValidatorGater_set_works() public {
        saDiamond.manager().setValidatorGater(address(1));

        vm.prank(address(0));
        vm.expectRevert();
        saDiamond.manager().setValidatorGater(address(1));
    }

    function testSubnetActorDiamond_ValidatorGater_collateralLiftCycle() public {
        SubnetID memory id = subnet_id(address(saDiamond));
        address owner = address(1);

        vm.prank(owner);
        SubnetValidatorGater gater = new SubnetValidatorGater();
        vm.prank(owner);
        gater.setSubnet(id);

        saDiamond.manager().setValidatorGater(address(gater));

        (address validator, , bytes memory publicKey) = TestUtils.newValidator(0);

        vm.deal(validator, DEFAULT_MIN_VALIDATOR_STAKE * 3);
        vm.prank(validator);
        vm.expectRevert(ValidatorPowerChangeDenied.selector);
        saDiamond.manager().join{value: DEFAULT_MIN_VALIDATOR_STAKE}(publicKey, DEFAULT_MIN_VALIDATOR_STAKE);

        // now approve the join
        vm.prank(owner);
        gater.approve(validator, 2, DEFAULT_MIN_VALIDATOR_STAKE * 2);

        // should be able to join
        vm.prank(validator);
        saDiamond.manager().join{value: DEFAULT_MIN_VALIDATOR_STAKE}(publicKey, DEFAULT_MIN_VALIDATOR_STAKE);

        // add stake not allowed exceed allowed range
        vm.prank(validator);
        vm.expectRevert(ValidatorPowerChangeDenied.selector);
        saDiamond.manager().stake{value: DEFAULT_MIN_VALIDATOR_STAKE + 1}(DEFAULT_MIN_VALIDATOR_STAKE + 1);

        // add stake should be ok
        vm.prank(validator);
        saDiamond.manager().stake{value: DEFAULT_MIN_VALIDATOR_STAKE}(DEFAULT_MIN_VALIDATOR_STAKE);

        // unstake not allowed as below allowed range
        vm.prank(validator);
        vm.expectRevert(ValidatorPowerChangeDenied.selector);
        saDiamond.manager().unstake(DEFAULT_MIN_VALIDATOR_STAKE * 2 - 1);

        // unstake ok because within range
        vm.prank(validator);
        saDiamond.manager().unstake(DEFAULT_MIN_VALIDATOR_STAKE - 1);

        // leave not allowed as below allowed range
        vm.prank(validator);
        vm.expectRevert(ValidatorPowerChangeDenied.selector);
        saDiamond.manager().leave();

        // update allowed range
        vm.prank(owner);
        gater.approve(validator, 0, DEFAULT_MIN_VALIDATOR_STAKE * 2);

        // leave ok
        vm.prank(validator);
        saDiamond.manager().leave();
    }

    function testSubnetActorDiamond_ValidatorGater_federatedLiftCycle() public {
        address owner = address(1);

        vm.prank(owner);
        SubnetValidatorGater gater = new SubnetValidatorGater();

        gatewayAddress = address(gatewayDiamond);
        createSubnetActor(
            gatewayAddress,
            ConsensusType.Fendermint,
            DEFAULT_MIN_VALIDATOR_STAKE,
            DEFAULT_MIN_VALIDATORS,
            DEFAULT_CHECKPOINT_PERIOD,
            DEFAULT_MAJORITY_PERCENTAGE,
            PermissionMode.Federated,
            2,
            address(gater)
        );

        SubnetID memory id = subnet_id(address(saDiamond));
        vm.prank(owner);
        gater.setSubnet(id);

        (address[] memory validators, , bytes[] memory publicKeys) = TestUtils.newValidators(3);
        uint256[] memory powers = new uint256[](3);
        powers[0] = 10000;
        powers[1] = 20000;
        powers[2] = 5000; // we only have 2 active validators, validator 2 does not have enough power

        vm.expectRevert(ValidatorPowerChangeDenied.selector);
        saDiamond.manager().setFederatedPower(validators, publicKeys, powers);

        vm.prank(owner);
        gater.approve(validators[0], 0, powers[0]);
        vm.prank(owner);
        gater.approve(validators[1], 0, powers[1]);
        vm.prank(owner);
        gater.approve(validators[2], 0, powers[2]);

        saDiamond.manager().setFederatedPower(validators, publicKeys, powers);
    }

    function submitCheckpointInternal(
        BottomUpCheckpoint memory checkpoint,
        address[] memory validators,
        bytes[] memory signatures,
        uint256[] memory keys
    ) internal {
        bytes32 hash = keccak256(abi.encode(checkpoint));
        for (uint256 i = 0; i < 3; i++) {
            (uint8 v, bytes32 r, bytes32 s) = vm.sign(keys[i], hash);
            signatures[i] = abi.encodePacked(r, s, v);
        }

        saDiamond.checkpointer().submitCheckpoint(checkpoint, validators, signatures);
    }
}<|MERGE_RESOLUTION|>--- conflicted
+++ resolved
@@ -10,11 +10,7 @@
 import {NumberContractFacetEight} from "../helpers/contracts/NumberContractFacetEight.sol";
 import {METHOD_SEND} from "../../contracts/constants/Constants.sol";
 import {ConsensusType} from "../../contracts/enums/ConsensusType.sol";
-<<<<<<< HEAD
 import {IpcEnvelope, BottomUpCheckpoint} from "../../contracts/structs/CrossNet.sol";
-=======
-import {IpcEnvelope, BottomUpCheckpoint, MAX_MSGS_PER_BATCH} from "../../contracts/structs/CrossNet.sol";
->>>>>>> 5dbcd057
 import {FvmAddress} from "../../contracts/structs/FvmAddress.sol";
 import {SubnetID, PermissionMode, IPCAddress, Subnet, Asset, ValidatorInfo, AssetKind, Membership, Validator, PowerOperation, PowerChangeRequest, PowerChange} from "../../contracts/structs/Subnet.sol";
 import {IERC165} from "../../contracts/interfaces/IERC165.sol";
@@ -840,262 +836,6 @@
         saDiamond.checkpointer().submitCheckpoint(checkpoint, validators, signatures);
     }
 
-<<<<<<< HEAD
-=======
-    function testSubnetActorDiamond_submitCheckpoint_msgBatchFull() public {
-        (uint256[] memory keys, address[] memory validators, ) = TestUtils.getThreeValidators(vm);
-        bytes[] memory pubKeys = new bytes[](3);
-        bytes[] memory signatures = new bytes[](3);
-
-        for (uint256 i = 0; i < 3; i++) {
-            vm.deal(validators[i], 10 gwei);
-            pubKeys[i] = TestUtils.deriveValidatorPubKeyBytes(keys[i]);
-            vm.prank(validators[i]);
-            saDiamond.manager().join{value: 10}(pubKeys[i], 10);
-        }
-
-        SubnetID memory localSubnetID = saDiamond.getter().getParent().createSubnetId(address(saDiamond));
-
-        IpcEnvelope[] memory msgs = new IpcEnvelope[](MAX_MSGS_PER_BATCH);
-        for (uint256 i = 0; i < MAX_MSGS_PER_BATCH; i++) {
-            IpcEnvelope memory crossMsg = TestUtils.newXnetCallMsg(
-                IPCAddress({subnetId: localSubnetID, rawAddress: FvmAddressHelper.from(address(saDiamond))}),
-                IPCAddress({
-                    subnetId: saDiamond.getter().getParent(),
-                    rawAddress: FvmAddressHelper.from(address(saDiamond))
-                }),
-                1,
-                uint64(i)
-            );
-            msgs[i] = crossMsg;
-        }
-
-        BottomUpCheckpoint memory checkpoint = BottomUpCheckpoint({
-            subnetID: localSubnetID,
-            blockHeight: 1,
-            blockHash: keccak256("block1"),
-            nextConfigurationNumber: 0,
-            msgs: BottomUpBatchHelper.makeCommitment(msgs),
-            activity: ActivityHelper.newCompressedActivityRollup(1, 3, bytes32(uint256(0)))
-        });
-
-        BottomUpCheckpoint memory checkpointWithIncorrectHeight = BottomUpCheckpoint({
-            subnetID: saDiamond.getter().getParent(),
-            blockHeight: 1,
-            blockHash: keccak256("block1"),
-            nextConfigurationNumber: 0,
-            msgs: BottomUpBatchHelper.makeEmptyCommitment(),
-            activity: ActivityHelper.newCompressedActivityRollup(1, 3, bytes32(uint256(0)))
-        });
-
-        vm.deal(address(saDiamond), 100 ether);
-        vm.prank(address(saDiamond));
-        gatewayDiamond.manager().register{value: DEFAULT_MIN_VALIDATOR_STAKE + 3 * DEFAULT_CROSS_MSG_FEE}(
-            3 * DEFAULT_CROSS_MSG_FEE,
-            DEFAULT_MIN_VALIDATOR_STAKE
-        );
-
-        bytes32 hash = keccak256(abi.encode(checkpoint));
-
-        for (uint256 i = 0; i < 3; i++) {
-            (uint8 v, bytes32 r, bytes32 s) = vm.sign(keys[i], hash);
-            signatures[i] = abi.encodePacked(r, s, v);
-        }
-
-        vm.expectRevert(InvalidCheckpointEpoch.selector);
-        vm.prank(validators[0]);
-        saDiamond.checkpointer().submitCheckpoint(checkpointWithIncorrectHeight, validators, signatures);
-
-        vm.expectCall(gatewayAddress, abi.encodeCall(IGateway.commitCheckpoint, (checkpoint)), 1);
-        vm.prank(validators[0]);
-        saDiamond.checkpointer().submitCheckpoint(checkpoint, validators, signatures);
-
-        require(saDiamond.getter().lastBottomUpCheckpointHeight() == 1, " checkpoint height correct");
-
-        // submit another again
-        checkpoint.blockHeight = 2;
-        checkpoint.activity = ActivityHelper.newCompressedActivityRollup(1, 3, bytes32(uint256(0)));
-        hash = keccak256(abi.encode(checkpoint));
-
-        for (uint256 i = 0; i < 3; i++) {
-            (uint8 v, bytes32 r, bytes32 s) = vm.sign(keys[i], hash);
-            signatures[i] = abi.encodePacked(r, s, v);
-        }
-
-        vm.expectCall(gatewayAddress, abi.encodeCall(IGateway.commitCheckpoint, (checkpoint)), 1);
-        vm.prank(validators[0]);
-        saDiamond.checkpointer().submitCheckpoint(checkpoint, validators, signatures);
-    }
-
-    function testSubnetActorDiamond_submitCheckpoint_mixAndMatch() public {
-        (uint256[] memory keys, address[] memory validators, ) = TestUtils.getThreeValidators(vm);
-        bytes[] memory pubKeys = new bytes[](3);
-        bytes[] memory signatures = new bytes[](3);
-
-        for (uint256 i = 0; i < 3; i++) {
-            vm.deal(validators[i], 10 gwei);
-            pubKeys[i] = TestUtils.deriveValidatorPubKeyBytes(keys[i]);
-            vm.prank(validators[i]);
-            saDiamond.manager().join{value: 10}(pubKeys[i], 10);
-        }
-
-        vm.deal(address(saDiamond), 100 ether);
-        vm.prank(address(saDiamond));
-        gatewayDiamond.manager().register{value: DEFAULT_MIN_VALIDATOR_STAKE + 3 * DEFAULT_CROSS_MSG_FEE}(
-            3 * DEFAULT_CROSS_MSG_FEE,
-            DEFAULT_MIN_VALIDATOR_STAKE
-        );
-
-        SubnetID memory localSubnetID = saDiamond.getter().getParent().createSubnetId(address(saDiamond));
-
-        IpcEnvelope[] memory msgs = new IpcEnvelope[](MAX_MSGS_PER_BATCH);
-        for (uint256 i = 0; i < MAX_MSGS_PER_BATCH; i++) {
-            IpcEnvelope memory crossMsg = TestUtils.newXnetCallMsg(
-                IPCAddress({subnetId: localSubnetID, rawAddress: FvmAddressHelper.from(address(saDiamond))}),
-                IPCAddress({
-                    subnetId: saDiamond.getter().getParent(),
-                    rawAddress: FvmAddressHelper.from(address(saDiamond))
-                }),
-                1,
-                uint64(i)
-            );
-            msgs[i] = crossMsg;
-        }
-
-        vm.prank(validators[0]);
-
-        // submit a full msg batch, even though next expected height is bottomUpCheckPeriod()
-        BottomUpCheckpoint memory checkpoint = BottomUpCheckpoint({
-            subnetID: localSubnetID,
-            blockHeight: 1,
-            blockHash: keccak256("block1"),
-            nextConfigurationNumber: 0,
-            msgs: BottomUpBatchHelper.makeCommitment(msgs),
-            activity: ActivityHelper.newCompressedActivityRollup(1, 3, bytes32(uint256(0)))
-        });
-        submitCheckpointInternal(checkpoint, validators, signatures, keys);
-        require(saDiamond.getter().lastBottomUpCheckpointHeight() == 1, " checkpoint height incorrect");
-
-        // submit a full msg batch, allow early submission,
-        // even though next expected height is bottomUpCheckPeriod()
-        checkpoint = BottomUpCheckpoint({
-            subnetID: localSubnetID,
-            blockHeight: 3,
-            blockHash: keccak256("block2"),
-            nextConfigurationNumber: 0,
-            msgs: BottomUpBatchHelper.makeCommitment(msgs),
-            activity: ActivityHelper.newCompressedActivityRollup(1, 3, bytes32(uint256(0)))
-        });
-        submitCheckpointInternal(checkpoint, validators, signatures, keys);
-        require(saDiamond.getter().lastBottomUpCheckpointHeight() == 3, " checkpoint height incorrect");
-
-        // should not allow submission of past checkpoints already confirmed, last bottom up checkpoint height is 3
-        checkpoint = BottomUpCheckpoint({
-            subnetID: localSubnetID,
-            blockHeight: 2,
-            blockHash: keccak256("block1"),
-            nextConfigurationNumber: 0,
-            msgs: BottomUpBatchHelper.makeCommitment(msgs),
-            activity: ActivityHelper.newCompressedActivityRollup(1, 3, bytes32(uint256(0)))
-        });
-        vm.expectRevert(BottomUpCheckpointAlreadySubmitted.selector);
-        submitCheckpointInternal(checkpoint, validators, signatures, keys);
-
-        // submit future checkpoint, should reject
-        checkpoint = BottomUpCheckpoint({
-            subnetID: localSubnetID,
-            blockHeight: saDiamond.getter().bottomUpCheckPeriod() + 1,
-            blockHash: keccak256("block2"),
-            nextConfigurationNumber: 0,
-            msgs: BottomUpBatchHelper.makeCommitment(msgs),
-            activity: ActivityHelper.newCompressedActivityRollup(1, 3, bytes32(uint256(0)))
-        });
-        vm.expectRevert(CannotSubmitFutureCheckpoint.selector);
-        submitCheckpointInternal(checkpoint, validators, signatures, keys);
-
-        checkpoint = BottomUpCheckpoint({
-            subnetID: localSubnetID,
-            blockHeight: saDiamond.getter().bottomUpCheckPeriod(),
-            blockHash: keccak256("block2"),
-            nextConfigurationNumber: 0,
-            msgs: BottomUpBatchHelper.makeCommitment(msgs),
-            activity: ActivityHelper.newCompressedActivityRollup(1, 3, bytes32(uint256(0)))
-        });
-        submitCheckpointInternal(checkpoint, validators, signatures, keys);
-        require(
-            saDiamond.getter().lastBottomUpCheckpointHeight() == saDiamond.getter().bottomUpCheckPeriod(),
-            " checkpoint height incorrect"
-        );
-
-        checkpoint = BottomUpCheckpoint({
-            subnetID: localSubnetID,
-            blockHeight: saDiamond.getter().bottomUpCheckPeriod() + 1,
-            blockHash: keccak256("block2"),
-            nextConfigurationNumber: 0,
-            msgs: BottomUpBatchHelper.makeCommitment(msgs),
-            activity: ActivityHelper.newCompressedActivityRollup(1, 3, bytes32(uint256(0)))
-        });
-        submitCheckpointInternal(checkpoint, validators, signatures, keys);
-        require(
-            saDiamond.getter().lastBottomUpCheckpointHeight() == saDiamond.getter().bottomUpCheckPeriod() + 1,
-            " checkpoint height incorrect"
-        );
-
-        checkpoint = BottomUpCheckpoint({
-            subnetID: localSubnetID,
-            blockHeight: saDiamond.getter().bottomUpCheckPeriod() + 2,
-            blockHash: keccak256("block2"),
-            nextConfigurationNumber: 0,
-            msgs: BottomUpBatchHelper.makeCommitment(msgs),
-            activity: ActivityHelper.newCompressedActivityRollup(1, 3, bytes32(uint256(0)))
-        });
-        submitCheckpointInternal(checkpoint, validators, signatures, keys);
-        require(
-            saDiamond.getter().lastBottomUpCheckpointHeight() == saDiamond.getter().bottomUpCheckPeriod() + 2,
-            " checkpoint height incorrect"
-        );
-
-        checkpoint = BottomUpCheckpoint({
-            subnetID: localSubnetID,
-            blockHeight: saDiamond.getter().bottomUpCheckPeriod() + 3,
-            blockHash: keccak256("block2"),
-            nextConfigurationNumber: 0,
-            msgs: BottomUpBatchHelper.makeEmptyCommitment(),
-            activity: ActivityHelper.newCompressedActivityRollup(1, 3, bytes32(uint256(0)))
-        });
-        vm.expectRevert(InvalidCheckpointEpoch.selector);
-        submitCheckpointInternal(checkpoint, validators, signatures, keys);
-
-        checkpoint = BottomUpCheckpoint({
-            subnetID: localSubnetID,
-            blockHeight: saDiamond.getter().bottomUpCheckPeriod() * 2,
-            blockHash: keccak256("block2"),
-            nextConfigurationNumber: 0,
-            msgs: BottomUpBatchHelper.makeCommitment(msgs),
-            activity: ActivityHelper.newCompressedActivityRollup(1, 3, bytes32(uint256(0)))
-        });
-        submitCheckpointInternal(checkpoint, validators, signatures, keys);
-        require(
-            saDiamond.getter().lastBottomUpCheckpointHeight() == saDiamond.getter().bottomUpCheckPeriod() * 2,
-            " checkpoint height incorrect"
-        );
-
-        checkpoint = BottomUpCheckpoint({
-            subnetID: localSubnetID,
-            blockHeight: saDiamond.getter().bottomUpCheckPeriod() * 3,
-            blockHash: keccak256("block2"),
-            nextConfigurationNumber: 0,
-            msgs: BottomUpBatchHelper.makeCommitment(msgs),
-            activity: ActivityHelper.newCompressedActivityRollup(1, 3, bytes32(uint256(0)))
-        });
-        submitCheckpointInternal(checkpoint, validators, signatures, keys);
-        require(
-            saDiamond.getter().lastBottomUpCheckpointHeight() == saDiamond.getter().bottomUpCheckPeriod() * 3,
-            " checkpoint height incorrect"
-        );
-    }
-
->>>>>>> 5dbcd057
     function testSubnetActorDiamond_submitCheckpointWithReward() public {
         (uint256[] memory keys, address[] memory validators, ) = TestUtils.getThreeValidators(vm);
         bytes[] memory pubKeys = new bytes[](3);
