// SPDX-License-Identifier: MIT OR Apache-2.0
pragma solidity ^0.8.23;

import {VALIDATOR_SECP256K1_PUBLIC_KEY_LENGTH} from "../constants/Constants.sol";
import {ERR_PERMISSIONED_AND_BOOTSTRAPPED} from "../errors/IPCErrors.sol";
import {NotEnoughGenesisValidators, DuplicatedGenesisValidator, NotOwnerOfPublicKey, MethodNotAllowed} from "../errors/IPCErrors.sol";
import {IGateway} from "../interfaces/IGateway.sol";
import {IValidatorGater} from "../interfaces/IValidatorGater.sol";
import {Validator, ValidatorSet, PermissionMode, SubnetID, Asset} from "../structs/Subnet.sol";
import {SubnetActorModifiers} from "../lib/LibSubnetActorStorage.sol";
import {LibValidatorSet, LibStaking} from "../lib/LibStaking.sol";
import {EnumerableSet} from "@openzeppelin/contracts/utils/structs/EnumerableSet.sol";
import {LibSubnetActorStorage, SubnetActorStorage} from "./LibSubnetActorStorage.sol";
import {SubnetIDHelper} from "../lib/SubnetIDHelper.sol";
import {AssetHelper} from "../lib/AssetHelper.sol";

library LibSubnetActor {
    using EnumerableSet for EnumerableSet.AddressSet;
    using SubnetIDHelper for SubnetID;
    using AssetHelper for Asset;

    event SubnetBootstrapped(Validator[]);

    /// @notice Ensures that the subnet is operating under Collateral-based permission mode.
    /// @dev Reverts if the subnet is not in Collateral mode.
    function enforceCollateralValidation() internal view {
        SubnetActorStorage storage s = LibSubnetActorStorage.appStorage();

        if (s.validatorSet.permissionMode != PermissionMode.Collateral) {
            revert MethodNotAllowed(ERR_PERMISSIONED_AND_BOOTSTRAPPED);
        }
        return;
    }

    /// @notice Ensures that the subnet is operating under Federated permission mode.
    /// @dev Reverts if the subnet is not in Federated mode.
    function enforceFederatedValidation() internal view {
        SubnetActorStorage storage s = LibSubnetActorStorage.appStorage();

        if (s.validatorSet.permissionMode != PermissionMode.Federated) {
            revert MethodNotAllowed(ERR_PERMISSIONED_AND_BOOTSTRAPPED);
        }
        return;
    }

    /// @notice Performs validator gating, i.e. checks if the validator power update is actually allowed.
    function gateValidatorPowerDelta(address validator, uint256 oldPower, uint256 newPower) internal {
        SubnetActorStorage storage s = LibSubnetActorStorage.appStorage();

        // zero address means no gating needed
        if (s.validatorGater == address(0)) {
            return;
        }

        SubnetID memory id = s.parentId.createSubnetId(address(this));
        IValidatorGater(s.validatorGater).interceptPowerDelta(id, validator, oldPower, newPower);
    }

    /// @notice Performs validator gating, i.e. checks if the validator power update is actually allowed.
    function gateValidatorNewPowers(address[] calldata validators, uint256[] calldata newPowers) internal {
        SubnetActorStorage storage s = LibSubnetActorStorage.appStorage();

        // zero address means no gating needed
        if (s.validatorGater == address(0)) {
            return;
        }

        SubnetID memory subnet = s.parentId.createSubnetId(address(this));
        IValidatorGater gater = IValidatorGater(s.validatorGater);
        uint256 length = validators.length;

        for (uint256 i; i < length; ) {
            uint256 oldPower = LibStaking.getPower(validators[i]);
            gater.interceptPowerDelta(subnet, validators[i], oldPower, newPowers[i]);

            unchecked {
                i++;
            }
        }
    }

    /// @dev This function is used to bootstrap the subnet,
    ///     if its total collateral is greater than minimum activation collateral.
    function bootstrapSubnetIfNeeded() internal {
        SubnetActorStorage storage s = LibSubnetActorStorage.appStorage();

        uint256 totalCollateral = LibStaking.getTotalConfirmedCollateral();

        if (totalCollateral >= s.minActivationCollateral) {
            if (LibStaking.totalActiveValidators() >= s.minValidators) {
                s.bootstrapped = true;
                emit SubnetBootstrapped(s.genesisValidators);

                // register adding the genesis circulating supply (if it exists)
                registerInGateway(totalCollateral);
            }
        }
    }

    /// @notice Converts a 65-byte public key to its corresponding address.
    /// @param publicKey The 65-byte public key to be converted.
    /// @return The address derived from the given public key.
    function publicKeyToAddress(bytes calldata publicKey) internal pure returns (address) {
        assert(publicKey.length == VALIDATOR_SECP256K1_PUBLIC_KEY_LENGTH);
        bytes32 hashed = keccak256(publicKey[1:]);
        return address(uint160(uint256(hashed)));
    }

    /// @notice method that allows the contract owner to set the validators' federated power before.
    /// @notice subnet has already been bootstrapped.
    /// @param validators The list of validators' addresses.
    /// @param publicKeys The list of validators' public keys.
    /// @param powers The list of power values of the validators.
    function preBootstrapSetFederatedPower(
        address[] calldata validators,
        bytes[] calldata publicKeys,
        uint256[] calldata powers
    ) internal {
        SubnetActorStorage storage s = LibSubnetActorStorage.appStorage();

        uint256 length = validators.length;

        if (length <= s.minValidators) {
            revert NotEnoughGenesisValidators();
        }

        LibSubnetActor.gateValidatorNewPowers(validators, powers);

        for (uint256 i; i < length; ) {
            // check addresses
            address convertedAddress = publicKeyToAddress(publicKeys[i]);
            if (convertedAddress != validators[i]) {
                revert NotOwnerOfPublicKey();
            }

            // performing deduplication
            // validator should have no power when first added
            if (LibStaking.getPower(validators[i]) > 0) {
                revert DuplicatedGenesisValidator();
            }

            LibStaking.setMetadataWithConfirm(validators[i], publicKeys[i]);
            LibStaking.setFederatedPowerWithConfirm(validators[i], powers[i]);

            s.genesisValidators.push(Validator({addr: validators[i], weight: powers[i], metadata: publicKeys[i]}));

            unchecked {
                ++i;
            }
        }

        s.bootstrapped = true;
        emit SubnetBootstrapped(s.genesisValidators);

        // register adding the genesis circulating supply (if it exists)
        registerInGateway(0);
    }

    function registerInGateway(uint256 collateral) internal {
        SubnetActorStorage storage s = LibSubnetActorStorage.appStorage();

<<<<<<< HEAD
        uint256 g = s.genesisCircSupply;

        bool supplySourceNative = s.supplySource.isNative();
        bool collateralSourceNative = s.collateralSource.isNative();

        // this method is unnecessarily handling different cases because subnet actor needs
        // to "register" in gateway and different token types needs to be attached or approved.
        // TODO: it's known that having gateway holding all subnets' funds is insecure, this
        // TODO: can be removed once contract redesign is in place.
        if (supplySourceNative && collateralSourceNative) {
            IGateway(s.ipcGatewayAddr).register{value: g + collateral}(g, collateral);
        } else if (!supplySourceNative && collateralSourceNative) {
            s.supplySource.increaseAllowance(s.ipcGatewayAddr, g);
            IGateway(s.ipcGatewayAddr).register{value: collateral}(g, collateral);
        } else if (supplySourceNative && !collateralSourceNative) {
            s.collateralSource.increaseAllowance(s.ipcGatewayAddr, collateral);
            IGateway(s.ipcGatewayAddr).register{value: g}(g, collateral);
        } else {
            s.supplySource.increaseAllowance(s.ipcGatewayAddr, g);
            s.collateralSource.increaseAllowance(s.ipcGatewayAddr, collateral);
            IGateway(s.ipcGatewayAddr).register(g, collateral);
        }
=======
        uint256 genesisCircSupply = s.genesisCircSupply;

        uint256 msgValue = 0;
        msgValue += s.supplySource.makeAvailable(s.ipcGatewayAddr, genesisCircSupply);
        msgValue += s.collateralSource.makeAvailable(s.ipcGatewayAddr, collateral);

        IGateway(s.ipcGatewayAddr).register{value: msgValue}(genesisCircSupply, collateral);
>>>>>>> 828c7a10
    }

    /// @notice method that allows the contract owner to set the validators' federated power after
    /// @dev subnet has already been bootstrapped.
    /// @param validators The list of validators' addresses.
    /// @param publicKeys The list of validators' public keys.
    /// @param powers The list of power values of the validators.
    function postBootstrapSetFederatedPower(
        address[] calldata validators,
        bytes[] calldata publicKeys,
        uint256[] calldata powers
    ) internal {
        uint256 length = validators.length;

        LibSubnetActor.gateValidatorNewPowers(validators, powers);

        for (uint256 i; i < length; ) {
            // check addresses
            address convertedAddress = publicKeyToAddress(publicKeys[i]);
            if (convertedAddress != validators[i]) {
                revert NotOwnerOfPublicKey();
            }

            // no need to do deduplication as set directly set the power, there wont be any addition of
            // federated power.
            LibStaking.setFederatedPower({validator: validators[i], metadata: publicKeys[i], amount: powers[i]});

            unchecked {
                ++i;
            }
        }
    }

    /// @notice Removes an address from the initial balance keys.
    /// @param addr The address to be removed from the genesis balance keys.
    function rmAddressFromBalanceKey(address addr) internal {
        SubnetActorStorage storage s = LibSubnetActorStorage.appStorage();

        uint256 length = s.genesisBalanceKeys.length;
        for (uint256 i; i < length; ) {
            if (s.genesisBalanceKeys[i] == addr) {
                s.genesisBalanceKeys[i] = s.genesisBalanceKeys[length - 1];
                s.genesisBalanceKeys.pop();
                // exit after removing the key
                break;
            }
            unchecked {
                ++i;
            }
        }
    }
}<|MERGE_RESOLUTION|>--- conflicted
+++ resolved
@@ -159,30 +159,6 @@
     function registerInGateway(uint256 collateral) internal {
         SubnetActorStorage storage s = LibSubnetActorStorage.appStorage();
 
-<<<<<<< HEAD
-        uint256 g = s.genesisCircSupply;
-
-        bool supplySourceNative = s.supplySource.isNative();
-        bool collateralSourceNative = s.collateralSource.isNative();
-
-        // this method is unnecessarily handling different cases because subnet actor needs
-        // to "register" in gateway and different token types needs to be attached or approved.
-        // TODO: it's known that having gateway holding all subnets' funds is insecure, this
-        // TODO: can be removed once contract redesign is in place.
-        if (supplySourceNative && collateralSourceNative) {
-            IGateway(s.ipcGatewayAddr).register{value: g + collateral}(g, collateral);
-        } else if (!supplySourceNative && collateralSourceNative) {
-            s.supplySource.increaseAllowance(s.ipcGatewayAddr, g);
-            IGateway(s.ipcGatewayAddr).register{value: collateral}(g, collateral);
-        } else if (supplySourceNative && !collateralSourceNative) {
-            s.collateralSource.increaseAllowance(s.ipcGatewayAddr, collateral);
-            IGateway(s.ipcGatewayAddr).register{value: g}(g, collateral);
-        } else {
-            s.supplySource.increaseAllowance(s.ipcGatewayAddr, g);
-            s.collateralSource.increaseAllowance(s.ipcGatewayAddr, collateral);
-            IGateway(s.ipcGatewayAddr).register(g, collateral);
-        }
-=======
         uint256 genesisCircSupply = s.genesisCircSupply;
 
         uint256 msgValue = 0;
@@ -190,7 +166,6 @@
         msgValue += s.collateralSource.makeAvailable(s.ipcGatewayAddr, collateral);
 
         IGateway(s.ipcGatewayAddr).register{value: msgValue}(genesisCircSupply, collateral);
->>>>>>> 828c7a10
     }
 
     /// @notice method that allows the contract owner to set the validators' federated power after
