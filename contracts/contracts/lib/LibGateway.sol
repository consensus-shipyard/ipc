--- conflicted
+++ resolved
@@ -251,11 +251,7 @@
 
         crossMessage.nonce = topDownNonce;
         subnet.topDownNonce = topDownNonce + 1;
-<<<<<<< HEAD
-        if (crossMessage.kind == IpcMsgKind.Transfer) {
-=======
         if (crossMessage.kind != IpcMsgKind.Call) {
->>>>>>> 6a6c53fd
             subnet.circSupply += crossMessage.value;
         }
 
@@ -535,10 +531,6 @@
         // If the directionality is top-down, or if we're inverting the direction
         // because we're the LCA, commit a top-down message.
         if (applyType == IPCMsgType.TopDown || isLCA) {
-<<<<<<< HEAD
-            ++s.appliedTopDownNonce;
-=======
->>>>>>> 6a6c53fd
             (, SubnetID memory subnetId) = to.down(s.networkName);
             (, Subnet storage subnet) = getSubnet(subnetId);
             LibGateway.commitTopDownMsg(subnet, crossMessage);
@@ -625,11 +617,7 @@
             return InvalidXnetMessageReason.CommonParentNotExist;
         }
 
-<<<<<<< HEAD
-        revert("Unhandled CrossMessageValidationOutcome");
-=======
         revert("Unhandled validation outcome");
->>>>>>> 6a6c53fd
     }
     
      /**
