--- conflicted
+++ resolved
@@ -228,14 +228,11 @@
         return s.collateralSource;
     }
 
-<<<<<<< HEAD
-=======
     /// @notice Returns the genesis owner of the subnet IPC contracts
     function genesisSubnetIpcContractsOwner() external view returns (address) {
         return s.genesisSubnetIpcContractsOwner;
     }
 
->>>>>>> 5dbcd057
     function listPendingBottomUpBatchCommitments()
         external
         view
