// SPDX-License-Identifier: MIT OR Apache-2.0
pragma solidity ^0.8.23;

import {GatewayActorModifiers} from "../../lib/LibGatewayActorStorage.sol";
import {BottomUpCheckpoint, ActivitySummary, ActivitySummaryCommitted} from "../../structs/CrossNet.sol";
import {LibGateway} from "../../lib/LibGateway.sol";
import {LibQuorum} from "../../lib/LibQuorum.sol";
import {Subnet} from "../../structs/Subnet.sol";
import {QuorumObjKind} from "../../structs/Quorum.sol";
import {Address} from "@openzeppelin/contracts/utils/Address.sol";

import {InvalidBatchSource, NotEnoughBalance, MaxMsgsPerBatchExceeded, InvalidCheckpointSource, CheckpointAlreadyExists} from "../../errors/IPCErrors.sol";
import {NotRegisteredSubnet, SubnetNotActive, SubnetNotFound, InvalidSubnet, CheckpointNotCreated} from "../../errors/IPCErrors.sol";
import {BatchNotCreated, InvalidBatchEpoch, BatchAlreadyExists, NotEnoughSubnetCircSupply, InvalidCheckpointEpoch} from "../../errors/IPCErrors.sol";

import {CrossMsgHelper} from "../../lib/CrossMsgHelper.sol";
import {IpcEnvelope, SubnetID} from "../../structs/CrossNet.sol";
import {SubnetIDHelper} from "../../lib/SubnetIDHelper.sol";
import {LibValidatorRewardParent} from "../../activities/ValidatorRewardParentFacet.sol";

import {ActivityReportCreated, ActivityReport} from "../../activities/Activity.sol";

contract CheckpointingFacet is GatewayActorModifiers {
    using SubnetIDHelper for SubnetID;
    using CrossMsgHelper for IpcEnvelope;

    /// @notice submit a verified checkpoint in the gateway to trigger side-effects.
    /// @dev this method is called by the corresponding subnet actor.
    ///     Called from a subnet actor if the checkpoint is cryptographically valid.
    /// @param checkpoint The bottom-up checkpoint to be committed.
    function commitCheckpoint(BottomUpCheckpoint calldata checkpoint) external {
        // checkpoint is used to implement access control
        if (checkpoint.subnetID.getActor() != msg.sender) {
            revert InvalidCheckpointSource();
        }
        (bool subnetExists, Subnet storage subnet) = LibGateway.getSubnet(msg.sender);
        if (!subnetExists) {
            revert SubnetNotFound();
        }
        if (!checkpoint.subnetID.equals(subnet.id)) {
            revert InvalidSubnet();
        }

        LibGateway.checkMsgLength(checkpoint.msgs);

        execBottomUpMsgs(checkpoint.msgs, subnet);

        LibValidatorRewardParent.initNewDistribution(
            uint64(checkpoint.blockHeight),
            checkpoint.activities.summary,
            checkpoint.subnetID
        );
    }

    /// @notice creates a new bottom-up checkpoint with activity report
    /// @param checkpoint - a bottom-up checkpoint
    /// @param membershipRootHash - a root hash of the Merkle tree built from the validator public keys and their weight
    /// @param membershipWeight - the total weight of the membership
    /// @param activityReport - the validator validator report
    function createBUChptWithActivities(
        BottomUpCheckpoint calldata checkpoint,
        bytes32 membershipRootHash,
        uint256 membershipWeight,
        ActivityReport calldata activityReport
    ) external systemActorOnly {
        if (LibGateway.bottomUpCheckpointExists(checkpoint.blockHeight)) {
            revert CheckpointAlreadyExists();
        }

        LibQuorum.createQuorumInfo({
            self: s.checkpointQuorumMap,
            objHeight: checkpoint.blockHeight,
            objHash: keccak256(abi.encode(checkpoint)),
            membershipRootHash: membershipRootHash,
            membershipWeight: membershipWeight,
            majorityPercentage: s.majorityPercentage
        });

        LibGateway.storeBottomUpCheckpoint(checkpoint);

        emit ActivityReportCreated(uint64(checkpoint.blockHeight), activityReport);
    }

    /// @notice creates a new bottom-up checkpoint
    /// @param checkpoint - a bottom-up checkpoint
    /// @param membershipRootHash - a root hash of the Merkle tree built from the validator public keys and their weight
    /// @param membershipWeight - the total weight of the membership
    function createBottomUpCheckpoint(
        BottomUpCheckpoint calldata checkpoint,
        // TODO(rewarder) ActivitySummary calldata summary,
        bytes32 membershipRootHash,
        uint256 membershipWeight
    ) external systemActorOnly {
        if (LibGateway.bottomUpCheckpointExists(checkpoint.blockHeight)) {
            revert CheckpointAlreadyExists();
        }

<<<<<<< HEAD
        // TODO(rewarder): compute the commitment to the summary and set it in the checkpoint.
        //  Collect summaries to relay and put them in the checkpoint. Reset the pending summaries map.
=======
        // TODO(rewarder): step 1. call fvm ActivityTrackerActor::get_summary to generate the summary
        // TODO(rewarder): step 2. update checkpoint.activities with that in step 1
        // TODO: (if there is more time, should wrap param checkpoint with another data structure)
        // TODO(rewarder): step 3. call fvm ActivityTrackerActor::purge_activities to purge the activities
        // TODO(rewarder): step 4. emit validator details as event
>>>>>>> 4fb53b9f

        LibQuorum.createQuorumInfo({
            self: s.checkpointQuorumMap,
            objHeight: checkpoint.blockHeight,
            objHash: keccak256(abi.encode(checkpoint)),
            membershipRootHash: membershipRootHash,
            membershipWeight: membershipWeight,
            majorityPercentage: s.majorityPercentage
        });

<<<<<<< HEAD
        // TODO(rewarder): emit an ActivitySummaryCommittedevent so relayers can pick it up.

=======
>>>>>>> 4fb53b9f
        LibGateway.storeBottomUpCheckpoint(checkpoint);
    }

    /// @notice Set a new checkpoint retention height and garbage collect all checkpoints in range [`retentionHeight`, `newRetentionHeight`)
    /// @dev `retentionHeight` is the height of the first incomplete checkpointswe must keep to implement checkpointing.
    /// All checkpoints with a height less than `retentionHeight` are removed from the history, assuming they are committed to the parent.
    /// @param newRetentionHeight - the height of the oldest checkpoint to keep
    function pruneBottomUpCheckpoints(uint256 newRetentionHeight) external systemActorOnly {
        // we need to clean manually the checkpoints because Solidity does not support passing
        // a storage variable as an interface (so we can iterate and remove directly inside pruneQuorums)
        for (uint256 h = s.checkpointQuorumMap.retentionHeight; h < newRetentionHeight; ) {
            delete s.bottomUpCheckpoints[h];
            delete s.bottomUpMsgBatches[h];
            unchecked {
                ++h;
            }
        }

        LibQuorum.pruneQuorums(s.checkpointQuorumMap, newRetentionHeight);
    }

    /// @notice checks whether the provided checkpoint signature for the block at height `height` is valid and accumulates that it
    /// @dev If adding the signature leads to reaching the threshold, then the checkpoint is removed from `incompleteCheckpoints`
    /// @param height - the height of the block in the checkpoint
    /// @param membershipProof - a Merkle proof that the validator was in the membership at height `height` with weight `weight`
    /// @param weight - the weight of the validator
    /// @param signature - the signature of the checkpoint
    function addCheckpointSignature(
        uint256 height,
        bytes32[] memory membershipProof,
        uint256 weight,
        bytes memory signature
    ) external {
        // check if the checkpoint was already pruned before getting checkpoint
        // and triggering the signature
        LibQuorum.isHeightAlreadyProcessed(s.checkpointQuorumMap, height);

        // slither-disable-next-line unused-return
        (bool exists, ) = LibGateway.getBottomUpCheckpoint(height);
        if (!exists) {
            revert CheckpointNotCreated();
        }
        LibQuorum.addQuorumSignature({
            self: s.checkpointQuorumMap,
            height: height,
            membershipProof: membershipProof,
            weight: weight,
            signature: signature
        });
    }

    /// @notice submit a batch of cross-net messages for execution.
    /// @param msgs The batch of bottom-up cross-network messages to be executed.
    function execBottomUpMsgs(IpcEnvelope[] calldata msgs, Subnet storage subnet) internal {
        uint256 totalValue;
        uint256 crossMsgLength = msgs.length;

        for (uint256 i; i < crossMsgLength; ) {
            totalValue += msgs[i].value;
            unchecked {
                ++i;
            }
        }

        uint256 totalAmount = totalValue;

        if (subnet.circSupply < totalAmount) {
            revert NotEnoughSubnetCircSupply();
        }

        subnet.circSupply -= totalAmount;

        // execute cross-messages
        LibGateway.applyMessages(subnet.id, msgs);
    }
}<|MERGE_RESOLUTION|>--- conflicted
+++ resolved
@@ -2,7 +2,7 @@
 pragma solidity ^0.8.23;
 
 import {GatewayActorModifiers} from "../../lib/LibGatewayActorStorage.sol";
-import {BottomUpCheckpoint, ActivitySummary, ActivitySummaryCommitted} from "../../structs/CrossNet.sol";
+import {BottomUpCheckpoint} from "../../structs/CrossNet.sol";
 import {LibGateway} from "../../lib/LibGateway.sol";
 import {LibQuorum} from "../../lib/LibQuorum.sol";
 import {Subnet} from "../../structs/Subnet.sol";
@@ -16,7 +16,6 @@
 import {CrossMsgHelper} from "../../lib/CrossMsgHelper.sol";
 import {IpcEnvelope, SubnetID} from "../../structs/CrossNet.sol";
 import {SubnetIDHelper} from "../../lib/SubnetIDHelper.sol";
-import {LibValidatorRewardParent} from "../../activities/ValidatorRewardParentFacet.sol";
 
 import {ActivityReportCreated, ActivityReport} from "../../activities/Activity.sol";
 
@@ -44,12 +43,6 @@
         LibGateway.checkMsgLength(checkpoint.msgs);
 
         execBottomUpMsgs(checkpoint.msgs, subnet);
-
-        LibValidatorRewardParent.initNewDistribution(
-            uint64(checkpoint.blockHeight),
-            checkpoint.activities.summary,
-            checkpoint.subnetID
-        );
     }
 
     /// @notice creates a new bottom-up checkpoint with activity report
@@ -87,7 +80,6 @@
     /// @param membershipWeight - the total weight of the membership
     function createBottomUpCheckpoint(
         BottomUpCheckpoint calldata checkpoint,
-        // TODO(rewarder) ActivitySummary calldata summary,
         bytes32 membershipRootHash,
         uint256 membershipWeight
     ) external systemActorOnly {
@@ -95,16 +87,11 @@
             revert CheckpointAlreadyExists();
         }
 
-<<<<<<< HEAD
-        // TODO(rewarder): compute the commitment to the summary and set it in the checkpoint.
-        //  Collect summaries to relay and put them in the checkpoint. Reset the pending summaries map.
-=======
         // TODO(rewarder): step 1. call fvm ActivityTrackerActor::get_summary to generate the summary
         // TODO(rewarder): step 2. update checkpoint.activities with that in step 1
         // TODO: (if there is more time, should wrap param checkpoint with another data structure)
         // TODO(rewarder): step 3. call fvm ActivityTrackerActor::purge_activities to purge the activities
         // TODO(rewarder): step 4. emit validator details as event
->>>>>>> 4fb53b9f
 
         LibQuorum.createQuorumInfo({
             self: s.checkpointQuorumMap,
@@ -115,11 +102,6 @@
             majorityPercentage: s.majorityPercentage
         });
 
-<<<<<<< HEAD
-        // TODO(rewarder): emit an ActivitySummaryCommittedevent so relayers can pick it up.
-
-=======
->>>>>>> 4fb53b9f
         LibGateway.storeBottomUpCheckpoint(checkpoint);
     }
 
