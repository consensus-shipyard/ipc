--- conflicted
+++ resolved
@@ -30,56 +30,9 @@
         global: &GlobalArguments,
         args: &CreateSubnetArgs,
     ) -> anyhow::Result<String> {
-<<<<<<< HEAD
-        let mut provider = get_ipc_provider(global)?;
-        let parent = SubnetID::from_str(&arguments.parent)?;
-
-        let from = match &arguments.from {
-            Some(address) => Some(require_fil_addr_from_str(address)?),
-            None => None,
-        };
-
-        let supply_source = parse_supply_source(arguments)?;
-        let collateral_source = parse_collateral_source(arguments)?;
-
-        let raw_addr = arguments
-            .validator_gater
-            .clone()
-            .unwrap_or(ZERO_ADDRESS.to_string());
-        let validator_gater = require_fil_addr_from_str(&raw_addr)?;
-
-        let raw_addr = arguments
-            .validator_rewarder
-            .clone()
-            .unwrap_or(ZERO_ADDRESS.to_string());
-        let validator_rewarder = require_fil_addr_from_str(&raw_addr)?;
-        let addr = provider
-            .create_subnet(
-                from,
-                parent,
-                arguments.min_validators,
-                f64_to_token_amount(arguments.min_validator_stake)?,
-                arguments.bottomup_check_period,
-                arguments
-                    .active_validators_limit
-                    .unwrap_or(DEFAULT_ACTIVE_VALIDATORS),
-                f64_to_token_amount(arguments.min_cross_msg_fee)?,
-                arguments.permission_mode,
-                supply_source,
-                collateral_source,
-                validator_gater,
-                validator_rewarder,
-                arguments.genesis_subnet_ipc_contracts_owner,
-                arguments.chain_id,
-            )
-            .await?;
-
-        Ok(addr.to_string())
-=======
         let provider = get_ipc_provider(global)?;
         let created_subnet_address = create_subnet(provider, &args.config).await?;
         Ok(created_subnet_address.to_string())
->>>>>>> a0708cf6
     }
 }
 
@@ -133,25 +86,25 @@
 
 pub(crate) async fn create_subnet(
     mut provider: ipc_provider::IpcProvider,
-    config: &SubnetCreateConfig,
+    arguments: &SubnetCreateConfig,
 ) -> anyhow::Result<FvmAddress> {
-    let parent = SubnetID::from_str(&config.parent)?;
-
-    let from = match &config.from {
+    let parent = SubnetID::from_str(&arguments.parent)?;
+
+    let from = match &arguments.from {
         Some(address) => Some(require_fil_addr_from_str(address)?),
         None => None,
     };
 
-    let supply_source = parse_supply_source(config)?;
-    let collateral_source = parse_collateral_source(config)?;
-
-    let raw_addr = config
+    let supply_source = parse_supply_source(arguments)?;
+    let collateral_source = parse_collateral_source(arguments)?;
+
+    let raw_addr = arguments
         .validator_gater
         .clone()
         .unwrap_or(ZERO_ADDRESS.to_string());
     let validator_gater = require_fil_addr_from_str(&raw_addr)?;
 
-    let raw_addr = config
+    let raw_addr = arguments
         .validator_rewarder
         .clone()
         .unwrap_or(ZERO_ADDRESS.to_string());
@@ -160,19 +113,20 @@
         .create_subnet(
             from,
             parent,
-            config.min_validators,
-            f64_to_token_amount(config.min_validator_stake)?,
-            config.bottomup_check_period,
-            config
+            arguments.min_validators,
+            f64_to_token_amount(arguments.min_validator_stake)?,
+            arguments.bottomup_check_period,
+            arguments
                 .active_validators_limit
                 .unwrap_or(DEFAULT_ACTIVE_VALIDATORS),
-            f64_to_token_amount(config.min_cross_msg_fee)?,
-            config.permission_mode,
+            f64_to_token_amount(arguments.min_cross_msg_fee)?,
+            arguments.permission_mode,
             supply_source,
             collateral_source,
             validator_gater,
             validator_rewarder,
-            config.genesis_subnet_ipc_contracts_owner,
+            arguments.genesis_subnet_ipc_contracts_owner,
+            arguments.chain_id,
         )
         .await?;
 
@@ -261,24 +215,15 @@
     #[arg(long, help = "Collateral source address on parent (omit if native)")]
     pub collateral_source_address: Option<String>,
 
-<<<<<<< HEAD
-    #[arg(
-        long,
-        help = "Genesis address assigned as the initial owner of all IPC diamond contracts on this subnet chain. \
-This address lives on the subnet network and controls contract-level administrative functions (e.g. pausing, upgrading, facet management) \
-for every IPC diamond contract within the subnet. Ownership can be transferred later via an on-chain transaction."
-    )]
-    pub genesis_subnet_ipc_contracts_owner: ethers::types::Address,
-
-    #[arg(
-        long,
-        help = "The chain id for the subnet, make sure it's unique across existing known chain ids"
-    )]
-    pub chain_id: u64,
-=======
     /// Owner for all IPC diamond contracts at genesis (subnet-local address).
     #[arg(long, help = "Genesis owner for IPC diamond contracts on this subnet")]
     pub genesis_subnet_ipc_contracts_owner: EthAddress,
+
+    #[arg(
+        long,
+        help = "The chain id for the subnet, make sure it's unique across existing known chain ids"
+    )]
+    pub chain_id: u64,
 }
 
 #[derive(Debug, Args)]
@@ -286,5 +231,4 @@
 pub struct CreateSubnetArgs {
     #[command(flatten)]
     pub config: SubnetCreateConfig,
->>>>>>> a0708cf6
 }