// Copyright 2022-2024 Protocol Labs
// SPDX-License-Identifier: MIT

//! Type conversion for IPC Agent struct with solidity contract struct

use crate::address::IPCAddress;
<<<<<<< HEAD
use crate::checkpoint::BottomUpMsgBatch;
use crate::checkpoint::{ActivityCommitment, BottomUpCheckpoint};
=======
use crate::checkpoint::{ActivitySummary, BottomUpCheckpoint};
use crate::checkpoint::{BottomUpMsgBatch, ValidatorClaimProof};
>>>>>>> 4fb53b9f
use crate::cross::{IpcEnvelope, IpcMsgKind};
use crate::staking::StakingChange;
use crate::staking::StakingChangeRequest;
use crate::subnet::{Asset, AssetKind};
use crate::subnet_id::SubnetID;
use crate::{eth_to_fil_amount, ethers_address_to_fil_address};
use anyhow::anyhow;
use ethers::types::U256;
use fvm_shared::address::{Address, Payload};
use fvm_shared::clock::ChainEpoch;
use fvm_shared::econ::TokenAmount;
use ipc_actors_abis::{
<<<<<<< HEAD
    gateway_getter_facet, gateway_manager_facet, gateway_messenger_facet,
    lib_gateway, register_subnet_facet, subnet_actor_checkpointing_facet, subnet_actor_diamond,
    subnet_actor_getter_facet, top_down_finality_facet, xnet_messaging_facet,
=======
    checkpointing_facet, gateway_getter_facet, gateway_manager_facet, gateway_messenger_facet,
    lib_gateway, register_subnet_facet, subnet_actor_checkpointing_facet, subnet_actor_diamond,
    subnet_actor_getter_facet, top_down_finality_facet, validator_reward_facet,
    xnet_messaging_facet,
>>>>>>> 4fb53b9f
};

/// The type conversion for IPC structs to evm solidity contracts. We need this convenient macro because
/// the abigen is creating the same struct but under different modules. This save a lot of
/// code.
macro_rules! base_type_conversion {
    ($module:ident) => {
        impl TryFrom<&SubnetID> for $module::SubnetID {
            type Error = anyhow::Error;

            fn try_from(subnet: &SubnetID) -> Result<Self, Self::Error> {
                Ok($module::SubnetID {
                    root: subnet.root_id(),
                    route: subnet_id_to_evm_addresses(subnet)?,
                })
            }
        }

        impl TryFrom<$module::SubnetID> for SubnetID {
            type Error = anyhow::Error;

            fn try_from(value: $module::SubnetID) -> Result<Self, Self::Error> {
                let children = value
                    .route
                    .iter()
                    .map(ethers_address_to_fil_address)
                    .collect::<anyhow::Result<Vec<_>>>()?;
                Ok(SubnetID::new(value.root, children))
            }
        }
    };
}

/// Implement the cross network message types. To use this macro, make sure the $module has already
/// implemented the base types.
macro_rules! cross_msg_types {
    ($module:ident) => {
        impl TryFrom<IPCAddress> for $module::Ipcaddress {
            type Error = anyhow::Error;

            fn try_from(value: IPCAddress) -> Result<Self, Self::Error> {
                Ok($module::Ipcaddress {
                    subnet_id: $module::SubnetID::try_from(&value.subnet()?)?,
                    raw_address: $module::FvmAddress::try_from(value.raw_addr()?)?,
                })
            }
        }

        impl TryFrom<$module::Ipcaddress> for IPCAddress {
            type Error = anyhow::Error;

            fn try_from(value: $module::Ipcaddress) -> Result<Self, Self::Error> {
                let addr = Address::try_from(value.raw_address)?;
                let i = IPCAddress::new(&SubnetID::try_from(value.subnet_id)?, &addr)?;
                Ok(i)
            }
        }

        impl TryFrom<IpcEnvelope> for $module::IpcEnvelope {
            type Error = anyhow::Error;

            fn try_from(value: IpcEnvelope) -> Result<Self, Self::Error> {
                let val = fil_to_eth_amount(&value.value)?;

                let c = $module::IpcEnvelope {
                    kind: value.kind as u8,
                    from: $module::Ipcaddress::try_from(value.from).map_err(|e| {
                        anyhow!("cannot convert `from` ipc address msg due to: {e:}")
                    })?,
                    to: $module::Ipcaddress::try_from(value.to)
                        .map_err(|e| anyhow!("cannot convert `to`` ipc address due to: {e:}"))?,
                    value: val,
                    nonce: value.nonce,
                    message: ethers::core::types::Bytes::from(value.message),
                };
                Ok(c)
            }
        }

        impl TryFrom<$module::IpcEnvelope> for IpcEnvelope {
            type Error = anyhow::Error;

            fn try_from(value: $module::IpcEnvelope) -> Result<Self, Self::Error> {
                let s = IpcEnvelope {
                    from: IPCAddress::try_from(value.from)?,
                    to: IPCAddress::try_from(value.to)?,
                    value: eth_to_fil_amount(&value.value)?,
                    kind: IpcMsgKind::try_from(value.kind)?,
                    message: value.message.to_vec(),
                    nonce: value.nonce,
                };
                Ok(s)
            }
        }
    };
}

/// The type conversion between different bottom up checkpoint definition in ethers and sdk
macro_rules! bottom_up_checkpoint_conversion {
    ($module:ident) => {
<<<<<<< HEAD
        impl TryFrom<ActivityCommitment> for $module::ActivityCommitment {
            type Error = anyhow::Error;

            fn try_from(c: ActivityCommitment) -> Result<Self, Self::Error> {
                Ok($module::ActivityCommitment {
                    summary: c
                        .summary
=======
        impl TryFrom<ActivitySummary> for $module::ActivitySummary {
            type Error = anyhow::Error;

            fn try_from(c: ActivitySummary) -> Result<Self, Self::Error> {
                Ok($module::ActivitySummary {
                    total_active_validators: c.total_active_validators,
                    commitment: c
                        .commitment
>>>>>>> 4fb53b9f
                        .try_into()
                        .map_err(|_| anyhow!("cannot convert bytes32"))?,
                })
            }
        }

        impl TryFrom<BottomUpCheckpoint> for $module::BottomUpCheckpoint {
            type Error = anyhow::Error;

            fn try_from(checkpoint: BottomUpCheckpoint) -> Result<Self, Self::Error> {
                Ok($module::BottomUpCheckpoint {
                    subnet_id: $module::SubnetID::try_from(&checkpoint.subnet_id)?,
                    block_height: ethers::core::types::U256::from(checkpoint.block_height),
                    block_hash: vec_to_bytes32(checkpoint.block_hash)?,
                    next_configuration_number: checkpoint.next_configuration_number,
                    msgs: checkpoint
                        .msgs
                        .into_iter()
                        .map($module::IpcEnvelope::try_from)
                        .collect::<Result<Vec<_>, _>>()?,
                    activities: checkpoint.activities.try_into()?,
                })
            }
        }

        impl TryFrom<$module::BottomUpCheckpoint> for BottomUpCheckpoint {
            type Error = anyhow::Error;

            fn try_from(value: $module::BottomUpCheckpoint) -> Result<Self, Self::Error> {
                Ok(BottomUpCheckpoint {
                    subnet_id: SubnetID::try_from(value.subnet_id)?,
                    block_height: value.block_height.as_u128() as ChainEpoch,
                    block_hash: value.block_hash.to_vec(),
                    next_configuration_number: value.next_configuration_number,
                    msgs: value
                        .msgs
                        .into_iter()
                        .map(IpcEnvelope::try_from)
                        .collect::<Result<Vec<_>, _>>()?,
<<<<<<< HEAD
                    activities: ActivityCommitment {
                        summary: value.activities.summary.to_vec(),
=======
                    activities: ActivitySummary {
                        total_active_validators: value.activities.total_active_validators,
                        commitment: value.activities.commitment.to_vec(),
>>>>>>> 4fb53b9f
                    },
                })
            }
        }
    };
}

/// The type conversion between different bottom up message batch definition in ethers and sdk
macro_rules! bottom_up_msg_batch_conversion {
    ($module:ident) => {
        impl TryFrom<BottomUpMsgBatch> for $module::BottomUpMsgBatch {
            type Error = anyhow::Error;

            fn try_from(batch: BottomUpMsgBatch) -> Result<Self, Self::Error> {
                Ok($module::BottomUpMsgBatch {
                    subnet_id: $module::SubnetID::try_from(&batch.subnet_id)?,
                    block_height: ethers::core::types::U256::from(batch.block_height),
                    msgs: batch
                        .msgs
                        .into_iter()
                        .map($module::IpcEnvelope::try_from)
                        .collect::<Result<Vec<_>, _>>()?,
                })
            }
        }
    };
}

/// The type conversion between different asset token types
macro_rules! asset_conversion {
    ($module:ident) => {
        impl TryFrom<Asset> for $module::Asset {
            type Error = anyhow::Error;

            fn try_from(value: Asset) -> Result<Self, Self::Error> {
                let token_address = if let Some(token_address) = value.token_address {
                    payload_to_evm_address(token_address.payload())?
                } else {
                    ethers::types::Address::zero()
                };

                Ok(Self {
                    kind: value.kind as u8,
                    token_address,
                })
            }
        }

        impl TryFrom<$module::Asset> for Asset {
            type Error = anyhow::Error;

            fn try_from(value: $module::Asset) -> Result<Self, Self::Error> {
                let token_address = if value.token_address == ethers::types::Address::zero() {
                    None
                } else {
                    Some(ethers_address_to_fil_address(&value.token_address)?)
                };

                Ok(Self {
                    kind: AssetKind::try_from(value.kind)?,
                    token_address,
                })
            }
        }
    };
}

base_type_conversion!(xnet_messaging_facet);
base_type_conversion!(subnet_actor_getter_facet);
base_type_conversion!(gateway_manager_facet);
base_type_conversion!(subnet_actor_checkpointing_facet);
base_type_conversion!(gateway_getter_facet);
base_type_conversion!(gateway_messenger_facet);
base_type_conversion!(lib_gateway);
base_type_conversion!(checkpointing_facet);
base_type_conversion!(validator_reward_facet);

cross_msg_types!(checkpointing_facet);
cross_msg_types!(gateway_getter_facet);
cross_msg_types!(xnet_messaging_facet);
cross_msg_types!(gateway_messenger_facet);
cross_msg_types!(lib_gateway);
cross_msg_types!(subnet_actor_checkpointing_facet);

bottom_up_checkpoint_conversion!(checkpointing_facet);
bottom_up_checkpoint_conversion!(gateway_getter_facet);
bottom_up_checkpoint_conversion!(subnet_actor_checkpointing_facet);
bottom_up_msg_batch_conversion!(gateway_getter_facet);

asset_conversion!(subnet_actor_diamond);
asset_conversion!(register_subnet_facet);
asset_conversion!(subnet_actor_getter_facet);

impl TryFrom<u8> for AssetKind {
    type Error = anyhow::Error;

    fn try_from(value: u8) -> Result<Self, Self::Error> {
        match value {
            0 => Ok(AssetKind::Native),
            1 => Ok(AssetKind::ERC20),
            _ => Err(anyhow!("invalid kind {value}")),
        }
    }
}

impl TryFrom<ValidatorClaimProof> for validator_reward_facet::ValidatorClaimProof {
    type Error = anyhow::Error;

    fn try_from(v: ValidatorClaimProof) -> Result<Self, Self::Error> {
        Ok(Self {
            proof: v.proof,
            summary: validator_reward_facet::ValidatorSummary {
                checkpoint_height: v.summary.checkpoint_height,
                validator: payload_to_evm_address(v.summary.validator.payload())?,
                blocks_committed: v.summary.blocks_committed,
                metadata: ethers::types::Bytes::from(v.summary.metadata),
            },
        })
    }
}

/// Convert the ipc SubnetID type to a vec of evm addresses. It extracts all the children addresses
/// in the subnet id and turns them as a vec of evm addresses.
pub fn subnet_id_to_evm_addresses(
    subnet: &SubnetID,
) -> anyhow::Result<Vec<ethers::types::Address>> {
    let children = subnet.children();
    children
        .iter()
        .map(|addr| payload_to_evm_address(addr.payload()))
        .collect::<anyhow::Result<_>>()
}

/// Util function to convert Fil address payload to evm address. Only delegated address is supported.
pub fn payload_to_evm_address(payload: &Payload) -> anyhow::Result<ethers::types::Address> {
    match payload {
        Payload::Delegated(delegated) => {
            let slice = delegated.subaddress();
            Ok(ethers::types::Address::from_slice(&slice[0..20]))
        }
        _ => Err(anyhow!("address provided is not delegated")),
    }
}

/// Converts a Fil TokenAmount into an ethers::U256 amount.
pub fn fil_to_eth_amount(amount: &TokenAmount) -> anyhow::Result<U256> {
    let str = amount.atto().to_string();
    Ok(U256::from_dec_str(&str)?)
}

impl TryFrom<StakingChange> for top_down_finality_facet::StakingChange {
    type Error = anyhow::Error;

    fn try_from(value: StakingChange) -> Result<Self, Self::Error> {
        Ok(top_down_finality_facet::StakingChange {
            op: value.op as u8,
            payload: ethers::core::types::Bytes::from(value.payload),
            validator: payload_to_evm_address(value.validator.payload())?,
        })
    }
}

impl TryFrom<StakingChangeRequest> for top_down_finality_facet::StakingChangeRequest {
    type Error = anyhow::Error;

    fn try_from(value: StakingChangeRequest) -> Result<Self, Self::Error> {
        Ok(top_down_finality_facet::StakingChangeRequest {
            change: top_down_finality_facet::StakingChange::try_from(value.change)?,
            configuration_number: value.configuration_number,
        })
    }
}

pub fn vec_to_bytes32(v: Vec<u8>) -> anyhow::Result<[u8; 32]> {
    if v.len() != 32 {
        return Err(anyhow!("invalid length"));
    }

    let mut r = [0u8; 32];
    r.copy_from_slice(&v);

    Ok(r)
}

#[cfg(test)]
mod tests {
    use crate::evm::subnet_id_to_evm_addresses;
    use crate::subnet_id::SubnetID;
    use fvm_shared::address::Address;
    use ipc_types::EthAddress;
    use std::str::FromStr;

    #[test]
    fn test_subnet_id_to_evm_addresses() {
        let eth_addr = EthAddress::from_str("0x0000000000000000000000000000000000000000").unwrap();
        let addr = Address::from(eth_addr);
        let addr2 = Address::from_str("f410ffzyuupbyl2uiucmzr3lu3mtf3luyknthaz4xsrq").unwrap();

        let id = SubnetID::new(0, vec![addr, addr2]);

        let addrs = subnet_id_to_evm_addresses(&id).unwrap();

        let a =
            ethers::types::Address::from_str("0x0000000000000000000000000000000000000000").unwrap();
        let b =
            ethers::types::Address::from_str("0x2e714a3c385ea88a09998ed74db265dae9853667").unwrap();

        assert_eq!(addrs, vec![a, b]);
    }
}<|MERGE_RESOLUTION|>--- conflicted
+++ resolved
@@ -4,13 +4,8 @@
 //! Type conversion for IPC Agent struct with solidity contract struct
 
 use crate::address::IPCAddress;
-<<<<<<< HEAD
-use crate::checkpoint::BottomUpMsgBatch;
-use crate::checkpoint::{ActivityCommitment, BottomUpCheckpoint};
-=======
 use crate::checkpoint::{ActivitySummary, BottomUpCheckpoint};
 use crate::checkpoint::{BottomUpMsgBatch, ValidatorClaimProof};
->>>>>>> 4fb53b9f
 use crate::cross::{IpcEnvelope, IpcMsgKind};
 use crate::staking::StakingChange;
 use crate::staking::StakingChangeRequest;
@@ -23,16 +18,10 @@
 use fvm_shared::clock::ChainEpoch;
 use fvm_shared::econ::TokenAmount;
 use ipc_actors_abis::{
-<<<<<<< HEAD
-    gateway_getter_facet, gateway_manager_facet, gateway_messenger_facet,
-    lib_gateway, register_subnet_facet, subnet_actor_checkpointing_facet, subnet_actor_diamond,
-    subnet_actor_getter_facet, top_down_finality_facet, xnet_messaging_facet,
-=======
     checkpointing_facet, gateway_getter_facet, gateway_manager_facet, gateway_messenger_facet,
     lib_gateway, register_subnet_facet, subnet_actor_checkpointing_facet, subnet_actor_diamond,
     subnet_actor_getter_facet, top_down_finality_facet, validator_reward_facet,
     xnet_messaging_facet,
->>>>>>> 4fb53b9f
 };
 
 /// The type conversion for IPC structs to evm solidity contracts. We need this convenient macro because
@@ -133,15 +122,6 @@
 /// The type conversion between different bottom up checkpoint definition in ethers and sdk
 macro_rules! bottom_up_checkpoint_conversion {
     ($module:ident) => {
-<<<<<<< HEAD
-        impl TryFrom<ActivityCommitment> for $module::ActivityCommitment {
-            type Error = anyhow::Error;
-
-            fn try_from(c: ActivityCommitment) -> Result<Self, Self::Error> {
-                Ok($module::ActivityCommitment {
-                    summary: c
-                        .summary
-=======
         impl TryFrom<ActivitySummary> for $module::ActivitySummary {
             type Error = anyhow::Error;
 
@@ -150,7 +130,6 @@
                     total_active_validators: c.total_active_validators,
                     commitment: c
                         .commitment
->>>>>>> 4fb53b9f
                         .try_into()
                         .map_err(|_| anyhow!("cannot convert bytes32"))?,
                 })
@@ -190,14 +169,9 @@
                         .into_iter()
                         .map(IpcEnvelope::try_from)
                         .collect::<Result<Vec<_>, _>>()?,
-<<<<<<< HEAD
-                    activities: ActivityCommitment {
-                        summary: value.activities.summary.to_vec(),
-=======
                     activities: ActivitySummary {
                         total_active_validators: value.activities.total_active_validators,
                         commitment: value.activities.commitment.to_vec(),
->>>>>>> 4fb53b9f
                     },
                 })
             }
@@ -272,15 +246,15 @@
 base_type_conversion!(gateway_getter_facet);
 base_type_conversion!(gateway_messenger_facet);
 base_type_conversion!(lib_gateway);
+base_type_conversion!(validator_reward_facet);
 base_type_conversion!(checkpointing_facet);
-base_type_conversion!(validator_reward_facet);
-
-cross_msg_types!(checkpointing_facet);
+
 cross_msg_types!(gateway_getter_facet);
 cross_msg_types!(xnet_messaging_facet);
 cross_msg_types!(gateway_messenger_facet);
 cross_msg_types!(lib_gateway);
 cross_msg_types!(subnet_actor_checkpointing_facet);
+cross_msg_types!(checkpointing_facet);
 
 bottom_up_checkpoint_conversion!(checkpointing_facet);
 bottom_up_checkpoint_conversion!(gateway_getter_facet);
