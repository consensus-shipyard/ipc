--- conflicted
+++ resolved
@@ -105,12 +105,8 @@
     pub next_configuration_number: u64,
     /// The list of messages for execution
     pub msgs: Vec<IpcEnvelope>,
-<<<<<<< HEAD
-    // TODO(rewards): add new fields and data types for summaries and commitments.
-=======
     /// The activity commitment from child subnet to parent subnet
     pub activities: ActivityCommitment,
->>>>>>> 2928bb7c
 }
 
 pub fn serialize_vec_bytes_to_vec_hex<T: AsRef<[u8]>, S>(
