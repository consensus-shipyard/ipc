// Copyright 2022-2023 Protocol Labs
// SPDX-License-Identifier: MIT
//! Cross network messages related struct and utility functions.

use crate::address::IPCAddress;
use crate::subnet_id::SubnetID;
use anyhow::anyhow;
use ethers::abi::AbiEncode;
use fvm_shared::address::Address;
use fvm_shared::econ::TokenAmount;
use ipc_actors_abis::cross_msg_helper::IpcMsg;
use num_traits::Zero;
use serde::{Deserialize, Serialize};
use serde_tuple::{Deserialize_tuple, Serialize_tuple};

#[derive(PartialEq, Eq, Clone, Debug, Serialize, Deserialize)]
pub struct IpcEnvelope {
    /// Type of message being propagated.
    pub kind: IpcMsgKind,
    /// destination of the message
    /// It makes sense to extract from the encoded message
    /// all shared fields required by all message, so they
    /// can be inspected without having to decode the message.
    pub to: IPCAddress,
    /// Value included in the envelope
    pub value: TokenAmount,
    /// address sending the message
    pub from: IPCAddress,
    /// abi.encoded message
    pub message: Vec<u8>,
    /// outgoing nonce for the envelope.
    /// This nonce is set by the gateway when committing the message for propagation
    pub nonce: u64,
    /// The fee for execution, currently not used.
    pub fee: TokenAmount,
}

<<<<<<< HEAD
#[derive(PartialEq, Eq, Clone, Debug, Serialize, Deserialize)]
pub struct IpcEnvelope {
    /// ype of message being propagated.
    pub kind: IpcMsgKind,
    /// destination of the message
    /// It makes sense to extract from the encoded message
    /// all shared fields required by all message, so they
    /// can be inspected without having to decode the message.
    pub to: IPCAddress,
    /// address sending the message
    pub from: IPCAddress,
    /// abi.encoded message
    pub message: Vec<u8>,
    /// outgoing nonce for the envelope.
    /// This nonce is set by the gateway when committing the message for propagation
    pub nonce: u64,
    /// The fee for execution, currently not used.
    pub fee: TokenAmount,
}

/// Type of cross-net messages currently supported
#[derive(PartialEq, Eq, Clone, Debug, Serialize, Deserialize)]
#[repr(u8)]
pub enum IpcMsgKind {
    /// for cross-net messages that move native token, i.e. fund/release.
    /// and in the future multi-level token transactions.
    Transfer,
    /// general-purpose cross-net transaction that call smart contracts.
    Call,
    /// receipt from the execution of cross-net messages
    /// (currently limited to `Transfer` messages)
    Receipt,
}

impl TryFrom<u8> for IpcMsgKind {
    type Error = anyhow::Error;

    fn try_from(value: u8) -> Result<Self, Self::Error> {
        Ok(match value {
            0 => IpcMsgKind::Transfer,
            1 => IpcMsgKind::Call,
            2 => IpcMsgKind::Receipt,
            _ => return Err(anyhow!("invalid ipc msg kind")),
        })
    }
}

#[derive(PartialEq, Eq)]
pub enum IPCMsgType {
    BottomUp,
    TopDown,
}

impl StorableMsg {
=======
impl IpcEnvelope {
>>>>>>> 057daafe
    pub fn new_release_msg(
        sub_id: &SubnetID,
        from: &Address,
        to: &Address,
        value: TokenAmount,
        fee: TokenAmount,
    ) -> anyhow::Result<Self> {
        let to = IPCAddress::new(
            &match sub_id.parent() {
                Some(s) => s,
                None => return Err(anyhow!("error getting parent for subnet addr")),
            },
            to,
        )?;

        let from = IPCAddress::new(sub_id, from)?;
        Ok(Self {
            kind: IpcMsgKind::Transfer,
            from,
            to,
            value,
            nonce: 0,
            message: default_ipc_msg().encode(),
            fee,
        })
    }

    pub fn new_fund_msg(
        sub_id: &SubnetID,
        from: &Address,
        to: &Address,
        value: TokenAmount,
    ) -> anyhow::Result<Self> {
        let from = IPCAddress::new(
            &match sub_id.parent() {
                Some(s) => s,
                None => return Err(anyhow!("error getting parent for subnet addr")),
            },
            from,
        )?;
        let to = IPCAddress::new(sub_id, to)?;

        // the nonce and the rest of message fields are set when the message is committed.
        Ok(Self {
            kind: IpcMsgKind::Transfer,
            from,
            to,
            value,
            nonce: 0,
            message: default_ipc_msg().encode(),
            fee: TokenAmount::zero(), // fund messages are currently free
        })
    }

    pub fn ipc_type(&self) -> anyhow::Result<IPCMsgType> {
        let sto = self.to.subnet()?;
        let sfrom = self.from.subnet()?;
        if is_bottomup(&sfrom, &sto) {
            return Ok(IPCMsgType::BottomUp);
        }
        Ok(IPCMsgType::TopDown)
    }

    pub fn apply_type(&self, curr: &SubnetID) -> anyhow::Result<IPCMsgType> {
        let sto = self.to.subnet()?;
        let sfrom = self.from.subnet()?;
        if curr.common_parent(&sto) == sfrom.common_parent(&sto)
            && self.ipc_type()? == IPCMsgType::BottomUp
        {
            return Ok(IPCMsgType::BottomUp);
        }
        Ok(IPCMsgType::TopDown)
    }
}

/// Type of cross-net messages currently supported
#[derive(PartialEq, Eq, Clone, Debug, Serialize, Deserialize)]
#[repr(u8)]
pub enum IpcMsgKind {
    /// for cross-net messages that move native token, i.e. fund/release.
    /// and in the future multi-level token transactions.
    Transfer,
    /// general-purpose cross-net transaction that call smart contracts.
    Call,
    /// receipt from the execution of cross-net messages
    /// (currently limited to `Transfer` messages)
    Receipt,
}

impl TryFrom<u8> for IpcMsgKind {
    type Error = anyhow::Error;

    fn try_from(value: u8) -> Result<Self, Self::Error> {
        Ok(match value {
            0 => IpcMsgKind::Transfer,
            1 => IpcMsgKind::Call,
            2 => IpcMsgKind::Receipt,
            _ => return Err(anyhow!("invalid ipc msg kind")),
        })
    }
}

#[derive(PartialEq, Eq)]
pub enum IPCMsgType {
    BottomUp,
    TopDown,
}

fn default_ipc_msg() -> IpcMsg {
    IpcMsg {
        method: [0; 4],
        params: Default::default(),
    }
}

pub fn is_bottomup(from: &SubnetID, to: &SubnetID) -> bool {
    let index = match from.common_parent(to) {
        Some((ind, _)) => ind,
        None => return false,
    };
    // more children than the common parent
    from.children_as_ref().len() > index
}

#[derive(PartialEq, Eq, Clone, Debug, Default, Serialize_tuple, Deserialize_tuple)]
pub struct CrossMsgs {
    // FIXME: Consider to make this an AMT if we expect
    // a lot of cross-messages to be propagated.
    pub msgs: Vec<IpcEnvelope>,
}

#[derive(Serialize_tuple, Deserialize_tuple, Clone)]
struct ApplyMsgParams {
    pub cross_msg: IpcEnvelope,
}

impl CrossMsgs {
    pub fn new() -> Self {
        Self::default()
    }
}

#[cfg(feature = "fil-actor")]
impl IpcEnvelope {
    pub fn send(
        self,
        rt: &impl fil_actors_runtime::runtime::Runtime,
        rto: &Address,
    ) -> Result<RawBytes, fil_actors_runtime::ActorError> {
        let blk = if !self.wrapped {
            let msg = self.msg;
            rt.send(rto, msg.method, msg.params.into(), msg.value)?
        } else {
            let method = self.msg.method;
            let value = self.msg.value.clone();
            let params =
                fvm_ipld_encoding::ipld_block::IpldBlock::serialize_cbor(&ApplyMsgParams {
                    cross_msg: self,
                })?;
            rt.send(rto, method, params, value)?
        };

        Ok(match blk {
            Some(b) => b.data.into(), // FIXME: this assumes cbor serialization. We should maybe return serialized IpldBlock
            None => RawBytes::default(),
        })
    }
}

#[cfg(test)]
mod tests {
    use crate::cross::*;
    use std::str::FromStr;

    #[test]
    fn test_is_bottomup() {
        bottom_up("/r123/f01", "/r123/f01/f02", false);
        bottom_up("/r123/f01", "/r123", true);
        bottom_up("/r123/f01", "/r123/f01/f02", false);
        bottom_up("/r123/f01", "/r123/f02/f02", true);
        bottom_up("/r123/f01/f02", "/r123/f01/f02", false);
        bottom_up("/r123/f01/f02", "/r123/f01/f02/f03", false);
    }

    fn bottom_up(a: &str, b: &str, res: bool) {
        assert_eq!(
            is_bottomup(
                &SubnetID::from_str(a).unwrap(),
                &SubnetID::from_str(b).unwrap()
            ),
            res
        );
    }
}<|MERGE_RESOLUTION|>--- conflicted
+++ resolved
@@ -35,64 +35,7 @@
     pub fee: TokenAmount,
 }
 
-<<<<<<< HEAD
-#[derive(PartialEq, Eq, Clone, Debug, Serialize, Deserialize)]
-pub struct IpcEnvelope {
-    /// ype of message being propagated.
-    pub kind: IpcMsgKind,
-    /// destination of the message
-    /// It makes sense to extract from the encoded message
-    /// all shared fields required by all message, so they
-    /// can be inspected without having to decode the message.
-    pub to: IPCAddress,
-    /// address sending the message
-    pub from: IPCAddress,
-    /// abi.encoded message
-    pub message: Vec<u8>,
-    /// outgoing nonce for the envelope.
-    /// This nonce is set by the gateway when committing the message for propagation
-    pub nonce: u64,
-    /// The fee for execution, currently not used.
-    pub fee: TokenAmount,
-}
-
-/// Type of cross-net messages currently supported
-#[derive(PartialEq, Eq, Clone, Debug, Serialize, Deserialize)]
-#[repr(u8)]
-pub enum IpcMsgKind {
-    /// for cross-net messages that move native token, i.e. fund/release.
-    /// and in the future multi-level token transactions.
-    Transfer,
-    /// general-purpose cross-net transaction that call smart contracts.
-    Call,
-    /// receipt from the execution of cross-net messages
-    /// (currently limited to `Transfer` messages)
-    Receipt,
-}
-
-impl TryFrom<u8> for IpcMsgKind {
-    type Error = anyhow::Error;
-
-    fn try_from(value: u8) -> Result<Self, Self::Error> {
-        Ok(match value {
-            0 => IpcMsgKind::Transfer,
-            1 => IpcMsgKind::Call,
-            2 => IpcMsgKind::Receipt,
-            _ => return Err(anyhow!("invalid ipc msg kind")),
-        })
-    }
-}
-
-#[derive(PartialEq, Eq)]
-pub enum IPCMsgType {
-    BottomUp,
-    TopDown,
-}
-
-impl StorableMsg {
-=======
 impl IpcEnvelope {
->>>>>>> 057daafe
     pub fn new_release_msg(
         sub_id: &SubnetID,
         from: &Address,
