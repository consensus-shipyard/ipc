// Copyright 2022-2024 Protocol Labs
// SPDX-License-Identifier: MIT

use std::collections::{BTreeMap, HashMap};

use anyhow::Result;
use async_trait::async_trait;
use fvm_shared::clock::ChainEpoch;
use fvm_shared::{address::Address, econ::TokenAmount};
use ipc_api::checkpoint::{
    BottomUpCheckpoint, BottomUpCheckpointBundle, QuorumReachedEvent, Signature,
};
use ipc_api::cross::IpcEnvelope;
use ipc_api::staking::{StakingChangeRequest, ValidatorInfo};
use ipc_api::subnet::{ConstructParams, PermissionMode, SupplySource};
use ipc_api::subnet_id::SubnetID;
use ipc_api::validator::Validator;

use crate::lotus::message::ipc::SubnetInfo;

/// Trait to interact with a subnet and handle its lifecycle.
#[async_trait]
pub trait SubnetManager: Send + Sync + TopDownFinalityQuery + BottomUpCheckpointRelayer {
    /// Deploys a new subnet actor on the `parent` subnet and with the
    /// configuration passed in `ConstructParams`.
    /// The result of the function is the ID address for the subnet actor from which the final
    /// subet ID can be inferred.
    async fn create_subnet(&self, from: Address, params: ConstructParams) -> Result<Address>;

    /// Performs the call to join a subnet from a wallet address and staking an amount
    /// of collateral. This function, as well as all of the ones on this trait, can infer
    /// the specific subnet and actors on which to perform the relevant calls from the
    /// SubnetID given as an argument.
    async fn join_subnet(
        &self,
        subnet: SubnetID,
        from: Address,
        collateral: TokenAmount,
        metadata: Vec<u8>,
    ) -> Result<ChainEpoch>;

    /// Adds some initial balance to an address before a child subnet bootstraps to make
    /// it available in the subnet at genesis.
    async fn pre_fund(&self, subnet: SubnetID, from: Address, balance: TokenAmount) -> Result<()>;

    /// Releases initial funds from an address for a subnet that has not yet been bootstrapped
    async fn pre_release(&self, subnet: SubnetID, from: Address, amount: TokenAmount)
        -> Result<()>;

    /// Allows validators that have already joined the subnet to stake more collateral
    /// and increase their power in the subnet.
    async fn stake(&self, subnet: SubnetID, from: Address, collateral: TokenAmount) -> Result<()>;

    /// Allows validators that have already joined the subnet to unstake collateral
    /// and reduce their power in the subnet.
    async fn unstake(&self, subnet: SubnetID, from: Address, collateral: TokenAmount)
        -> Result<()>;

    /// Sends a request to leave a subnet from a wallet address.
    async fn leave_subnet(&self, subnet: SubnetID, from: Address) -> Result<()>;

    /// Sends a signal to kill a subnet
    async fn kill_subnet(&self, subnet: SubnetID, from: Address) -> Result<()>;

    /// Lists all the registered children in a gateway.
    async fn list_child_subnets(
        &self,
        gateway_addr: Address,
    ) -> Result<HashMap<SubnetID, SubnetInfo>>;

    /// Claims any collateral that may be available to claim by validators that
    /// have left the subnet.
    async fn claim_collateral(&self, subnet: SubnetID, from: Address) -> Result<()>;

    /// Fund injects new funds from an account of the parent chain to a subnet.
    /// Returns the epoch that the fund is executed in the parent.
    async fn fund(
        &self,
        subnet: SubnetID,
        gateway_addr: Address,
        from: Address,
        to: Address,
        amount: TokenAmount,
    ) -> Result<ChainEpoch>;

    /// Sends funds to a specified subnet receiver using ERC20 tokens.
    /// This function locks the amount of ERC20 tokens into custody and then mints the supply in the specified subnet.
    /// It checks if the subnet's supply strategy is ERC20 and if not, the operation is reverted.
    /// It allows for free injection of funds into a subnet and is protected against reentrancy.
    ///
    /// # Arguments
    ///
    /// * `subnetId` - The ID of the subnet where the funds will be sent to.
    /// * `from`     - The funding address.
    /// * `to`       - The funded address.
    /// * `amount`   - The amount of ERC20 tokens to be sent.
    async fn fund_with_token(
        &self,
        subnet: SubnetID,
        from: Address,
        to: Address,
        amount: TokenAmount,
    ) -> Result<ChainEpoch>;

    /// Grants an allowance to the `from` address to withdraw up to `amount` of tokens from the contract at `token_address`.
    /// This function sets up an approval, allowing the `from` address to later transfer or utilize the tokens from the specified ERC20 token contract.
    /// The primary use case is to enable subsequent contract interactions that require an upfront allowance,
    /// such as depositing tokens into a contract that requires an allowance check.
    ///
    /// The operation ensures that the caller has the necessary authority and token balance before setting the allowance.
    /// It is crucial for enabling controlled access to the token funds without transferring the ownership.
    /// Note that calling this function multiple times can overwrite the existing allowance with the new value.
    ///
    /// # Arguments
    ///
    /// * `from`         - The address granting the approval.
    /// * `token_address`- The contract address of the ERC20 token for which the approval is being granted.
    /// * `amount`       - The maximum amount of tokens `from` is allowing to be used.
    ///
    /// # Returns
    ///
    /// * `Result<()>`   - An empty result indicating success or an error on failure, encapsulating any issues encountered during the approval process.
    async fn approve_token(
        &self,
        subnet: SubnetID,
        from: Address,
        amount: TokenAmount,
    ) -> Result<ChainEpoch>;

    /// Release creates a new check message to release funds in parent chain
    /// Returns the epoch that the released is executed in the child.
    async fn release(
        &self,
        gateway_addr: Address,
        from: Address,
        to: Address,
        amount: TokenAmount,
    ) -> Result<ChainEpoch>;

    /// Propagate a cross-net message forward. For `postbox_msg_key`, we are using bytes because different
    /// runtime have different representations. For FVM, it should be `CID` as bytes. For EVM, it is
    /// `bytes32`.
    async fn propagate(
        &self,
        subnet: SubnetID,
        gateway_addr: Address,
        from: Address,
        postbox_msg_key: Vec<u8>,
    ) -> Result<()>;

    /// Send value between two addresses in a subnet
    async fn send_value(&self, from: Address, to: Address, amount: TokenAmount) -> Result<()>;

    /// Get the balance of an address
    async fn wallet_balance(&self, address: &Address) -> Result<TokenAmount>;

    /// Get chainID for the network.
    /// Returning as a `String` because the maximum value for an EVM
    /// networks is a `U256` that wouldn't fit in an integer type.
    async fn get_chain_id(&self) -> Result<String>;

    /// Get commit sha for deployed contracts
    async fn get_commit_sha(&self) -> Result<[u8; 32]>;

<<<<<<< HEAD
    /// Gets the subnet token address
    async fn get_subnet_supply_source(
        &self,
        subnet: &SubnetID,
    ) -> Result<ipc_actors_abis::subnet_actor_getter_facet::SupplySource>;
=======
    /// Gets the subnet supply source
    async fn get_subnet_supply_source(&self, subnet: &SubnetID) -> Result<ipc_actors_abis::subnet_actor_getter_facet::SupplySource>;

>>>>>>> 216fb9ef

    /// Gets the genesis information required to bootstrap a child subnet
    async fn get_genesis_info(&self, subnet: &SubnetID) -> Result<SubnetGenesisInfo>;

    /// Advertises the endpoint of a bootstrap node for the subnet.
    async fn add_bootstrap(
        &self,
        subnet: &SubnetID,
        from: &Address,
        endpoint: String,
    ) -> Result<()>;

    /// Lists the bootstrap nodes of a subnet
    async fn list_bootstrap_nodes(&self, subnet: &SubnetID) -> Result<Vec<String>>;

    /// Get the validator information
    async fn get_validator_info(
        &self,
        subnet: &SubnetID,
        validator: &Address,
    ) -> Result<ValidatorInfo>;

    async fn set_federated_power(
        &self,
        from: &Address,
        subnet: &SubnetID,
        validators: &[Address],
        public_keys: &[Vec<u8>],
        federated_power: &[u128],
    ) -> Result<ChainEpoch>;
}

#[derive(Debug)]
pub struct SubnetGenesisInfo {
    pub bottom_up_checkpoint_period: u64,
    pub majority_percentage: u8,
    pub active_validators_limit: u16,
    pub min_collateral: TokenAmount,
    pub genesis_epoch: ChainEpoch,
    pub validators: Vec<Validator>,
    pub genesis_balances: BTreeMap<Address, TokenAmount>,
    pub permission_mode: PermissionMode,
    pub supply_source: SupplySource,
}

/// The generic payload that returns the block hash of the data returning block with the actual
/// data payload.
#[derive(Debug)]
pub struct TopDownQueryPayload<T> {
    pub value: T,
    pub block_hash: Vec<u8>,
}

#[derive(Default, Debug)]
pub struct GetBlockHashResult {
    pub parent_block_hash: Vec<u8>,
    pub block_hash: Vec<u8>,
}

/// Trait to interact with a subnet to query the necessary information for top down checkpoint.
#[async_trait]
pub trait TopDownFinalityQuery: Send + Sync {
    /// Returns the genesis epoch that the subnet is created in parent network
    async fn genesis_epoch(&self, subnet_id: &SubnetID) -> Result<ChainEpoch>;
    /// Returns the chain head height
    async fn chain_head_height(&self) -> Result<ChainEpoch>;
    /// Returns the list of top down messages
    async fn get_top_down_msgs(
        &self,
        subnet_id: &SubnetID,
        epoch: ChainEpoch,
    ) -> Result<TopDownQueryPayload<Vec<IpcEnvelope>>>;
    /// Get the block hash
    async fn get_block_hash(&self, height: ChainEpoch) -> Result<GetBlockHashResult>;
    /// Get the validator change set from start to end block.
    async fn get_validator_changeset(
        &self,
        subnet_id: &SubnetID,
        epoch: ChainEpoch,
    ) -> Result<TopDownQueryPayload<Vec<StakingChangeRequest>>>;
    /// Returns the latest parent finality committed in a child subnet
    async fn latest_parent_finality(&self) -> Result<ChainEpoch>;
}

/// The bottom up checkpoint manager that handles the bottom up relaying from child subnet to the parent
/// subnet.
#[async_trait]
pub trait BottomUpCheckpointRelayer: Send + Sync {
    /// Submit a checkpoint for execution.
    /// It triggers the commitment of the checkpoint and the execution of related cross-net messages.
    /// Returns the epoch that the execution is successful
    async fn submit_checkpoint(
        &self,
        submitter: &Address,
        checkpoint: BottomUpCheckpoint,
        signatures: Vec<Signature>,
        signatories: Vec<Address>,
    ) -> Result<ChainEpoch>;
    /// The last confirmed/submitted checkpoint height.
    async fn last_bottom_up_checkpoint_height(&self, subnet_id: &SubnetID) -> Result<ChainEpoch>;
    /// Get the checkpoint period, i.e the number of blocks to submit bottom up checkpoints.
    async fn checkpoint_period(&self, subnet_id: &SubnetID) -> Result<ChainEpoch>;
    /// Get the checkpoint bundle at a specific height. If it does not exist, it will through error.
    async fn checkpoint_bundle_at(&self, height: ChainEpoch) -> Result<BottomUpCheckpointBundle>;
    /// Queries the signature quorum reached events at target height.
    async fn quorum_reached_events(&self, height: ChainEpoch) -> Result<Vec<QuorumReachedEvent>>;
    /// Get the current epoch in the current subnet
    async fn current_epoch(&self) -> Result<ChainEpoch>;
}<|MERGE_RESOLUTION|>--- conflicted
+++ resolved
@@ -162,17 +162,11 @@
     /// Get commit sha for deployed contracts
     async fn get_commit_sha(&self) -> Result<[u8; 32]>;
 
-<<<<<<< HEAD
-    /// Gets the subnet token address
+    /// Gets the subnet supply source
     async fn get_subnet_supply_source(
         &self,
         subnet: &SubnetID,
     ) -> Result<ipc_actors_abis::subnet_actor_getter_facet::SupplySource>;
-=======
-    /// Gets the subnet supply source
-    async fn get_subnet_supply_source(&self, subnet: &SubnetID) -> Result<ipc_actors_abis::subnet_actor_getter_facet::SupplySource>;
-
->>>>>>> 216fb9ef
 
     /// Gets the genesis information required to bootstrap a child subnet
     async fn get_genesis_info(&self, subnet: &SubnetID) -> Result<SubnetGenesisInfo>;
