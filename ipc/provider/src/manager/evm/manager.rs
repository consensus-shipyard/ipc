// Copyright 2022-2024 Protocol Labs
// SPDX-License-Identifier: MIT

use std::borrow::Borrow;
use std::collections::{BTreeMap, HashMap};
use std::sync::{Arc, RwLock};
use std::time::Duration;

use ethers_contract::{ContractError, EthLogDecode, LogMeta};
use ipc_actors_abis::{
    checkpointing_facet, gateway_getter_facet, gateway_manager_facet, lib_gateway,
    lib_power_change_log, register_subnet_facet, subnet_actor_activity_facet,
    subnet_actor_checkpointing_facet, subnet_actor_getter_facet, subnet_actor_manager_facet,
    subnet_actor_reward_facet,
};
use ipc_api::evm::{fil_to_eth_amount, payload_to_evm_address, subnet_id_to_evm_addresses};
use ipc_api::validator::from_contract_validators;
use reqwest::header::HeaderValue;
use reqwest::Client;
use std::net::{IpAddr, SocketAddr};

use ipc_api::subnet::{Asset, AssetKind, PermissionMode};
use ipc_api::{eth_to_fil_amount, ethers_address_to_fil_address};

use crate::config::subnet::SubnetConfig;
use crate::config::Subnet;
use crate::lotus::message::ipc::SubnetInfo;
use crate::manager::subnet::{
    GetBlockHashResult, SubnetGenesisInfo, TopDownFinalityQuery, TopDownQueryPayload,
    ValidatorRewarder,
};

use crate::manager::{EthManager, SignedHeaderRelayer, SubnetManager};
use anyhow::{anyhow, Context, Result};
use async_trait::async_trait;
use ethers::abi::Tokenize;
use ethers::abi::{Detokenize, Tokenizable};
use ethers::contract::abigen;
use ethers::prelude::k256::ecdsa::SigningKey;
use ethers::prelude::{Signer, SignerMiddleware};
use ethers::providers::{Authorization, Http, Provider};
use ethers::signers::{LocalWallet, Wallet};
use ethers::types::{Bytes, Eip1559TransactionRequest, ValueOrArray, H256, U256};

use super::gas_estimator_middleware::Eip1559GasEstimatorMiddleware;
use crate::manager::cometbft::SignedHeader;
use crate::manager::evm::error_parsing::ErrorParserHttp;
use ethers::middleware::Middleware;
use fvm_shared::clock::ChainEpoch;
use fvm_shared::{address::Address, econ::TokenAmount};
use ipc_actors_abis::checkpointing_facet::StateCommitmentBreakDown;
use ipc_actors_abis::subnet_actor_activity_facet::ValidatorClaim;
use ipc_actors_abis::subnet_actor_checkpointing_facet::{
    Inclusion, LastCommitmentHeights, SubnetActorCheckpointingFacet,
};
use ipc_actors_abis::subnet_actor_getter_facet::ListPendingCommitmentsEntry;
use ipc_api::checkpoint::{
    abi_encode_envelope, abi_encode_envelope_fields, consensus::ValidatorData,
    VALIDATOR_REWARD_FIELDS,
};
use ipc_api::cross::IpcEnvelope;
use ipc_api::merkle::MerkleGen;
use ipc_api::staking::{PowerChangeRequest, ValidatorInfo, ValidatorStakingInfo};
use ipc_api::subnet::ConstructParams;
use ipc_api::subnet_id::SubnetID;
use ipc_observability::lazy_static;
use ipc_wallet::{EthKeyAddress, EvmKeyStore, PersistentKeyStore};
use num_traits::ToPrimitive;

pub type SignerWithFeeEstimatorMiddleware =
    Eip1559GasEstimatorMiddleware<SignerMiddleware<Provider<ErrorParserHttp>, Wallet<SigningKey>>>;

/// Default polling time used by the Ethers provider to check for pending
/// transactions and events. Default is 7, and for our child subnets we
/// can reduce it to the block time (or potentially less)
const ETH_PROVIDER_POLLING_TIME: Duration = Duration::from_secs(1);
/// Maximum number of retries to fetch a transaction receipt.
/// The number of retries should ensure that for the block time
/// of the network the number of retires considering the polling
/// time above waits enough tie to get the transaction receipt.
/// We currently support a low polling time and high number of
/// retries so these numbers accommodate fast subnets with slow
/// roots (like Calibration and mainnet).
const TRANSACTION_RECEIPT_RETRIES: usize = 200;

/// The majority vote percentage for checkpoint submission when creating a subnet.
const SUBNET_MAJORITY_PERCENTAGE: u8 = 67;

pub struct EthSubnetManager {
    keystore: Option<Arc<RwLock<PersistentKeyStore<EthKeyAddress>>>>,
    ipc_contract_info: IPCContractInfo,
}

/// Keep track of the on chain information for the subnet manager
struct IPCContractInfo {
    gateway_addr: ethers::types::Address,
    registry_addr: ethers::types::Address,
    chain_id: u64,
    provider: Provider<ErrorParserHttp>,
}

//TODO receive clarity on this implementation
abigen!(
    IERC20,
    r#"[
        function approve(address spender, uint256 amount) external returns (bool)
        event Transfer(address indexed from, address indexed to, uint256 value)
        event Approval(address indexed owner, address indexed spender, uint256 value)
    ]"#,
);

#[async_trait]
impl TopDownFinalityQuery for EthSubnetManager {
    async fn genesis_epoch(&self, subnet_id: &SubnetID) -> Result<ChainEpoch> {
        let address = contract_address_from_subnet(subnet_id)?;
        tracing::info!("querying genesis epoch in evm subnet contract: {address:}");

        let evm_subnet_id = gateway_getter_facet::SubnetID::try_from(subnet_id)?;

        let contract = gateway_getter_facet::GatewayGetterFacet::new(
            self.ipc_contract_info.gateway_addr,
            Arc::new(self.ipc_contract_info.provider.clone()),
        );
        let (exists, subnet) = contract.get_subnet(evm_subnet_id).call().await?;
        if !exists {
            return Err(anyhow!("subnet: {} does not exists", subnet_id));
        }
        Ok(subnet.genesis_epoch.as_u64() as ChainEpoch)
    }

    async fn chain_head_height(&self) -> Result<ChainEpoch> {
        let block = self
            .ipc_contract_info
            .provider
            .get_block_number()
            .await
            .context("cannot get evm block number")?;
        Ok(block.as_u64() as ChainEpoch)
    }

    async fn get_top_down_msgs(
        &self,
        subnet_id: &SubnetID,
        epoch: ChainEpoch,
    ) -> Result<TopDownQueryPayload<Vec<IpcEnvelope>>> {
        let gateway_contract = gateway_manager_facet::GatewayManagerFacet::new(
            self.ipc_contract_info.gateway_addr,
            Arc::new(self.ipc_contract_info.provider.clone()),
        );

        let topic1 = contract_address_from_subnet(subnet_id)?;
        tracing::debug!(
            "getting top down messages for subnet: {:?} with topic 1: {}",
            subnet_id,
            topic1,
        );

        let ev = gateway_contract
            .event::<lib_gateway::NewTopDownMessageFilter>()
            .from_block(epoch as u64)
            .to_block(epoch as u64)
            .topic1(topic1)
            .address(ValueOrArray::Value(gateway_contract.address()));

        let mut messages = vec![];
        let mut hash = None;
        for (event, meta) in query_with_meta(ev, gateway_contract.client()).await? {
            if let Some(h) = hash {
                if h != meta.block_hash {
                    return Err(anyhow!("block hash not equal"));
                }
            } else {
                hash = Some(meta.block_hash);
            }

            messages.push(IpcEnvelope::try_from(event.message)?);
        }

        let block_hash = if let Some(h) = hash {
            h.0.to_vec()
        } else {
            self.get_block_hash(epoch).await?.block_hash
        };
        Ok(TopDownQueryPayload {
            value: messages,
            block_hash,
        })
    }

    async fn get_block_hash(&self, height: ChainEpoch) -> Result<GetBlockHashResult> {
        let block = self
            .ipc_contract_info
            .provider
            .get_block(height as u64)
            .await?
            .ok_or_else(|| anyhow!("height does not exist"))?;

        Ok(GetBlockHashResult {
            parent_block_hash: block.parent_hash.to_fixed_bytes().to_vec(),
            block_hash: block
                .hash
                .ok_or_else(|| anyhow!("block hash is empty"))?
                .to_fixed_bytes()
                .to_vec(),
        })
    }

    async fn get_validator_changeset(
        &self,
        subnet_id: &SubnetID,
        epoch: ChainEpoch,
    ) -> Result<TopDownQueryPayload<Vec<PowerChangeRequest>>> {
        let address = contract_address_from_subnet(subnet_id)?;
        tracing::info!("querying validator changes in evm subnet contract: {address:}");

        let contract = subnet_actor_manager_facet::SubnetActorManagerFacet::new(
            address,
            Arc::new(self.ipc_contract_info.provider.clone()),
        );

        let ev = contract
            .event::<lib_power_change_log::NewPowerChangeRequestFilter>()
            .from_block(epoch as u64)
            .to_block(epoch as u64)
            .address(ValueOrArray::Value(contract.address()));

        let mut changes = vec![];
        let mut hash = None;
        for (event, meta) in query_with_meta(ev, contract.client()).await? {
            if let Some(h) = hash {
                if h != meta.block_hash {
                    return Err(anyhow!("block hash not equal"));
                }
            } else {
                hash = Some(meta.block_hash);
            }
            changes.push(PowerChangeRequest::try_from(event)?);
        }

        let block_hash = if let Some(h) = hash {
            h.0.to_vec()
        } else {
            self.get_block_hash(epoch).await?.block_hash
        };
        Ok(TopDownQueryPayload {
            value: changes,
            block_hash,
        })
    }

    async fn latest_parent_finality(&self) -> Result<ChainEpoch> {
        tracing::info!("querying latest parent finality ");

        let contract = gateway_getter_facet::GatewayGetterFacet::new(
            self.ipc_contract_info.gateway_addr,
            Arc::new(self.ipc_contract_info.provider.clone()),
        );
        let finality = contract.get_latest_parent_finality().call().await?;
        Ok(finality.height.as_u64() as ChainEpoch)
    }
}

#[async_trait]
impl SubnetManager for EthSubnetManager {
    async fn create_subnet(&self, from: Address, params: ConstructParams) -> Result<Address> {
        self.ensure_same_gateway(&params.ipc_gateway_addr)?;

        let min_validator_stake = params
            .min_validator_stake
            .atto()
            .to_u128()
            .ok_or_else(|| anyhow!("invalid min validator stake"))?;

        tracing::debug!("calling create subnet for EVM manager");

        let route = subnet_id_to_evm_addresses(&params.parent)?;
        tracing::debug!("root SubnetID as Ethereum type: {route:?}");

        let params = register_subnet_facet::ConstructorParams {
            parent_id: register_subnet_facet::SubnetID {
                root: params.parent.root_id(),
                route,
            },
            ipc_gateway_addr: self.ipc_contract_info.gateway_addr,
            consensus: params.consensus as u64 as u8,
            min_activation_collateral: ethers::types::U256::from(min_validator_stake),
            min_validators: params.min_validators,
            bottom_up_check_period: params.bottomup_check_period as u64,
            majority_percentage: SUBNET_MAJORITY_PERCENTAGE,
            active_validators_limit: params.active_validators_limit,
            power_scale: 3,
            permission_mode: params.permission_mode as u8,
            supply_source: register_subnet_facet::Asset::try_from(params.supply_source)?,
            collateral_source: register_subnet_facet::Asset::try_from(params.collateral_source)?,
            validator_gater: payload_to_evm_address(params.validator_gater.payload())?,
            validator_rewarder: payload_to_evm_address(params.validator_rewarder.payload())?,
            genesis_subnet_ipc_contracts_owner: params.genesis_subnet_ipc_contracts_owner,
            chain_id: params.chain_id,
        };

        tracing::info!("creating subnet on evm with params: {params:?}");

        let signer = self.get_signer_with_fee_estimator(&from)?;
        let signer = Arc::new(signer);
        let registry_contract = register_subnet_facet::RegisterSubnetFacet::new(
            self.ipc_contract_info.registry_addr,
            signer.clone(),
        );

        let call =
            extend_call_with_pending_block(registry_contract.new_subnet_actor(params)).await?;
        // TODO: Edit call to get estimate premium
        let pending_tx = call.send().await?;
        // We need the retry to parse the deployment event. At the time of this writing, it's a bug
        // in current FEVM that without the retries, events are not picked up.
        // See https://github.com/filecoin-project/community/discussions/638 for more info and updates.
        let receipt = pending_tx.retries(TRANSACTION_RECEIPT_RETRIES).await?;
        match receipt {
            Some(r) => {
                for log in r.logs {
                    tracing::debug!("log: {log:?}");

                    match ethers_contract::parse_log::<register_subnet_facet::SubnetDeployedFilter>(
                        log,
                    ) {
                        Ok(subnet_deploy) => {
                            let register_subnet_facet::SubnetDeployedFilter { subnet_addr } =
                                subnet_deploy;

                            tracing::debug!("subnet deployed at {subnet_addr:?}");
                            return ethers_address_to_fil_address(&subnet_addr);
                        }
                        Err(_) => {
                            tracing::debug!("no event for subnet actor published yet, continue");
                            continue;
                        }
                    }
                }
                Err(anyhow!("no logs receipt"))
            }
            None => Err(anyhow!("no receipt for event, txn not successful")),
        }
    }

    async fn approve_subnet(&self, subnet: SubnetID, from: Address) -> Result<()> {
        let signer = Arc::new(self.get_signer_with_fee_estimator(&from)?);
        let contract = gateway_manager_facet::GatewayManagerFacet::new(
            self.ipc_contract_info.gateway_addr,
            signer.clone(),
        );

        let subnet_address = contract_address_from_subnet(&subnet)?;

        let txn = contract.approve_subnet(subnet_address);
        let txn = extend_call_with_pending_block(txn).await?;

        txn.send().await?.await?;
        Ok(())
    }

    async fn reject_approved_subnet(&self, subnet: SubnetID, from: Address) -> Result<()> {
        let signer = Arc::new(self.get_signer_with_fee_estimator(&from)?);
        let contract = gateway_manager_facet::GatewayManagerFacet::new(
            self.ipc_contract_info.gateway_addr,
            signer.clone(),
        );

        let subnet_address = contract_address_from_subnet(&subnet)?;

        let txn = contract.reject_approved_subnet(subnet_address);
        let txn = extend_call_with_pending_block(txn).await?;

        txn.send().await?.await?;
        Ok(())
    }

    async fn join_subnet(
        &self,
        subnet: SubnetID,
        from: Address,
        collateral: TokenAmount,
        pub_key: Vec<u8>,
    ) -> Result<ChainEpoch> {
        let collateral = collateral
            .atto()
            .to_u128()
            .ok_or_else(|| anyhow!("invalid min validator stake"))?;

        let address = contract_address_from_subnet(&subnet)?;
        tracing::info!(
            "interacting with evm subnet contract: {address:} with collateral: {collateral:}"
        );

        let signer = Arc::new(self.get_signer_with_fee_estimator(&from)?);
        let contract =
            subnet_actor_manager_facet::SubnetActorManagerFacet::new(address, signer.clone());

        let mut txn = contract.join(ethers::types::Bytes::from(pub_key), U256::from(collateral));
        txn = self.handle_txn_token(&subnet, txn, collateral, 0).await?;

        let txn = extend_call_with_pending_block(txn).await?;

        let pending_tx = txn.send().await?;
        let receipt = pending_tx.retries(TRANSACTION_RECEIPT_RETRIES).await?;
        block_number_from_receipt(receipt)
    }

    async fn pre_fund(&self, subnet: SubnetID, from: Address, balance: TokenAmount) -> Result<()> {
        let balance = balance
            .atto()
            .to_u128()
            .ok_or_else(|| anyhow!("invalid initial balance"))?;

        let address = contract_address_from_subnet(&subnet)?;
        tracing::info!("interacting with evm subnet contract: {address:} with balance: {balance:}");

        let signer = Arc::new(self.get_signer_with_fee_estimator(&from)?);
        let contract =
            subnet_actor_manager_facet::SubnetActorManagerFacet::new(address, signer.clone());

        let mut txn = contract.pre_fund(U256::from(balance));
        txn = self.handle_txn_token(&subnet, txn, 0, balance).await?;

        let txn = extend_call_with_pending_block(txn).await?;

        txn.send().await?.await?;
        Ok(())
    }

    async fn pre_release(
        &self,
        subnet: SubnetID,
        from: Address,
        amount: TokenAmount,
    ) -> Result<()> {
        let address = contract_address_from_subnet(&subnet)?;
        tracing::info!("pre-release funds from {subnet:} at contract: {address:}");

        let amount = amount
            .atto()
            .to_u128()
            .ok_or_else(|| anyhow!("invalid pre-release amount"))?;

        let signer = Arc::new(self.get_signer_with_fee_estimator(&from)?);
        let contract =
            subnet_actor_manager_facet::SubnetActorManagerFacet::new(address, signer.clone());

        extend_call_with_pending_block(contract.pre_release(amount.into()))
            .await?
            .send()
            .await?
            .await?;

        Ok(())
    }

    async fn stake(&self, subnet: SubnetID, from: Address, collateral: TokenAmount) -> Result<()> {
        let collateral = collateral
            .atto()
            .to_u128()
            .ok_or_else(|| anyhow!("invalid collateral amount"))?;

        let address = contract_address_from_subnet(&subnet)?;
        tracing::info!(
            "interacting with evm subnet contract: {address:} with collateral: {collateral:}"
        );

        let signer = Arc::new(self.get_signer_with_fee_estimator(&from)?);
        let contract =
            subnet_actor_manager_facet::SubnetActorManagerFacet::new(address, signer.clone());

        let mut txn = contract.stake(U256::from(collateral));
        txn = self.handle_txn_token(&subnet, txn, collateral, 0).await?;

        let txn = extend_call_with_pending_block(txn).await?;

        txn.send().await?.await?;

        Ok(())
    }

    async fn unstake(
        &self,
        subnet: SubnetID,
        from: Address,
        collateral: TokenAmount,
    ) -> Result<()> {
        let collateral = collateral
            .atto()
            .to_u128()
            .ok_or_else(|| anyhow!("invalid collateral amount"))?;

        let address = contract_address_from_subnet(&subnet)?;
        tracing::info!(
            "interacting with evm subnet contract: {address:} with collateral: {collateral:}"
        );

        let signer = Arc::new(self.get_signer_with_fee_estimator(&from)?);
        let contract =
            subnet_actor_manager_facet::SubnetActorManagerFacet::new(address, signer.clone());

        let txn = extend_call_with_pending_block(contract.unstake(collateral.into())).await?;
        txn.send().await?.await?;

        Ok(())
    }

    async fn leave_subnet(&self, subnet: SubnetID, from: Address) -> Result<()> {
        let address = contract_address_from_subnet(&subnet)?;
        tracing::info!("leaving evm subnet: {subnet:} at contract: {address:}");

        let signer = Arc::new(self.get_signer_with_fee_estimator(&from)?);
        let contract =
            subnet_actor_manager_facet::SubnetActorManagerFacet::new(address, signer.clone());

        extend_call_with_pending_block(contract.leave())
            .await?
            .send()
            .await?
            .await?;

        Ok(())
    }

    async fn kill_subnet(&self, subnet: SubnetID, from: Address) -> Result<()> {
        let address = contract_address_from_subnet(&subnet)?;
        tracing::info!("kill evm subnet: {subnet:} at contract: {address:}");

        let signer = Arc::new(self.get_signer_with_fee_estimator(&from)?);
        let contract =
            subnet_actor_manager_facet::SubnetActorManagerFacet::new(address, signer.clone());

        extend_call_with_pending_block(contract.kill())
            .await?
            .send()
            .await?
            .await?;

        Ok(())
    }

    async fn list_child_subnets(
        &self,
        gateway_addr: Address,
    ) -> Result<HashMap<SubnetID, SubnetInfo>> {
        self.ensure_same_gateway(&gateway_addr)?;

        let gateway_contract = gateway_getter_facet::GatewayGetterFacet::new(
            self.ipc_contract_info.gateway_addr,
            Arc::new(self.ipc_contract_info.provider.clone()),
        );

        let mut s = HashMap::new();

        let evm_subnets = gateway_contract.list_subnets().call().await?;
        tracing::debug!("raw subnet: {evm_subnets:?}");

        for subnet in evm_subnets {
            let info = SubnetInfo::try_from(subnet)?;
            s.insert(info.id.clone(), info);
        }

        Ok(s)
    }

    async fn claim_collateral(&self, subnet: SubnetID, from: Address) -> Result<()> {
        let address = contract_address_from_subnet(&subnet)?;
        tracing::info!("claim collateral evm subnet: {subnet:} at contract: {address:}");

        let signer = Arc::new(self.get_signer_with_fee_estimator(&from)?);
        let contract =
            subnet_actor_reward_facet::SubnetActorRewardFacet::new(address, signer.clone());

        extend_call_with_pending_block(contract.claim())
            .await?
            .send()
            .await?
            .await?;

        Ok(())
    }

    async fn fund(
        &self,
        subnet: SubnetID,
        gateway_addr: Address,
        from: Address,
        to: Address,
        amount: TokenAmount,
    ) -> Result<ChainEpoch> {
        self.ensure_same_gateway(&gateway_addr)?;

        let value = amount
            .atto()
            .to_u128()
            .ok_or_else(|| anyhow!("invalid value to fund"))?;

        tracing::info!("fund with evm gateway contract: {gateway_addr:} with value: {value:}, original: {amount:?}");

        let evm_subnet_id = gateway_manager_facet::SubnetID::try_from(&subnet)?;
        tracing::debug!("evm subnet id to fund: {evm_subnet_id:?}");

        let signer = Arc::new(self.get_signer_with_fee_estimator(&from)?);
        let gateway_contract = gateway_manager_facet::GatewayManagerFacet::new(
            self.ipc_contract_info.gateway_addr,
            signer.clone(),
        );

        let mut txn = gateway_contract.fund(
            evm_subnet_id,
            gateway_manager_facet::FvmAddress::try_from(to)?,
        );
        txn.tx.set_value(value);
        let txn = extend_call_with_pending_block(txn).await?;

        let pending_tx = txn.send().await?;
        let receipt = pending_tx.retries(TRANSACTION_RECEIPT_RETRIES).await?;
        block_number_from_receipt(receipt)
    }

    /// Approves the `from` address to use up to `amount` tokens from `token_address`.
    async fn approve_token(
        &self,
        subnet: SubnetID,
        from: Address,
        amount: TokenAmount,
    ) -> Result<ChainEpoch> {
        log::debug!("approve token, subnet: {subnet}, amount: {amount}, from: {from}");

        let value = fil_amount_to_eth_amount(&amount)?;

        let signer = Arc::new(self.get_signer_with_fee_estimator(&from)?);

        let subnet_supply_source = self.get_subnet_supply_source(&subnet).await?;
        if subnet_supply_source.kind != AssetKind::ERC20 {
            return Err(anyhow!("Invalid operation: Expected the subnet's supply source to be ERC20, but found a different kind."));
        }

        let token_address = payload_to_evm_address(
            subnet_supply_source
                .token_address
                .ok_or_else(|| anyhow!("zero adress not erc20"))?
                .payload(),
        )?;
        let token_contract = IERC20::new(token_address, signer.clone());

        let txn = token_contract.approve(self.ipc_contract_info.gateway_addr, value);
        let txn = extend_call_with_pending_block(txn).await?;

        let pending_tx = txn.send().await?;
        let receipt = pending_tx.retries(TRANSACTION_RECEIPT_RETRIES).await?;
        block_number_from_receipt(receipt)
    }

    async fn fund_with_token(
        &self,
        subnet: SubnetID,
        from: Address,
        to: Address,
        amount: TokenAmount,
    ) -> Result<ChainEpoch> {
        tracing::debug!(
            "fund with token, subnet: {subnet}, amount: {amount}, from: {from}, to: {to}"
        );

        let value = fil_amount_to_eth_amount(&amount)?;
        let evm_subnet_id = gateway_manager_facet::SubnetID::try_from(&subnet)?;

        let signer = Arc::new(self.get_signer_with_fee_estimator(&from)?);
        let gateway_contract = gateway_manager_facet::GatewayManagerFacet::new(
            self.ipc_contract_info.gateway_addr,
            signer.clone(),
        );

        let txn = gateway_contract.fund_with_token(
            evm_subnet_id,
            gateway_manager_facet::FvmAddress::try_from(to)?,
            value,
        );
        let txn = extend_call_with_pending_block(txn).await?;

        let pending_tx = txn.send().await?;
        let receipt = pending_tx.retries(TRANSACTION_RECEIPT_RETRIES).await?;
        block_number_from_receipt(receipt)
    }

    async fn release(
        &self,
        gateway_addr: Address,
        from: Address,
        to: Address,
        amount: TokenAmount,
    ) -> Result<ChainEpoch> {
        self.ensure_same_gateway(&gateway_addr)?;

        let value = amount
            .atto()
            .to_u128()
            .ok_or_else(|| anyhow!("invalid value to fund"))?;

        tracing::info!("release with evm gateway contract: {gateway_addr:} with value: {value:}");

        let signer = Arc::new(self.get_signer_with_fee_estimator(&from)?);
        let gateway_contract = gateway_manager_facet::GatewayManagerFacet::new(
            self.ipc_contract_info.gateway_addr,
            signer.clone(),
        );
        let mut txn = gateway_contract.release(gateway_manager_facet::FvmAddress::try_from(to)?);
        txn.tx.set_value(value);
        let txn = extend_call_with_pending_block(txn).await?;

        let pending_tx = txn.send().await?;
        let receipt = pending_tx.retries(TRANSACTION_RECEIPT_RETRIES).await?;
        block_number_from_receipt(receipt)
    }

    /// Send value between two addresses in a subnet
    async fn send_value(&self, from: Address, to: Address, amount: TokenAmount) -> Result<()> {
        let signer = Arc::new(self.get_signer_with_fee_estimator(&from)?);
        let tx = Eip1559TransactionRequest::new()
            .to(payload_to_evm_address(to.payload())?)
            .value(fil_to_eth_amount(&amount)?);

        let tx_pending = signer.send_transaction(tx, None).await?;

        tracing::info!(
            "sending FIL from {from:} to {to:} in tx {:?}",
            tx_pending.tx_hash()
        );
        tx_pending.await?;
        Ok(())
    }

    async fn wallet_balance(&self, address: &Address) -> Result<TokenAmount> {
        let balance = self
            .ipc_contract_info
            .provider
            .clone()
            .get_balance(payload_to_evm_address(address.payload())?, None)
            .await?;
        Ok(TokenAmount::from_atto(balance.as_u128()))
    }

    async fn get_chain_id(&self) -> Result<String> {
        Ok(self
            .ipc_contract_info
            .provider
            .get_chainid()
            .await?
            .to_string())
    }

    async fn get_commit_sha(&self) -> Result<[u8; 32]> {
        let gateway_contract = gateway_getter_facet::GatewayGetterFacet::new(
            self.ipc_contract_info.gateway_addr,
            Arc::new(self.ipc_contract_info.provider.clone()),
        );
        tracing::debug!(
            "gateway_contract address : {:?}",
            self.ipc_contract_info.gateway_addr
        );
        tracing::debug!(
            "gateway_contract_getter_facet address : {:?}",
            gateway_contract.address()
        );

        let commit_sha = gateway_contract
            .get_commit_sha()
            .call()
            .await
            .map_err(|e| anyhow!("cannot get commit sha due to: {e:}"))?;

        Ok(commit_sha)
    }

    async fn get_subnet_supply_source(&self, subnet: &SubnetID) -> Result<Asset> {
        let address = contract_address_from_subnet(subnet)?;
        let contract = subnet_actor_getter_facet::SubnetActorGetterFacet::new(
            address,
            Arc::new(self.ipc_contract_info.provider.clone()),
        );
        let raw = contract.supply_source().call().await?;
        Ok(Asset::try_from(raw)?)
    }

    async fn get_subnet_collateral_source(&self, subnet: &SubnetID) -> Result<Asset> {
        let address = contract_address_from_subnet(subnet)?;
        let contract = subnet_actor_getter_facet::SubnetActorGetterFacet::new(
            address,
            Arc::new(self.ipc_contract_info.provider.clone()),
        );
        let raw = contract.collateral_source().call().await?;
        Ok(Asset::try_from(raw)?)
    }

    async fn get_genesis_info(&self, subnet: &SubnetID) -> Result<SubnetGenesisInfo> {
        let address = contract_address_from_subnet(subnet)?;
        let contract = subnet_actor_getter_facet::SubnetActorGetterFacet::new(
            address,
            Arc::new(self.ipc_contract_info.provider.clone()),
        );

        let genesis_balances = contract.genesis_balances().await?;
        let bottom_up_checkpoint_period = contract.bottom_up_check_period().call().await?.as_u64();
        let genesis_subnet_ipc_contracts_owner =
            contract.genesis_subnet_ipc_contracts_owner().call().await?;

<<<<<<< HEAD
        let chain_id = contract.chain_id().await?;
        let chain_id = chain_id.parse::<u64>().context(format!(
            "invalid chain id, expected u64, found {}",
            chain_id
        ))?;
=======
        // Get the actual permission mode from the subnet contract
        let permission_mode_u8 = contract.permission_mode().call().await?;
        let permission_mode = match permission_mode_u8 {
            0 => PermissionMode::Collateral,
            1 => PermissionMode::Federated,
            2 => PermissionMode::Static,
            _ => {
                tracing::warn!(
                    "Unknown permission mode value {} for subnet {}, defaulting to Collateral",
                    permission_mode_u8,
                    subnet
                );
                PermissionMode::Collateral
            }
        };
>>>>>>> f72d5672

        Ok(SubnetGenesisInfo {
            chain_id,
            // Active validators limit set for the child subnet.
            active_validators_limit: contract.active_validators_limit().call().await?,
            // Bottom-up checkpoint period set in the subnet actor.
            bottom_up_checkpoint_period,
            // Genesis epoch when the subnet was bootstrapped in the parent.
            genesis_epoch: self.genesis_epoch(subnet).await?,
            // Majority percentage of
            majority_percentage: contract.majority_percentage().call().await?,
            // Minimum collateral required for subnets to register into the subnet
            min_collateral: eth_to_fil_amount(&contract.min_activation_collateral().call().await?)?,
            // Custom message fee that the child subnet wants to set for cross-net messages
            validators: from_contract_validators(contract.genesis_validators().call().await?)?,
            genesis_balances: into_genesis_balance_map(genesis_balances.0, genesis_balances.1)?,
            // Get the actual permission mode from the contract instead of hardcoded value
            permission_mode,
            supply_source: Asset {
                kind: AssetKind::Native,
                token_address: None,
            },
            genesis_subnet_ipc_contracts_owner,
        })
    }

    async fn add_bootstrap(
        &self,
        subnet: &SubnetID,
        from: &Address,
        endpoint: String,
    ) -> Result<()> {
        let address = contract_address_from_subnet(subnet)?;

        if is_valid_bootstrap_addr(&endpoint).is_none() {
            return Err(anyhow!("wrong format for bootstrap endpoint"));
        }

        let signer = Arc::new(self.get_signer_with_fee_estimator(from)?);
        let contract =
            subnet_actor_manager_facet::SubnetActorManagerFacet::new(address, signer.clone());

        extend_call_with_pending_block(contract.add_bootstrap_node(endpoint))
            .await?
            .send()
            .await?
            .await?;

        Ok(())
    }

    async fn list_bootstrap_nodes(&self, subnet: &SubnetID) -> Result<Vec<String>> {
        let address = contract_address_from_subnet(subnet)?;
        let contract = subnet_actor_getter_facet::SubnetActorGetterFacet::new(
            address,
            Arc::new(self.ipc_contract_info.provider.clone()),
        );
        Ok(contract.get_bootstrap_nodes().call().await?)
    }

    async fn get_validator_info(
        &self,
        subnet: &SubnetID,
        validator: &Address,
    ) -> Result<ValidatorInfo> {
        let address = contract_address_from_subnet(subnet)?;
        let contract = subnet_actor_getter_facet::SubnetActorGetterFacet::new(
            address,
            Arc::new(self.ipc_contract_info.provider.clone()),
        );
        let validator = payload_to_evm_address(validator.payload())?;

        let validator_info = contract.get_validator(validator).call().await?;
        let is_active = contract.is_active_validator(validator).call().await?;
        let is_waiting = contract.is_waiting_validator(validator).call().await?;

        Ok(ValidatorInfo {
            staking: ValidatorStakingInfo::try_from(validator_info)?,
            is_active,
            is_waiting,
        })
    }

    async fn list_waiting_validators(
        &self,
        subnet: &SubnetID,
    ) -> Result<Vec<(Address, ValidatorInfo)>> {
        let address = contract_address_from_subnet(subnet)?;
        let contract = subnet_actor_getter_facet::SubnetActorGetterFacet::new(
            address,
            Arc::new(self.ipc_contract_info.provider.clone()),
        );

        let mut addresses: Vec<Address> = vec![];
        let mut validators: Vec<ValidatorInfo> = vec![];

        let waiting = contract.get_waiting_validators().call().await?;
        addresses.extend(
            waiting
                .iter()
                .map(ethers_address_to_fil_address)
                .collect::<Result<Vec<_>, _>>()?,
        );
        for addr in waiting {
            let info = contract.get_validator(addr).call().await?;
            validators.push(ValidatorInfo {
                staking: ValidatorStakingInfo::try_from(info)?,
                is_active: false,
                is_waiting: true,
            });
        }

        Ok(addresses.into_iter().zip(validators).collect())
    }

    async fn list_subnet_active_validators(
        &self,
        subnet: &SubnetID,
    ) -> Result<Vec<(Address, ValidatorInfo)>> {
        let address = contract_address_from_subnet(subnet)?;
        let contract = subnet_actor_getter_facet::SubnetActorGetterFacet::new(
            address,
            Arc::new(self.ipc_contract_info.provider.clone()),
        );

        let mut addresses: Vec<Address> = vec![];
        let mut validators: Vec<ValidatorInfo> = vec![];

        let active = contract.get_active_validators().call().await?;
        addresses.extend(
            active
                .iter()
                .map(ethers_address_to_fil_address)
                .collect::<Result<Vec<_>, _>>()?,
        );
        for addr in active {
            let info = contract.get_validator(addr).call().await?;
            validators.push(ValidatorInfo {
                staking: ValidatorStakingInfo::try_from(info)?,
                is_active: true,
                is_waiting: false,
            });
        }

        Ok(addresses.into_iter().zip(validators).collect())
    }

    async fn list_validators(&self, subnet: &SubnetID) -> Result<Vec<(Address, ValidatorInfo)>> {
        let mut active = self.list_subnet_active_validators(subnet).await?;
        let mut waiting = self.list_waiting_validators(subnet).await?;

        active.append(&mut waiting);

        Ok(active)
    }

    async fn set_federated_power(
        &self,
        from: &Address,
        subnet: &SubnetID,
        validators: &[Address],
        public_keys: &[Vec<u8>],
        federated_power: &[u128],
    ) -> Result<ChainEpoch> {
        let address = contract_address_from_subnet(subnet)?;
        tracing::info!("interacting with evm subnet contract: {address:}");

        let signer = Arc::new(self.get_signer_with_fee_estimator(from)?);
        let contract =
            subnet_actor_manager_facet::SubnetActorManagerFacet::new(address, signer.clone());

        let addresses: Vec<ethers::core::types::Address> = validators
            .iter()
            .map(|validator_address| payload_to_evm_address(validator_address.payload()).unwrap())
            .collect();
        tracing::debug!("converted addresses: {:?}", addresses);

        let pubkeys: Vec<ethers::core::types::Bytes> = public_keys
            .iter()
            .map(|key| ethers::core::types::Bytes::from(key.clone()))
            .collect();
        tracing::debug!("converted pubkeys: {:?}", pubkeys);

        let power_u256: Vec<ethers::core::types::U256> = federated_power
            .iter()
            .map(|power| ethers::core::types::U256::from(*power))
            .collect();
        tracing::debug!("converted power: {:?}", power_u256);

        tracing::debug!("from address: {:?}", from);

        let call = contract.set_federated_power(addresses, pubkeys, power_u256);
        let txn = extend_call_with_pending_block(call).await?;
        let pending_tx = txn.send().await?;
        let receipt = pending_tx.retries(TRANSACTION_RECEIPT_RETRIES).await?;
        block_number_from_receipt(receipt)
    }
}

#[async_trait]
impl EthManager for EthSubnetManager {
    async fn current_epoch(&self) -> Result<ChainEpoch> {
        let block_number = self
            .ipc_contract_info
            .provider
            .get_block_number()
            .await?
            .as_u64();
        Ok(block_number as ChainEpoch)
    }

    async fn get_applied_top_down_nonce(&self, subnet_id: &SubnetID) -> Result<u64> {
        let route = subnet_id_to_evm_addresses(subnet_id)?;
        tracing::debug!("getting applied top down nonce for route: {route:?}");

        let evm_subnet_id = gateway_getter_facet::SubnetID {
            root: subnet_id.root_id(),
            route,
        };

        let gateway_contract = gateway_getter_facet::GatewayGetterFacet::new(
            self.ipc_contract_info.gateway_addr,
            Arc::new(self.ipc_contract_info.provider.clone()),
        );

        let (exists, nonce) = gateway_contract
            .get_top_down_nonce(evm_subnet_id)
            .call()
            .await
            .map_err(|e| anyhow!("cannot get applied top down nonce due to: {e:}"))?;

        if !exists {
            Err(anyhow!("subnet {:?} does not exists", subnet_id))
        } else {
            Ok(nonce)
        }
    }

    async fn subnet_bottom_up_checkpoint_period(&self, subnet_id: &SubnetID) -> Result<ChainEpoch> {
        let address = contract_address_from_subnet(subnet_id)?;
        let contract = subnet_actor_getter_facet::SubnetActorGetterFacet::new(
            address,
            Arc::new(self.ipc_contract_info.provider.clone()),
        );
        let period = contract.bottom_up_check_period().call().await?.as_u64();
        Ok(period as ChainEpoch)
    }

    async fn min_validators(&self, subnet_id: &SubnetID) -> Result<u64> {
        let address = contract_address_from_subnet(subnet_id)?;
        let contract = subnet_actor_getter_facet::SubnetActorGetterFacet::new(
            address,
            Arc::new(self.ipc_contract_info.provider.clone()),
        );
        Ok(contract.min_validators().call().await?)
    }
}

impl EthSubnetManager {
    pub fn new(
        gateway_addr: ethers::types::Address,
        registry_addr: ethers::types::Address,
        chain_id: u64,
        provider: Provider<ErrorParserHttp>,
        keystore: Option<Arc<RwLock<PersistentKeyStore<EthKeyAddress>>>>,
    ) -> Self {
        Self {
            keystore,
            ipc_contract_info: IPCContractInfo {
                gateway_addr,
                registry_addr,
                chain_id,
                provider,
            },
        }
    }

    /// This method handles the "msg.value" based on different collateral/supply source
    /// asset kind.
    pub async fn handle_txn_token<B, D, M>(
        &self,
        subnet: &SubnetID,
        mut txn: ethers_contract::FunctionCall<B, D, M>,
        collateral: u128,
        balance: u128,
    ) -> anyhow::Result<ethers_contract::FunctionCall<B, D, M>>
    where
        B: std::borrow::Borrow<D>,
        M: ethers::abi::Detokenize,
    {
        let supply_source = self.get_subnet_supply_source(subnet).await?;
        let collateral_source = self.get_subnet_collateral_source(subnet).await?;

        match (supply_source.kind, collateral_source.kind) {
            (AssetKind::Native, AssetKind::Native) => _ = txn.tx.set_value(balance + collateral),
            (AssetKind::Native, AssetKind::ERC20) => _ = txn.tx.set_value(balance),
            (AssetKind::ERC20, AssetKind::Native) => _ = txn.tx.set_value(collateral),
            _ => {}
        }
        Ok(txn)
    }

    pub fn ensure_same_gateway(&self, gateway: &Address) -> Result<()> {
        let evm_gateway_addr = payload_to_evm_address(gateway.payload())?;
        if evm_gateway_addr != self.ipc_contract_info.gateway_addr {
            Err(anyhow!("Gateway address not matching with config"))
        } else {
            Ok(())
        }
    }

    pub fn keystore(&self) -> Result<Arc<RwLock<PersistentKeyStore<EthKeyAddress>>>> {
        self.keystore
            .clone()
            .ok_or(anyhow!("no evm keystore available"))
    }

    /// Get the ethers singer instance.
    /// We use filecoin addresses throughout our whole code-base
    /// and translate them to evm addresses when relevant.
    fn get_signer_with_fee_estimator(
        &self,
        addr: &Address,
    ) -> Result<SignerWithFeeEstimatorMiddleware> {
        // convert to its underlying eth address
        let addr = payload_to_evm_address(addr.payload())?;
        let keystore = self.keystore()?;
        let keystore = keystore.read().unwrap();
        let private_key = keystore
            .get(&addr.into())?
            .ok_or_else(|| anyhow!("address {addr:} does not have private key in key store"))?;
        let wallet = LocalWallet::from_bytes(private_key.private_key())?
            .with_chain_id(self.ipc_contract_info.chain_id);

        use super::gas_estimator_middleware::Eip1559GasEstimatorMiddleware;

        let signer = SignerMiddleware::new(self.ipc_contract_info.provider.clone(), wallet);
        Ok(Eip1559GasEstimatorMiddleware::new(signer))
    }

    pub fn from_subnet_with_wallet_store(
        subnet: &Subnet,
        keystore: Option<Arc<RwLock<PersistentKeyStore<EthKeyAddress>>>>,
    ) -> Result<Self> {
        let url = subnet.rpc_http().clone();
        let auth_token = subnet.auth_token();

        let SubnetConfig::Fevm(config) = &subnet.config;

        let mut client = Client::builder();

        if let Some(auth_token) = auth_token {
            let auth = Authorization::Bearer(auth_token);
            let mut auth_value = HeaderValue::from_str(&auth.to_string())?;
            auth_value.set_sensitive(true);

            let mut headers = reqwest::header::HeaderMap::new();
            headers.insert(reqwest::header::AUTHORIZATION, auth_value);

            client = client.default_headers(headers);
        }

        if let Some(timeout) = subnet.rpc_timeout() {
            client = client.timeout(timeout);
        }

        let client = client.build()?;

        let http_provider = Http::new_with_client(url, client);
        let error_parser_provider = ErrorParserHttp::from(http_provider);
        let mut provider = Provider::new(error_parser_provider);
        // set polling interval for provider to fit fast child subnets block times.
        // TODO: We may want to make it dynamic so it adjusts depending on the type of network
        // so we don't have a too slow or too fast polling for the underlying block times.
        provider.set_interval(ETH_PROVIDER_POLLING_TIME);
        let gateway_address = payload_to_evm_address(config.gateway_addr.payload())?;
        let registry_address = payload_to_evm_address(config.registry_addr.payload())?;

        Ok(Self::new(
            gateway_address,
            registry_address,
            subnet.id.chain_id(),
            provider,
            keystore,
        ))
    }
}

#[async_trait]
impl SignedHeaderRelayer for EthSubnetManager {
    async fn submit_signed_header(
        &self,
        submitter: &Address,
        subnet_id: &SubnetID,
        header: SignedHeader,
    ) -> Result<ChainEpoch> {
        let tokens = vec![header.into_token()];
        let bytes = ethers::abi::encode(&tokens);

        let address = contract_address_from_subnet(subnet_id)?;

        let signer = Arc::new(self.get_signer_with_fee_estimator(submitter)?);
        let contract = subnet_actor_checkpointing_facet::SubnetActorCheckpointingFacet::new(
            address,
            signer.clone(),
        );
        let call = contract.submit_signed_header(Bytes::from(bytes));
        let call = extend_call_with_pending_block(call).await?;

        let pending_tx = call.send().await?;
        tracing::info!(
            hash = hex::encode(pending_tx.tx_hash().as_bytes()),
            "sent submit bottom up checkpoint with txn"
        );

        let receipt = pending_tx.retries(TRANSACTION_RECEIPT_RETRIES).await?;

        block_number_from_receipt(receipt)
    }

    async fn query_commitment(
        &self,
        height: ChainEpoch,
    ) -> Result<Option<StateCommitmentBreakDown>> {
        let height = height as u64;

        let contract = checkpointing_facet::CheckpointingFacet::new(
            self.ipc_contract_info.gateway_addr,
            Arc::new(self.ipc_contract_info.provider.clone()),
        );
        let ev = contract
            .event::<checkpointing_facet::StateCommitmentCreatedFilter>()
            .from_block(height)
            .to_block(height)
            .address(ValueOrArray::Value(contract.address()));

        if let Some((event, meta)) = (query_with_meta(ev, contract.client()).await?)
            .into_iter()
            .next()
        {
            tracing::debug!(
                "found state commitment published at height: {}",
                meta.block_number
            );

            return Ok(Some(event.breakdown));
        }

        Ok(None)
    }

    async fn get_last_commitment_heights(
        &self,
        subnet_id: &SubnetID,
    ) -> Result<LastCommitmentHeights> {
        let address = contract_address_from_subnet(subnet_id)?;
        let contract = subnet_actor_checkpointing_facet::SubnetActorCheckpointingFacet::new(
            address,
            Arc::new(self.ipc_contract_info.provider.clone()),
        );
        Ok(contract.get_last_commitment_heights().call().await?)
    }

    async fn confirm_validator_change(
        &self,
        height: ChainEpoch,
        submitter: &Address,
        subnet_id: &SubnetID,
        commitment: StateCommitmentBreakDown,
    ) -> Result<ChainEpoch> {
        let address = contract_address_from_subnet(subnet_id)?;

        let signer = Arc::new(self.get_signer_with_fee_estimator(submitter)?);
        let contract = SubnetActorCheckpointingFacet::new(address, signer.clone());

        let tokens = commitment.into_tokens();
        let t = subnet_actor_checkpointing_facet::StateCommitmentBreakDown::from_tokens(tokens)?;
        let call = contract.confirm_validator_change(height as u64, t);
        let call = extend_call_with_pending_block(call).await?;

        let pending_tx = call.send().await?;
        tracing::info!(
            hash = hex::encode(pending_tx.tx_hash().as_bytes()),
            "sent confirm validator changet with txn"
        );

        let receipt = pending_tx.retries(TRANSACTION_RECEIPT_RETRIES).await?;

        block_number_from_receipt(receipt)
    }

    async fn last_submission_height(&self, subnet_id: &SubnetID) -> Result<ChainEpoch> {
        let address = contract_address_from_subnet(subnet_id)?;
        let contract = subnet_actor_getter_facet::SubnetActorGetterFacet::new(
            address,
            Arc::new(self.ipc_contract_info.provider.clone()),
        );
        let epoch = contract.last_bottom_up_checkpoint_height().call().await?;
        Ok(epoch.as_u64() as ChainEpoch)
    }

    async fn submission_period(&self, subnet_id: &SubnetID) -> Result<ChainEpoch> {
        let address = contract_address_from_subnet(subnet_id)?;
        let contract = subnet_actor_getter_facet::SubnetActorGetterFacet::new(
            address,
            Arc::new(self.ipc_contract_info.provider.clone()),
        );
        let epoch = contract.bottom_up_check_period().call().await?;
        Ok(epoch.as_u64() as ChainEpoch)
    }

    async fn current_epoch(&self) -> Result<ChainEpoch> {
        let epoch = self
            .ipc_contract_info
            .provider
            .get_block_number()
            .await?
            .as_u64();
        Ok(epoch as ChainEpoch)
    }

    async fn list_active_validators(
        &self,
        subnet: &SubnetID,
    ) -> Result<Vec<(Address, ValidatorInfo)>> {
        self.list_subnet_active_validators(subnet).await
    }

    async fn list_pending_bottom_up_batch_commitments(
        &self,
        subnet_id: &SubnetID,
    ) -> Result<Vec<ListPendingCommitmentsEntry>> {
        let address = contract_address_from_subnet(subnet_id)?;
        let contract = subnet_actor_getter_facet::SubnetActorGetterFacet::new(
            address,
            Arc::new(self.ipc_contract_info.provider.clone()),
        );
        let entries = contract
            .list_pending_bottom_up_batch_commitments()
            .call()
            .await?;
        Ok(entries)
    }

    async fn make_next_bottom_up_batch_inclusions(
        &self,
        commitment: &ListPendingCommitmentsEntry,
    ) -> Result<Vec<Inclusion>> {
        let contract = checkpointing_facet::CheckpointingFacet::new(
            self.ipc_contract_info.gateway_addr,
            Arc::new(self.ipc_contract_info.provider.clone()),
        );

        let ev = contract
            .event::<checkpointing_facet::BottomUpBatchRecordedFilter>()
            .from_block(commitment.height)
            .to_block(commitment.height)
            .address(ValueOrArray::Value(contract.address()));

        let result = query_with_meta(ev, contract.client()).await?;
        let (event, meta) = match result.as_slice() {
            [(event, meta)] => (event, meta),
            [] => return Err(anyhow!("expected 1 BottomUpBatchRecorded event, got none")),
            _ => {
                return Err(anyhow!(
                    "expected 1 BottomUpBatchRecorded event, got multiple"
                ))
            }
        };

        if event.checkpoint_height != commitment.height {
            return Err(anyhow!("checkpoint height not equal"));
        }
        tracing::debug!(
            "found bottom up batch published at height: {}",
            meta.block_number
        );

        let merkle = MerkleGen::new(
            abi_encode_envelope,
            event.msgs.as_slice(),
            &abi_encode_envelope_fields(),
        )?;

        let mut inclusions = vec![];
        for msg in &event.msgs {
            let leaf_hash = merkle.leaf_hash(&abi_encode_envelope(msg))?;
            if commitment.executed.contains(&leaf_hash.0) {
                tracing::debug!("skipping an already-executed bottom up msg: {:?}", msg);
                continue;
            }
            let proof = merkle.get_proof(msg)?;
            let msg = subnet_actor_checkpointing_facet::IpcEnvelope::from_tokens(
                msg.clone().into_tokens(),
            )?;
            inclusions.push(Inclusion {
                msg,
                proof: proof.into_iter().map(|v| v.into()).collect(),
            });
        }
        Ok(inclusions)
    }

    async fn execute_bottom_up_batch(
        &self,
        submitter: &Address,
        subnet_id: &SubnetID,
        height: ChainEpoch,
        inclusions: Vec<Inclusion>,
        commitment: StateCommitmentBreakDown,
    ) -> Result<ChainEpoch> {
        let address = contract_address_from_subnet(subnet_id)?;
        tracing::debug!(
            "execute bottom up batch: {inclusions:?} in evm subnet contract: {address:}"
        );

        let signer = Arc::new(self.get_signer_with_fee_estimator(submitter)?);
        let contract = SubnetActorCheckpointingFacet::new(address, signer.clone());

        let tokens = commitment.into_tokens();
        let t = subnet_actor_checkpointing_facet::StateCommitmentBreakDown::from_tokens(tokens)?;
        let call = contract.exec_bottom_up_msg_batch(height as u64, t, inclusions);
        let call = extend_call_with_pending_block(call).await?;

        if let Some(calldata) = call.calldata() {
            tracing::info!(
                calldata = calldata.to_string(),
                "execute bottom up batch raw call data"
            );
        }

        let pending_tx = call.send().await?;
        tracing::info!(
            hash = hex::encode(pending_tx.tx_hash().as_bytes()),
            "sent execute bottom up batch with txn"
        );

        let receipt = pending_tx.retries(TRANSACTION_RECEIPT_RETRIES).await?;

        block_number_from_receipt(receipt)
    }
}

lazy_static!(
    /// ABI types of the Merkle tree which contains validator addresses and their committed block count.
    pub static ref VALIDATOR_SUMMARY_FIELDS: Vec<String> = vec!["address".to_owned(), "uint64".to_owned()];
);

#[async_trait]
impl ValidatorRewarder for EthSubnetManager {
    /// Query validator claims, indexed by checkpoint height, to batch claim rewards.
    async fn query_reward_claims(
        &self,
        validator_addr: &Address,
        from_checkpoint: ChainEpoch,
        to_checkpoint: ChainEpoch,
    ) -> Result<Vec<(u64, ValidatorClaim)>> {
        let contract = checkpointing_facet::CheckpointingFacet::new(
            self.ipc_contract_info.gateway_addr,
            Arc::new(self.ipc_contract_info.provider.clone()),
        );

        let ev = contract
            .event::<checkpointing_facet::ActivityRollupRecordedFilter>()
            .from_block(from_checkpoint as u64)
            .to_block(to_checkpoint as u64)
            .address(ValueOrArray::Value(contract.address()));

        let validator_eth_addr = payload_to_evm_address(validator_addr.payload())?;

        let mut claims = vec![];
        for (event, meta) in query_with_meta(ev, contract.client()).await? {
            tracing::debug!(
                "found activity bundle published at height: {}",
                meta.block_number
            );

            // Check if we have claims for this validator in this block.
            let our_data = event
                .rollup
                .consensus
                .data
                .iter()
                .find(|v| v.validator == validator_eth_addr);

            // If we don't, skip this block.
            let Some(data) = our_data else {
                tracing::info!(
                    "target validator address has no reward claims in epoch {}",
                    meta.block_number
                );
                continue;
            };

            let proof = gen_merkle_proof(&event.rollup.consensus.data, data)?;

            // Construct the claim and add it to the list.
            let claim = ValidatorClaim {
                // Even though it's the same struct but still need to do a mapping due to
                // different crate from ethers-rs
                data: subnet_actor_activity_facet::ValidatorData {
                    validator: data.validator,
                    blocks_committed: data.blocks_committed,
                },
                proof: proof.into_iter().map(|v| v.into()).collect(),
            };
            claims.push((event.checkpoint_height, claim));
        }

        Ok(claims)
    }

    /// Query validator rewards in the current subnet, without obtaining proofs.
    async fn query_validator_rewards(
        &self,
        validator_addr: &Address,
        from_checkpoint: ChainEpoch,
        to_checkpoint: ChainEpoch,
    ) -> Result<Vec<(u64, ValidatorData)>> {
        let contract = checkpointing_facet::CheckpointingFacet::new(
            self.ipc_contract_info.gateway_addr,
            Arc::new(self.ipc_contract_info.provider.clone()),
        );

        let ev = contract
            .event::<checkpointing_facet::ActivityRollupRecordedFilter>()
            .from_block(from_checkpoint as u64)
            .to_block(to_checkpoint as u64)
            .address(ValueOrArray::Value(contract.address()));

        let mut rewards = vec![];
        let validator_eth_addr = payload_to_evm_address(validator_addr.payload())?;

        for (event, meta) in query_with_meta(ev, contract.client()).await? {
            tracing::debug!(
                "found activity bundle published at height: {}",
                meta.block_number
            );

            // Check if we have rewards for this validator in this block.
            if let Some(data) = event
                .rollup
                .consensus
                .data
                .iter()
                .find(|v| v.validator == validator_eth_addr)
            {
                // TODO type conversion.
                let data = ValidatorData {
                    validator: *validator_addr,
                    blocks_committed: data.blocks_committed,
                };
                rewards.push((meta.block_number.as_u64(), data));
            }
        }

        Ok(rewards)
    }

    /// Claim validator rewards in a batch for the specified subnet.
    async fn batch_subnet_claim(
        &self,
        submitter: &Address,
        reward_claim_subnet: &SubnetID,
        reward_origin_subnet: &SubnetID,
        claims: Vec<(u64, ValidatorClaim)>,
    ) -> Result<()> {
        let signer = Arc::new(self.get_signer_with_fee_estimator(submitter)?);
        let contract = subnet_actor_activity_facet::SubnetActorActivityFacet::new(
            contract_address_from_subnet(reward_claim_subnet)?,
            signer.clone(),
        );

        // separate the Vec of tuples claims into two Vecs of Height and Claim
        let (heights, claims): (Vec<u64>, Vec<ValidatorClaim>) = claims.into_iter().unzip();

        let call = {
            let call =
                contract.batch_subnet_claim(reward_origin_subnet.try_into()?, heights, claims);
            extend_call_with_pending_block(call).await?
        };

        call.send().await?;

        Ok(())
    }
}

fn gen_merkle_proof(
    validator_data: &[checkpointing_facet::ValidatorData],
    validator: &checkpointing_facet::ValidatorData,
) -> anyhow::Result<Vec<H256>> {
    // Utilty function to pack validator data into a vector of strings for proof generation.
    let pack_validator_data = |v: &checkpointing_facet::ValidatorData| {
        vec![format!("{:?}", v.validator), v.blocks_committed.to_string()]
    };

    let leaves = order_validator_data(validator_data)?;
    let tree = MerkleGen::new(pack_validator_data, &leaves, &VALIDATOR_REWARD_FIELDS)?;

    tree.get_proof(validator)
}

fn order_validator_data(
    validator_data: &[checkpointing_facet::ValidatorData],
) -> anyhow::Result<Vec<checkpointing_facet::ValidatorData>> {
    let mut mapped = validator_data
        .iter()
        .map(|a| ethers_address_to_fil_address(&a.validator).map(|v| (v, a.blocks_committed)))
        .collect::<Result<Vec<_>, _>>()?;

    mapped.sort_by(|a, b| {
        let cmp = a.0.cmp(&b.0);
        if cmp.is_eq() {
            // Address will be unique, do this just in case equal
            a.1.cmp(&b.1)
        } else {
            cmp
        }
    });

    let back_to_eth = |(fvm_addr, blocks): (Address, u64)| {
        payload_to_evm_address(fvm_addr.payload()).map(|v| checkpointing_facet::ValidatorData {
            validator: v,
            blocks_committed: blocks,
        })
    };
    mapped
        .into_iter()
        .map(back_to_eth)
        .collect::<Result<Vec<_>, _>>()
}

/// Takes a `FunctionCall` input and returns a new instance with an estimated optimal `gas_premium`.
/// The function also uses the pending block number to help retrieve the latest nonce
/// via `get_transaction_count` with the `pending` parameter.
pub(crate) async fn extend_call_with_pending_block<B, D, M>(
    call: ethers_contract::FunctionCall<B, D, M>,
) -> Result<ethers_contract::FunctionCall<B, D, M>>
where
    B: std::borrow::Borrow<D>,
    M: ethers::abi::Detokenize,
{
    Ok(call.block(ethers::types::BlockNumber::Pending))
}

/// Get the block number from the transaction receipt
fn block_number_from_receipt(
    receipt: Option<ethers::types::TransactionReceipt>,
) -> Result<ChainEpoch> {
    match receipt {
        Some(r) => {
            let block_number = r
                .block_number
                .ok_or_else(|| anyhow!("cannot get block number"))?;
            Ok(block_number.as_u64() as ChainEpoch)
        }
        None => Err(anyhow!(
            "txn sent to network, but receipt cannot be obtained, please check scanner"
        )),
    }
}

fn is_valid_bootstrap_addr(input: &str) -> Option<(String, IpAddr, u16)> {
    let parts: Vec<&str> = input.split('@').collect();

    if parts.len() == 2 {
        let pubkey = parts[0].to_string();
        let addr_str = parts[1];

        if let Ok(addr) = addr_str.parse::<SocketAddr>() {
            return Some((pubkey, addr.ip(), addr.port()));
        }
    }

    None
}

/// This is a replacement for `Event::query_with_meta` in `ethers-contract`
/// because in that one we don't get access to the `reverted` field, which
/// we need to filteron in the currently deployed `1.25-rc4` version of Lotus.
async fn query_with_meta<B, M, D>(
    event: ethers::contract::Event<B, M, D>,
    client: B,
) -> Result<Vec<(D, LogMeta)>, ContractError<M>>
where
    B: Borrow<M>,
    M: Middleware,
    D: EthLogDecode,
{
    let logs = client
        .borrow()
        .get_logs(&event.filter)
        .await
        .map_err(ContractError::from_middleware_error)?;

    let events = logs
        .into_iter()
        .filter(|l| !l.removed.unwrap_or_default())
        .map(|log| {
            let meta = LogMeta::from(&log);
            let event = ethers::contract::parse_log::<D>(log)?;
            Ok((event, meta))
        })
        .collect::<Result<_, ContractError<M>>>()?;

    Ok(events)
}

fn into_genesis_balance_map(
    addrs: Vec<ethers::types::Address>,
    balances: Vec<ethers::types::U256>,
) -> Result<BTreeMap<Address, TokenAmount>> {
    let mut map = BTreeMap::new();
    for (a, b) in addrs.into_iter().zip(balances) {
        map.insert(ethers_address_to_fil_address(&a)?, eth_to_fil_amount(&b)?);
    }
    Ok(map)
}

pub(crate) fn fil_amount_to_eth_amount(amount: &TokenAmount) -> Result<ethers::types::U256> {
    let v = ethers::types::U256::from_dec_str(&amount.atto().to_string())?;
    Ok(v)
}

/// Convert the ipc SubnetID type to an evm address. It extracts the last address from the Subnet id
/// children and turns it into evm address.
pub(crate) fn contract_address_from_subnet(subnet: &SubnetID) -> Result<ethers::types::Address> {
    let children = subnet.children();
    let ipc_addr = children
        .last()
        .ok_or_else(|| anyhow!("{subnet:} has no child"))?;

    payload_to_evm_address(ipc_addr.payload())
}

impl TryFrom<gateway_getter_facet::Subnet> for SubnetInfo {
    type Error = anyhow::Error;

    fn try_from(value: gateway_getter_facet::Subnet) -> Result<Self, Self::Error> {
        Ok(SubnetInfo {
            id: SubnetID::try_from(value.id)?,
            stake: eth_to_fil_amount(&value.stake)?,
            circ_supply: eth_to_fil_amount(&value.circ_supply)?,
            genesis_epoch: value.genesis_epoch.as_u64() as ChainEpoch,
        })
    }
}

#[cfg(test)]
mod tests {
    use crate::manager::evm::manager::contract_address_from_subnet;
    use ethers::core::rand::prelude::SliceRandom;
    use ethers::core::rand::{random, thread_rng};
    use fvm_shared::address::Address;
    use ipc_actors_abis::checkpointing_facet::{checkpointing_facet, ValidatorData};
    use ipc_api::checkpoint::VALIDATOR_REWARD_FIELDS;
    use ipc_api::merkle::MerkleGen;
    use ipc_api::subnet_id::SubnetID;
    use std::str::FromStr;

    #[test]
    fn test_agent_subnet_to_evm_address() {
        let addr = Address::from_str("f410ffzyuupbyl2uiucmzr3lu3mtf3luyknthaz4xsrq").unwrap();
        let id = SubnetID::new(0, vec![addr]);

        let eth = contract_address_from_subnet(&id).unwrap();
        assert_eq!(
            format!("{eth:?}"),
            "0x2e714a3c385ea88a09998ed74db265dae9853667"
        );
    }

    /// test case that makes sure the commitment created for various addresses and blocks committed
    /// are consistent
    #[test]
    fn test_validator_rewarder_claim_commitment() {
        let pack_validator_data = |v: &checkpointing_facet::ValidatorData| {
            vec![format!("{:?}", v.validator), v.blocks_committed.to_string()]
        };

        let mut random_validator_data = vec![
            ValidatorData {
                validator: ethers::types::Address::from_str(
                    "0xB29C00299756135ec5d6A140CA54Ec77790a99d6",
                )
                .unwrap(),
                blocks_committed: 1,
            },
            ValidatorData {
                validator: ethers::types::Address::from_str(
                    "0x1A79385eAd0e873FE0C441C034636D3Edf7014cC",
                )
                .unwrap(),
                blocks_committed: 10,
            },
            ValidatorData {
                validator: ethers::types::Address::from_str(
                    "0x28345a43c2fBae4412f0AbadFa06Bd8BA3f58867",
                )
                .unwrap(),
                blocks_committed: 2,
            },
            ValidatorData {
                validator: ethers::types::Address::from_str(
                    "0x3c5cc76b07cb02a372e647887bD6780513659527",
                )
                .unwrap(),
                blocks_committed: 3,
            },
            ValidatorData {
                validator: ethers::types::Address::from_str(
                    "0x76B9d5a35C46B1fFEb37aadf929f1CA63a26A829",
                )
                .unwrap(),
                blocks_committed: 4,
            },
        ];
        random_validator_data.shuffle(&mut thread_rng());

        let root = MerkleGen::new(
            pack_validator_data,
            &random_validator_data,
            &VALIDATOR_REWARD_FIELDS,
        )
        .unwrap()
        .root();
        assert_eq!(
            hex::encode(root.0),
            "5519955f33109df3338490473cb14458640efdccd4df05998c4c439738280ab0"
        );
    }

    #[test]
    fn test_validator_rewarder_claim_commitment_ii() {
        let pack_validator_data = |v: &checkpointing_facet::ValidatorData| {
            vec![format!("{:?}", v.validator), v.blocks_committed.to_string()]
        };

        let mut random_validator_data = (0..100)
            .map(|_| ValidatorData {
                validator: ethers::types::Address::random(),
                blocks_committed: random::<u64>(),
            })
            .collect::<Vec<_>>();

        random_validator_data.shuffle(&mut thread_rng());
        let root = MerkleGen::new(
            pack_validator_data,
            &random_validator_data,
            &VALIDATOR_REWARD_FIELDS,
        )
        .unwrap()
        .root();

        random_validator_data.shuffle(&mut thread_rng());
        let new_root = MerkleGen::new(
            pack_validator_data,
            &random_validator_data,
            &VALIDATOR_REWARD_FIELDS,
        )
        .unwrap()
        .root();
        assert_eq!(new_root, root);

        random_validator_data.shuffle(&mut thread_rng());
        let new_root = MerkleGen::new(
            pack_validator_data,
            &random_validator_data,
            &VALIDATOR_REWARD_FIELDS,
        )
        .unwrap()
        .root();
        assert_eq!(new_root, root);
    }
}<|MERGE_RESOLUTION|>--- conflicted
+++ resolved
@@ -805,13 +805,12 @@
         let genesis_subnet_ipc_contracts_owner =
             contract.genesis_subnet_ipc_contracts_owner().call().await?;
 
-<<<<<<< HEAD
         let chain_id = contract.chain_id().await?;
         let chain_id = chain_id.parse::<u64>().context(format!(
             "invalid chain id, expected u64, found {}",
             chain_id
         ))?;
-=======
+
         // Get the actual permission mode from the subnet contract
         let permission_mode_u8 = contract.permission_mode().call().await?;
         let permission_mode = match permission_mode_u8 {
@@ -827,7 +826,6 @@
                 PermissionMode::Collateral
             }
         };
->>>>>>> f72d5672
 
         Ok(SubnetGenesisInfo {
             chain_id,
