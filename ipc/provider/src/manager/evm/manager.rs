// Copyright 2022-2024 Protocol Labs
// SPDX-License-Identifier: MIT

use std::borrow::Borrow;
use std::collections::{BTreeMap, HashMap};
use std::sync::{Arc, RwLock};
use std::time::Duration;

use ethers_contract::{ContractError, EthLogDecode, LogMeta};
use ipc_actors_abis::{
    checkpointing_facet, gateway_getter_facet, gateway_manager_facet, gateway_messenger_facet,
    lib_gateway, lib_quorum, lib_staking_change_log, register_subnet_facet,
    subnet_actor_checkpointing_facet, subnet_actor_getter_facet, subnet_actor_manager_facet,
    subnet_actor_reward_facet,
};
use ipc_api::evm::{fil_to_eth_amount, payload_to_evm_address, subnet_id_to_evm_addresses};
use ipc_api::validator::from_contract_validators;
use reqwest::header::HeaderValue;
use reqwest::Client;
use std::net::{IpAddr, SocketAddr};

use ipc_api::subnet::{Asset, AssetKind, PermissionMode};
use ipc_api::{eth_to_fil_amount, ethers_address_to_fil_address};

use crate::config::subnet::SubnetConfig;
use crate::config::Subnet;
use crate::lotus::message::ipc::SubnetInfo;
use crate::manager::subnet::{
    BottomUpCheckpointRelayer, GetBlockHashResult, SubnetGenesisInfo, TopDownFinalityQuery,
    TopDownQueryPayload,
};
use crate::manager::{EthManager, SubnetManager};
use anyhow::{anyhow, Context, Result};
use async_trait::async_trait;
use ethers::abi::Tokenizable;
use ethers::contract::abigen;
use ethers::prelude::k256::ecdsa::SigningKey;
use ethers::prelude::{Signer, SignerMiddleware};
use ethers::providers::{Authorization, Http, Middleware, Provider};
use ethers::signers::{LocalWallet, Wallet};
use ethers::types::{
    transaction::eip2718::TypedTransaction, BlockId, Eip1559TransactionRequest, ValueOrArray, I256,
    U256,
};

use fvm_shared::clock::ChainEpoch;
use fvm_shared::{address::Address, econ::TokenAmount};
use ipc_api::checkpoint::{
    BottomUpCheckpoint, BottomUpCheckpointBundle, QuorumReachedEvent, Signature,
};
use ipc_api::cross::IpcEnvelope;
use ipc_api::staking::{StakingChangeRequest, ValidatorInfo, ValidatorStakingInfo};
use ipc_api::subnet::ConstructParams;
use ipc_api::subnet_id::SubnetID;
use ipc_wallet::{EthKeyAddress, EvmKeyStore, PersistentKeyStore};
use num_traits::ToPrimitive;
use std::result;

pub type DefaultSignerMiddleware = SignerMiddleware<Provider<Http>, Wallet<SigningKey>>;

/// Default polling time used by the Ethers provider to check for pending
/// transactions and events. Default is 7, and for our child subnets we
/// can reduce it to the block time (or potentially less)
const ETH_PROVIDER_POLLING_TIME: Duration = Duration::from_secs(1);
/// Maximum number of retries to fetch a transaction receipt.
/// The number of retries should ensure that for the block time
/// of the network the number of retires considering the polling
/// time above waits enough tie to get the transaction receipt.
/// We currently support a low polling time and high number of
/// retries so these numbers accommodate fast subnets with slow
/// roots (like Calibration and mainnet).
const TRANSACTION_RECEIPT_RETRIES: usize = 200;

/// The majority vote percentage for checkpoint submission when creating a subnet.
const SUBNET_MAJORITY_PERCENTAGE: u8 = 67;

pub struct EthSubnetManager {
    keystore: Option<Arc<RwLock<PersistentKeyStore<EthKeyAddress>>>>,
    ipc_contract_info: IPCContractInfo,
}

/// Keep track of the on chain information for the subnet manager
struct IPCContractInfo {
    gateway_addr: ethers::types::Address,
    registry_addr: ethers::types::Address,
    chain_id: u64,
    provider: Provider<Http>,
}

//TODO receive clarity on this implementation
abigen!(
    IERC20,
    r#"[
        function approve(address spender, uint256 amount) external returns (bool)
        event Transfer(address indexed from, address indexed to, uint256 value)
        event Approval(address indexed owner, address indexed spender, uint256 value)
    ]"#,
);

#[async_trait]
impl TopDownFinalityQuery for EthSubnetManager {
    async fn genesis_epoch(&self, subnet_id: &SubnetID) -> Result<ChainEpoch> {
        let address = contract_address_from_subnet(subnet_id)?;
        tracing::info!("querying genesis epoch in evm subnet contract: {address:}");

        let evm_subnet_id = gateway_getter_facet::SubnetID::try_from(subnet_id)?;

        let contract = gateway_getter_facet::GatewayGetterFacet::new(
            self.ipc_contract_info.gateway_addr,
            Arc::new(self.ipc_contract_info.provider.clone()),
        );
        let (exists, subnet) = contract.get_subnet(evm_subnet_id).call().await?;
        if !exists {
            return Err(anyhow!("subnet: {} does not exists", subnet_id));
        }
        Ok(subnet.genesis_epoch.as_u64() as ChainEpoch)
    }

    async fn chain_head_height(&self) -> Result<ChainEpoch> {
        let block = self
            .ipc_contract_info
            .provider
            .get_block_number()
            .await
            .context("cannot get evm block number")?;
        Ok(block.as_u64() as ChainEpoch)
    }

    async fn get_top_down_msgs(
        &self,
        subnet_id: &SubnetID,
        epoch: ChainEpoch,
    ) -> Result<TopDownQueryPayload<Vec<IpcEnvelope>>> {
        let gateway_contract = gateway_manager_facet::GatewayManagerFacet::new(
            self.ipc_contract_info.gateway_addr,
            Arc::new(self.ipc_contract_info.provider.clone()),
        );

        let topic1 = contract_address_from_subnet(subnet_id)?;
        tracing::debug!(
            "getting top down messages for subnet: {:?} with topic 1: {}",
            subnet_id,
            topic1,
        );

        let ev = gateway_contract
            .event::<lib_gateway::NewTopDownMessageFilter>()
            .from_block(epoch as u64)
            .to_block(epoch as u64)
            .topic1(topic1)
            .address(ValueOrArray::Value(gateway_contract.address()));

        let mut messages = vec![];
        let mut hash = None;
        for (event, meta) in query_with_meta(ev, gateway_contract.client()).await? {
            if let Some(h) = hash {
                if h != meta.block_hash {
                    return Err(anyhow!("block hash not equal"));
                }
            } else {
                hash = Some(meta.block_hash);
            }

            messages.push(IpcEnvelope::try_from(event.message)?);
        }

        let block_hash = if let Some(h) = hash {
            h.0.to_vec()
        } else {
            self.get_block_hash(epoch).await?.block_hash
        };
        Ok(TopDownQueryPayload {
            value: messages,
            block_hash,
        })
    }

    async fn get_block_hash(&self, height: ChainEpoch) -> Result<GetBlockHashResult> {
        let block = self
            .ipc_contract_info
            .provider
            .get_block(height as u64)
            .await?
            .ok_or_else(|| anyhow!("height does not exist"))?;

        Ok(GetBlockHashResult {
            parent_block_hash: block.parent_hash.to_fixed_bytes().to_vec(),
            block_hash: block
                .hash
                .ok_or_else(|| anyhow!("block hash is empty"))?
                .to_fixed_bytes()
                .to_vec(),
        })
    }

    async fn get_validator_changeset(
        &self,
        subnet_id: &SubnetID,
        epoch: ChainEpoch,
    ) -> Result<TopDownQueryPayload<Vec<StakingChangeRequest>>> {
        let address = contract_address_from_subnet(subnet_id)?;
        tracing::info!("querying validator changes in evm subnet contract: {address:}");

        let contract = subnet_actor_manager_facet::SubnetActorManagerFacet::new(
            address,
            Arc::new(self.ipc_contract_info.provider.clone()),
        );

        let ev = contract
            .event::<lib_staking_change_log::NewStakingChangeRequestFilter>()
            .from_block(epoch as u64)
            .to_block(epoch as u64)
            .address(ValueOrArray::Value(contract.address()));

        let mut changes = vec![];
        let mut hash = None;
        for (event, meta) in query_with_meta(ev, contract.client()).await? {
            if let Some(h) = hash {
                if h != meta.block_hash {
                    return Err(anyhow!("block hash not equal"));
                }
            } else {
                hash = Some(meta.block_hash);
            }
            changes.push(StakingChangeRequest::try_from(event)?);
        }

        let block_hash = if let Some(h) = hash {
            h.0.to_vec()
        } else {
            self.get_block_hash(epoch).await?.block_hash
        };
        Ok(TopDownQueryPayload {
            value: changes,
            block_hash,
        })
    }

    async fn latest_parent_finality(&self) -> Result<ChainEpoch> {
        tracing::info!("querying latest parent finality ");

        let contract = gateway_getter_facet::GatewayGetterFacet::new(
            self.ipc_contract_info.gateway_addr,
            Arc::new(self.ipc_contract_info.provider.clone()),
        );
        let finality = contract.get_latest_parent_finality().call().await?;
        Ok(finality.height.as_u64() as ChainEpoch)
    }
}

#[async_trait]
impl SubnetManager for EthSubnetManager {
    async fn create_subnet(&self, from: Address, params: ConstructParams) -> Result<Address> {
        self.ensure_same_gateway(&params.ipc_gateway_addr)?;

        let min_validator_stake = params
            .min_validator_stake
            .atto()
            .to_u128()
            .ok_or_else(|| anyhow!("invalid min validator stake"))?;

        tracing::debug!("calling create subnet for EVM manager");

        let route = subnet_id_to_evm_addresses(&params.parent)?;
        tracing::debug!("root SubnetID as Ethereum type: {route:?}");

        let params = register_subnet_facet::ConstructorParams {
            parent_id: register_subnet_facet::SubnetID {
                root: params.parent.root_id(),
                route,
            },
            ipc_gateway_addr: self.ipc_contract_info.gateway_addr,
            consensus: params.consensus as u64 as u8,
            min_activation_collateral: ethers::types::U256::from(min_validator_stake),
            min_validators: params.min_validators,
            bottom_up_check_period: params.bottomup_check_period as u64,
            majority_percentage: SUBNET_MAJORITY_PERCENTAGE,
            active_validators_limit: params.active_validators_limit,
            power_scale: 3,
            permission_mode: params.permission_mode as u8,
            supply_source: register_subnet_facet::Asset::try_from(params.supply_source)?,
            collateral_source: register_subnet_facet::Asset::try_from(params.collateral_source)?,
            validator_gater: payload_to_evm_address(params.validator_gater.payload())?,
        };

        tracing::info!("creating subnet on evm with params: {params:?}");

        let signer = self.get_signer(&from)?;
        let signer = Arc::new(signer);
        let registry_contract = register_subnet_facet::RegisterSubnetFacet::new(
            self.ipc_contract_info.registry_addr,
            signer.clone(),
        );

        let call =
            call_with_premium_and_pending_block(signer, registry_contract.new_subnet_actor(params))
                .await?;
<<<<<<< HEAD

=======
        // TODO: Edit call to get estimate premium
>>>>>>> 9f87b096
        let pending_tx = call.send().await?;
        // We need the retry to parse the deployment event. At the time of this writing, it's a bug
        // in current FEVM that without the retries, events are not picked up.
        // See https://github.com/filecoin-project/community/discussions/638 for more info and updates.
        let receipt = pending_tx.retries(TRANSACTION_RECEIPT_RETRIES).await?;
        match receipt {
            Some(r) => {
                for log in r.logs {
                    tracing::debug!("log: {log:?}");

                    match ethers_contract::parse_log::<register_subnet_facet::SubnetDeployedFilter>(
                        log,
                    ) {
                        Ok(subnet_deploy) => {
                            let register_subnet_facet::SubnetDeployedFilter { subnet_addr } =
                                subnet_deploy;

                            tracing::debug!("subnet deployed at {subnet_addr:?}");
                            return ethers_address_to_fil_address(&subnet_addr);
                        }
                        Err(_) => {
                            tracing::debug!("no event for subnet actor published yet, continue");
                            continue;
                        }
                    }
                }
                Err(anyhow!("no logs receipt"))
            }
            None => Err(anyhow!("no receipt for event, txn not successful")),
        }
    }

    async fn join_subnet(
        &self,
        subnet: SubnetID,
        from: Address,
        collateral: TokenAmount,
        pub_key: Vec<u8>,
    ) -> Result<ChainEpoch> {
        let collateral = collateral
            .atto()
            .to_u128()
            .ok_or_else(|| anyhow!("invalid min validator stake"))?;

        let address = contract_address_from_subnet(&subnet)?;
        tracing::info!(
            "interacting with evm subnet contract: {address:} with collateral: {collateral:}"
        );

        let signer = Arc::new(self.get_signer(&from)?);
        let contract =
            subnet_actor_manager_facet::SubnetActorManagerFacet::new(address, signer.clone());

        let mut txn = contract.join(ethers::types::Bytes::from(pub_key), U256::from(collateral));
        txn = self.handle_txn_token(&subnet, txn, collateral, 0).await?;

        let txn = call_with_premium_and_pending_block(signer, txn).await?;

        // Use the pending state to get the nonce because there could have been a pre-fund. Best would be to use this for everything.
        let txn = txn.block(BlockId::Number(ethers::types::BlockNumber::Pending));

        let pending_tx = txn.send().await?;
        let receipt = pending_tx.retries(TRANSACTION_RECEIPT_RETRIES).await?;
        block_number_from_receipt(receipt)
    }

    async fn pre_fund(&self, subnet: SubnetID, from: Address, balance: TokenAmount) -> Result<()> {
        let balance = balance
            .atto()
            .to_u128()
            .ok_or_else(|| anyhow!("invalid initial balance"))?;

        let address = contract_address_from_subnet(&subnet)?;
        tracing::info!("interacting with evm subnet contract: {address:} with balance: {balance:}");

        let signer = Arc::new(self.get_signer(&from)?);
        let contract =
            subnet_actor_manager_facet::SubnetActorManagerFacet::new(address, signer.clone());

        let mut txn = contract.pre_fund(U256::from(balance));
        txn = self.handle_txn_token(&subnet, txn, 0, balance).await?;

        let txn = call_with_premium_and_pending_block(signer, txn).await?;

        txn.send().await?;
        Ok(())
    }

    async fn pre_release(
        &self,
        subnet: SubnetID,
        from: Address,
        amount: TokenAmount,
    ) -> Result<()> {
        let address = contract_address_from_subnet(&subnet)?;
        tracing::info!("pre-release funds from {subnet:} at contract: {address:}");

        let amount = amount
            .atto()
            .to_u128()
            .ok_or_else(|| anyhow!("invalid pre-release amount"))?;

        let signer = Arc::new(self.get_signer(&from)?);
        let contract =
            subnet_actor_manager_facet::SubnetActorManagerFacet::new(address, signer.clone());

        call_with_premium_and_pending_block(signer, contract.pre_release(amount.into()))
            .await?
            .send()
            .await?
            .await?;

        Ok(())
    }

    async fn stake(&self, subnet: SubnetID, from: Address, collateral: TokenAmount) -> Result<()> {
        let collateral = collateral
            .atto()
            .to_u128()
            .ok_or_else(|| anyhow!("invalid collateral amount"))?;

        let address = contract_address_from_subnet(&subnet)?;
        tracing::info!(
            "interacting with evm subnet contract: {address:} with collateral: {collateral:}"
        );

        let signer = Arc::new(self.get_signer(&from)?);
        let contract =
            subnet_actor_manager_facet::SubnetActorManagerFacet::new(address, signer.clone());

        let mut txn = contract.stake(U256::from(collateral));
        txn = self.handle_txn_token(&subnet, txn, collateral, 0).await?;

        let txn = call_with_premium_and_pending_block(signer, txn).await?;

        txn.send().await?.await?;

        Ok(())
    }

    async fn unstake(
        &self,
        subnet: SubnetID,
        from: Address,
        collateral: TokenAmount,
    ) -> Result<()> {
        let collateral = collateral
            .atto()
            .to_u128()
            .ok_or_else(|| anyhow!("invalid collateral amount"))?;

        let address = contract_address_from_subnet(&subnet)?;
        tracing::info!(
            "interacting with evm subnet contract: {address:} with collateral: {collateral:}"
        );

        let signer = Arc::new(self.get_signer(&from)?);
        let contract =
            subnet_actor_manager_facet::SubnetActorManagerFacet::new(address, signer.clone());

        let txn = call_with_premium_and_pending_block(signer, contract.unstake(collateral.into()))
            .await?;
        txn.send().await?.await?;

        Ok(())
    }

    async fn leave_subnet(&self, subnet: SubnetID, from: Address) -> Result<()> {
        let address = contract_address_from_subnet(&subnet)?;
        tracing::info!("leaving evm subnet: {subnet:} at contract: {address:}");

        let signer = Arc::new(self.get_signer(&from)?);
        let contract =
            subnet_actor_manager_facet::SubnetActorManagerFacet::new(address, signer.clone());

        call_with_premium_and_pending_block(signer, contract.leave())
            .await?
            .send()
            .await?
            .await?;

        Ok(())
    }

    async fn kill_subnet(&self, subnet: SubnetID, from: Address) -> Result<()> {
        let address = contract_address_from_subnet(&subnet)?;
        tracing::info!("kill evm subnet: {subnet:} at contract: {address:}");

        let signer = Arc::new(self.get_signer(&from)?);
        let contract =
            subnet_actor_manager_facet::SubnetActorManagerFacet::new(address, signer.clone());

        call_with_premium_and_pending_block(signer, contract.kill())
            .await?
            .send()
            .await?
            .await?;

        Ok(())
    }

    async fn list_child_subnets(
        &self,
        gateway_addr: Address,
    ) -> Result<HashMap<SubnetID, SubnetInfo>> {
        self.ensure_same_gateway(&gateway_addr)?;

        let gateway_contract = gateway_getter_facet::GatewayGetterFacet::new(
            self.ipc_contract_info.gateway_addr,
            Arc::new(self.ipc_contract_info.provider.clone()),
        );

        let mut s = HashMap::new();

        let evm_subnets = gateway_contract.list_subnets().call().await?;
        tracing::debug!("raw subnet: {evm_subnets:?}");

        for subnet in evm_subnets {
            let info = SubnetInfo::try_from(subnet)?;
            s.insert(info.id.clone(), info);
        }

        Ok(s)
    }

    async fn claim_collateral(&self, subnet: SubnetID, from: Address) -> Result<()> {
        let address = contract_address_from_subnet(&subnet)?;
        tracing::info!("claim collateral evm subnet: {subnet:} at contract: {address:}");

        let signer = Arc::new(self.get_signer(&from)?);
        let contract =
            subnet_actor_reward_facet::SubnetActorRewardFacet::new(address, signer.clone());

        call_with_premium_and_pending_block(signer, contract.claim())
            .await?
            .send()
            .await?
            .await?;

        Ok(())
    }

    async fn fund(
        &self,
        subnet: SubnetID,
        gateway_addr: Address,
        from: Address,
        to: Address,
        amount: TokenAmount,
    ) -> Result<ChainEpoch> {
        self.ensure_same_gateway(&gateway_addr)?;

        let value = amount
            .atto()
            .to_u128()
            .ok_or_else(|| anyhow!("invalid value to fund"))?;

        tracing::info!("fund with evm gateway contract: {gateway_addr:} with value: {value:}, original: {amount:?}");

        let evm_subnet_id = gateway_manager_facet::SubnetID::try_from(&subnet)?;
        tracing::debug!("evm subnet id to fund: {evm_subnet_id:?}");

        let signer = Arc::new(self.get_signer(&from)?);
        let gateway_contract = gateway_manager_facet::GatewayManagerFacet::new(
            self.ipc_contract_info.gateway_addr,
            signer.clone(),
        );

        let mut txn = gateway_contract.fund(
            evm_subnet_id,
            gateway_manager_facet::FvmAddress::try_from(to)?,
        );
        txn.tx.set_value(value);
        let txn = call_with_premium_and_pending_block(signer, txn).await?;

        let pending_tx = txn.send().await?;
        let receipt = pending_tx.retries(TRANSACTION_RECEIPT_RETRIES).await?;
        block_number_from_receipt(receipt)
    }

    /// Approves the `from` address to use up to `amount` tokens from `token_address`.
    async fn approve_token(
        &self,
        subnet: SubnetID,
        from: Address,
        amount: TokenAmount,
    ) -> Result<ChainEpoch> {
        log::debug!("approve token, subnet: {subnet}, amount: {amount}, from: {from}");

        let value = fil_amount_to_eth_amount(&amount)?;

        let signer = Arc::new(self.get_signer(&from)?);

        let subnet_supply_source = self.get_subnet_supply_source(&subnet).await?;
        if subnet_supply_source.kind != AssetKind::ERC20 {
            return Err(anyhow!("Invalid operation: Expected the subnet's supply source to be ERC20, but found a different kind."));
        }

        let token_address = payload_to_evm_address(
            subnet_supply_source
                .token_address
                .ok_or_else(|| anyhow!("zero adress not erc20"))?
                .payload(),
        )?;
        let token_contract = IERC20::new(token_address, signer.clone());

        let txn = token_contract.approve(self.ipc_contract_info.gateway_addr, value);
        let txn = call_with_premium_and_pending_block(signer, txn).await?;

        let pending_tx = txn.send().await?;
        let receipt = pending_tx.retries(TRANSACTION_RECEIPT_RETRIES).await?;
        block_number_from_receipt(receipt)
    }

    async fn fund_with_token(
        &self,
        subnet: SubnetID,
        from: Address,
        to: Address,
        amount: TokenAmount,
    ) -> Result<ChainEpoch> {
        tracing::debug!(
            "fund with token, subnet: {subnet}, amount: {amount}, from: {from}, to: {to}"
        );

        let value = fil_amount_to_eth_amount(&amount)?;
        let evm_subnet_id = gateway_manager_facet::SubnetID::try_from(&subnet)?;

        let signer = Arc::new(self.get_signer(&from)?);
        let gateway_contract = gateway_manager_facet::GatewayManagerFacet::new(
            self.ipc_contract_info.gateway_addr,
            signer.clone(),
        );

        let txn = gateway_contract.fund_with_token(
            evm_subnet_id,
            gateway_manager_facet::FvmAddress::try_from(to)?,
            value,
        );
        let txn = call_with_premium_and_pending_block(signer, txn).await?;

        let pending_tx = txn.send().await?;
        let receipt = pending_tx.retries(TRANSACTION_RECEIPT_RETRIES).await?;
        block_number_from_receipt(receipt)
    }

    async fn release(
        &self,
        gateway_addr: Address,
        from: Address,
        to: Address,
        amount: TokenAmount,
    ) -> Result<ChainEpoch> {
        self.ensure_same_gateway(&gateway_addr)?;

        let value = amount
            .atto()
            .to_u128()
            .ok_or_else(|| anyhow!("invalid value to fund"))?;

        tracing::info!("release with evm gateway contract: {gateway_addr:} with value: {value:}");

        let signer = Arc::new(self.get_signer(&from)?);
        let gateway_contract = gateway_manager_facet::GatewayManagerFacet::new(
            self.ipc_contract_info.gateway_addr,
            signer.clone(),
        );
        let mut txn = gateway_contract.release(gateway_manager_facet::FvmAddress::try_from(to)?);
        txn.tx.set_value(value);
        let txn = call_with_premium_and_pending_block(signer, txn).await?;

        let pending_tx = txn.send().await?;
        let receipt = pending_tx.retries(TRANSACTION_RECEIPT_RETRIES).await?;
        block_number_from_receipt(receipt)
    }

    /// Propagate the postbox message key. The key should be `bytes32`.
    async fn propagate(
        &self,
        _subnet: SubnetID,
        gateway_addr: Address,
        from: Address,
        postbox_msg_key: Vec<u8>,
    ) -> Result<()> {
        if postbox_msg_key.len() != 32 {
            return Err(anyhow!(
                "invalid message cid length, expect 32 but found {}",
                postbox_msg_key.len()
            ));
        }

        self.ensure_same_gateway(&gateway_addr)?;

        tracing::info!("propagate postbox evm gateway contract: {gateway_addr:} with message key: {postbox_msg_key:?}");

        let signer = Arc::new(self.get_signer(&from)?);
        let gateway_contract = gateway_messenger_facet::GatewayMessengerFacet::new(
            self.ipc_contract_info.gateway_addr,
            signer.clone(),
        );

        let mut key = [0u8; 32];
        key.copy_from_slice(&postbox_msg_key);

        call_with_premium_and_pending_block(signer, gateway_contract.propagate(key))
            .await?
            .send()
            .await?;

        Ok(())
    }

    /// Send value between two addresses in a subnet
    async fn send_value(&self, from: Address, to: Address, amount: TokenAmount) -> Result<()> {
        let signer = Arc::new(self.get_signer(&from)?);
        let (fee, fee_cap) = premium_estimation(signer.clone()).await?;
        let tx = Eip1559TransactionRequest::new()
            .to(payload_to_evm_address(to.payload())?)
            .value(fil_to_eth_amount(&amount)?)
            .max_priority_fee_per_gas(fee)
            .max_fee_per_gas(fee_cap);

        let tx_pending = signer.send_transaction(tx, None).await?;

        tracing::info!(
            "sending FIL from {from:} to {to:} in tx {:?}",
            tx_pending.tx_hash()
        );
        tx_pending.await?;
        Ok(())
    }

    async fn wallet_balance(&self, address: &Address) -> Result<TokenAmount> {
        let balance = self
            .ipc_contract_info
            .provider
            .clone()
            .get_balance(payload_to_evm_address(address.payload())?, None)
            .await?;
        Ok(TokenAmount::from_atto(balance.as_u128()))
    }

    async fn get_chain_id(&self) -> Result<String> {
        Ok(self
            .ipc_contract_info
            .provider
            .get_chainid()
            .await?
            .to_string())
    }

    async fn get_commit_sha(&self) -> Result<[u8; 32]> {
        let gateway_contract = gateway_getter_facet::GatewayGetterFacet::new(
            self.ipc_contract_info.gateway_addr,
            Arc::new(self.ipc_contract_info.provider.clone()),
        );
        tracing::debug!(
            "gateway_contract address : {:?}",
            self.ipc_contract_info.gateway_addr
        );
        tracing::debug!(
            "gateway_contract_getter_facet address : {:?}",
            gateway_contract.address()
        );

        let commit_sha = gateway_contract
            .get_commit_sha()
            .call()
            .await
            .map_err(|e| anyhow!("cannot get commit sha due to: {e:}"))?;

        Ok(commit_sha)
    }

    async fn get_subnet_supply_source(&self, subnet: &SubnetID) -> Result<Asset> {
        let address = contract_address_from_subnet(subnet)?;
        let contract = subnet_actor_getter_facet::SubnetActorGetterFacet::new(
            address,
            Arc::new(self.ipc_contract_info.provider.clone()),
        );
        let raw = contract.supply_source().call().await?;
        Ok(Asset::try_from(raw)?)
    }

    async fn get_subnet_collateral_source(&self, subnet: &SubnetID) -> Result<Asset> {
        let address = contract_address_from_subnet(subnet)?;
        let contract = subnet_actor_getter_facet::SubnetActorGetterFacet::new(
            address,
            Arc::new(self.ipc_contract_info.provider.clone()),
        );
        let raw = contract.collateral_source().call().await?;
        Ok(Asset::try_from(raw)?)
    }

    async fn get_genesis_info(&self, subnet: &SubnetID) -> Result<SubnetGenesisInfo> {
        let address = contract_address_from_subnet(subnet)?;
        let contract = subnet_actor_getter_facet::SubnetActorGetterFacet::new(
            address,
            Arc::new(self.ipc_contract_info.provider.clone()),
        );

        let genesis_balances = contract.genesis_balances().await?;
        let bottom_up_checkpoint_period = contract.bottom_up_check_period().call().await?.as_u64();

        Ok(SubnetGenesisInfo {
            // Active validators limit set for the child subnet.
            active_validators_limit: contract.active_validators_limit().call().await?,
            // Bottom-up checkpoint period set in the subnet actor.
            bottom_up_checkpoint_period,
            // Genesis epoch when the subnet was bootstrapped in the parent.
            genesis_epoch: self.genesis_epoch(subnet).await?,
            // Majority percentage of
            majority_percentage: contract.majority_percentage().call().await?,
            // Minimum collateral required for subnets to register into the subnet
            min_collateral: eth_to_fil_amount(&contract.min_activation_collateral().call().await?)?,
            // Custom message fee that the child subnet wants to set for cross-net messages
            validators: from_contract_validators(contract.genesis_validators().call().await?)?,
            genesis_balances: into_genesis_balance_map(genesis_balances.0, genesis_balances.1)?,
            // TODO: fixme https://github.com/consensus-shipyard/ipc-monorepo/issues/496
            permission_mode: PermissionMode::Collateral,
            supply_source: Asset {
                kind: AssetKind::Native,
                token_address: None,
            },
        })
    }

    async fn add_bootstrap(
        &self,
        subnet: &SubnetID,
        from: &Address,
        endpoint: String,
    ) -> Result<()> {
        let address = contract_address_from_subnet(subnet)?;

        if is_valid_bootstrap_addr(&endpoint).is_none() {
            return Err(anyhow!("wrong format for bootstrap endpoint"));
        }

        let signer = Arc::new(self.get_signer(from)?);
        let contract =
            subnet_actor_manager_facet::SubnetActorManagerFacet::new(address, signer.clone());

        call_with_premium_and_pending_block(signer, contract.add_bootstrap_node(endpoint))
            .await?
            .send()
            .await?
            .await?;

        Ok(())
    }

    async fn list_bootstrap_nodes(&self, subnet: &SubnetID) -> Result<Vec<String>> {
        let address = contract_address_from_subnet(subnet)?;
        let contract = subnet_actor_getter_facet::SubnetActorGetterFacet::new(
            address,
            Arc::new(self.ipc_contract_info.provider.clone()),
        );
        Ok(contract.get_bootstrap_nodes().call().await?)
    }

    async fn get_validator_info(
        &self,
        subnet: &SubnetID,
        validator: &Address,
    ) -> Result<ValidatorInfo> {
        let address = contract_address_from_subnet(subnet)?;
        let contract = subnet_actor_getter_facet::SubnetActorGetterFacet::new(
            address,
            Arc::new(self.ipc_contract_info.provider.clone()),
        );
        let validator = payload_to_evm_address(validator.payload())?;

        let validator_info = contract.get_validator(validator).call().await?;
        let is_active = contract.is_active_validator(validator).call().await?;
        let is_waiting = contract.is_waiting_validator(validator).call().await?;

        Ok(ValidatorInfo {
            staking: ValidatorStakingInfo::try_from(validator_info)?,
            is_active,
            is_waiting,
        })
    }

    async fn set_federated_power(
        &self,
        from: &Address,
        subnet: &SubnetID,
        validators: &[Address],
        public_keys: &[Vec<u8>],
        federated_power: &[u128],
    ) -> Result<ChainEpoch> {
        let address = contract_address_from_subnet(subnet)?;
        tracing::info!("interacting with evm subnet contract: {address:}");

        let signer = Arc::new(self.get_signer(from)?);
        let contract =
            subnet_actor_manager_facet::SubnetActorManagerFacet::new(address, signer.clone());

        let addresses: Vec<ethers::core::types::Address> = validators
            .iter()
            .map(|validator_address| payload_to_evm_address(validator_address.payload()).unwrap())
            .collect();
        tracing::debug!("converted addresses: {:?}", addresses);

        let pubkeys: Vec<ethers::core::types::Bytes> = public_keys
            .iter()
            .map(|key| ethers::core::types::Bytes::from(key.clone()))
            .collect();
        tracing::debug!("converted pubkeys: {:?}", pubkeys);

        let power_u256: Vec<ethers::core::types::U256> = federated_power
            .iter()
            .map(|power| ethers::core::types::U256::from(*power))
            .collect();
        tracing::debug!("converted power: {:?}", power_u256);

        tracing::debug!("from address: {:?}", from);

        let call = contract.set_federated_power(addresses, pubkeys, power_u256);
        let txn = call_with_premium_and_pending_block(signer, call).await?;
        let pending_tx = txn.send().await?;
        let receipt = pending_tx.retries(TRANSACTION_RECEIPT_RETRIES).await?;
        block_number_from_receipt(receipt)
    }
}

#[async_trait]
impl EthManager for EthSubnetManager {
    async fn current_epoch(&self) -> Result<ChainEpoch> {
        let block_number = self
            .ipc_contract_info
            .provider
            .get_block_number()
            .await?
            .as_u64();
        Ok(block_number as ChainEpoch)
    }

    async fn bottom_up_checkpoint(
        &self,
        epoch: ChainEpoch,
    ) -> Result<subnet_actor_checkpointing_facet::BottomUpCheckpoint> {
        let gateway_contract = gateway_getter_facet::GatewayGetterFacet::new(
            self.ipc_contract_info.gateway_addr,
            Arc::new(self.ipc_contract_info.provider.clone()),
        );
        let checkpoint = gateway_contract
            .bottom_up_checkpoint(ethers::types::U256::from(epoch as u64))
            .call()
            .await?;
        tracing::debug!("raw bottom up checkpoint from gateway: {checkpoint:?}");
        let token = checkpoint.into_token();
        let c = subnet_actor_checkpointing_facet::BottomUpCheckpoint::from_token(token)?;
        Ok(c)
    }

    async fn get_applied_top_down_nonce(&self, subnet_id: &SubnetID) -> Result<u64> {
        let route = subnet_id_to_evm_addresses(subnet_id)?;
        tracing::debug!("getting applied top down nonce for route: {route:?}");

        let evm_subnet_id = gateway_getter_facet::SubnetID {
            root: subnet_id.root_id(),
            route,
        };

        let gateway_contract = gateway_getter_facet::GatewayGetterFacet::new(
            self.ipc_contract_info.gateway_addr,
            Arc::new(self.ipc_contract_info.provider.clone()),
        );

        let (exists, nonce) = gateway_contract
            .get_top_down_nonce(evm_subnet_id)
            .call()
            .await
            .map_err(|e| anyhow!("cannot get applied top down nonce due to: {e:}"))?;

        if !exists {
            Err(anyhow!("subnet {:?} does not exists", subnet_id))
        } else {
            Ok(nonce)
        }
    }

    async fn subnet_bottom_up_checkpoint_period(&self, subnet_id: &SubnetID) -> Result<ChainEpoch> {
        let address = contract_address_from_subnet(subnet_id)?;
        let contract = subnet_actor_getter_facet::SubnetActorGetterFacet::new(
            address,
            Arc::new(self.ipc_contract_info.provider.clone()),
        );
        let period = contract.bottom_up_check_period().call().await?.as_u64();
        Ok(period as ChainEpoch)
    }

    async fn prev_bottom_up_checkpoint_hash(
        &self,
        subnet_id: &SubnetID,
        epoch: ChainEpoch,
    ) -> Result<[u8; 32]> {
        let address = contract_address_from_subnet(subnet_id)?;
        let contract = subnet_actor_getter_facet::SubnetActorGetterFacet::new(
            address,
            Arc::new(self.ipc_contract_info.provider.clone()),
        );
        let (exists, hash) = contract
            .bottom_up_checkpoint_hash_at_epoch(U256::from(epoch as u64))
            .await?;
        if !exists {
            return if epoch == 0 {
                // first ever epoch, return empty bytes
                return Ok([0u8; 32]);
            } else {
                Err(anyhow!("checkpoint does not exists: {epoch:}"))
            };
        }
        Ok(hash)
    }

    async fn min_validators(&self, subnet_id: &SubnetID) -> Result<u64> {
        let address = contract_address_from_subnet(subnet_id)?;
        let contract = subnet_actor_getter_facet::SubnetActorGetterFacet::new(
            address,
            Arc::new(self.ipc_contract_info.provider.clone()),
        );
        Ok(contract.min_validators().call().await?)
    }
}

impl EthSubnetManager {
    pub fn new(
        gateway_addr: ethers::types::Address,
        registry_addr: ethers::types::Address,
        chain_id: u64,
        provider: Provider<Http>,
        keystore: Option<Arc<RwLock<PersistentKeyStore<EthKeyAddress>>>>,
    ) -> Self {
        Self {
            keystore,
            ipc_contract_info: IPCContractInfo {
                gateway_addr,
                registry_addr,
                chain_id,
                provider,
            },
        }
    }

    /// This method handles the "msg.value" based on different collateral/supply source
    /// asset kind.
    pub async fn handle_txn_token<B, D, M>(
        &self,
        subnet: &SubnetID,
        mut txn: ethers_contract::FunctionCall<B, D, M>,
        collateral: u128,
        balance: u128,
    ) -> anyhow::Result<ethers_contract::FunctionCall<B, D, M>>
    where
        B: std::borrow::Borrow<D>,
        M: ethers::abi::Detokenize,
    {
        let supply_source = self.get_subnet_supply_source(subnet).await?;
        let collateral_source = self.get_subnet_collateral_source(subnet).await?;

        match (supply_source.kind, collateral_source.kind) {
            (AssetKind::Native, AssetKind::Native) => _ = txn.tx.set_value(balance + collateral),
            (AssetKind::Native, AssetKind::ERC20) => _ = txn.tx.set_value(balance),
            (AssetKind::ERC20, AssetKind::Native) => _ = txn.tx.set_value(collateral),
            _ => {}
        }
        Ok(txn)
    }

    pub fn ensure_same_gateway(&self, gateway: &Address) -> Result<()> {
        let evm_gateway_addr = payload_to_evm_address(gateway.payload())?;
        if evm_gateway_addr != self.ipc_contract_info.gateway_addr {
            Err(anyhow!("Gateway address not matching with config"))
        } else {
            Ok(())
        }
    }

    pub fn keystore(&self) -> Result<Arc<RwLock<PersistentKeyStore<EthKeyAddress>>>> {
        self.keystore
            .clone()
            .ok_or(anyhow!("no evm keystore available"))
    }

    /// Get the ethers singer instance.
    /// We use filecoin addresses throughout our whole code-base
    /// and translate them to evm addresses when relevant.
    fn get_signer(&self, addr: &Address) -> Result<DefaultSignerMiddleware> {
        // convert to its underlying eth address
        let addr = payload_to_evm_address(addr.payload())?;
        let keystore = self.keystore()?;
        let keystore = keystore.read().unwrap();
        let private_key = keystore
            .get(&addr.into())?
            .ok_or_else(|| anyhow!("address {addr:} does not have private key in key store"))?;
        let wallet = LocalWallet::from_bytes(private_key.private_key())?
            .with_chain_id(self.ipc_contract_info.chain_id);

        let signer = SignerMiddleware::new(self.ipc_contract_info.provider.clone(), wallet);
        Ok(signer)
    }

    pub fn from_subnet_with_wallet_store(
        subnet: &Subnet,
        keystore: Option<Arc<RwLock<PersistentKeyStore<EthKeyAddress>>>>,
    ) -> Result<Self> {
        let url = subnet.rpc_http().clone();
        let auth_token = subnet.auth_token();

        let SubnetConfig::Fevm(config) = &subnet.config;

        let mut client = Client::builder();

        if let Some(auth_token) = auth_token {
            let auth = Authorization::Bearer(auth_token);
            let mut auth_value = HeaderValue::from_str(&auth.to_string())?;
            auth_value.set_sensitive(true);

            let mut headers = reqwest::header::HeaderMap::new();
            headers.insert(reqwest::header::AUTHORIZATION, auth_value);

            client = client.default_headers(headers);
        }

        if let Some(timeout) = subnet.rpc_timeout() {
            client = client.timeout(timeout);
        }

        let client = client.build()?;

        let provider = Http::new_with_client(url, client);

        let mut provider = Provider::new(provider);
        // set polling interval for provider to fit fast child subnets block times.
        // TODO: We may want to make it dynamic so it adjusts depending on the type of network
        // so we don't have a too slow or too fast polling for the underlying block times.
        provider.set_interval(ETH_PROVIDER_POLLING_TIME);
        let gateway_address = payload_to_evm_address(config.gateway_addr.payload())?;
        let registry_address = payload_to_evm_address(config.registry_addr.payload())?;

        Ok(Self::new(
            gateway_address,
            registry_address,
            subnet.id.chain_id(),
            provider,
            keystore,
        ))
    }
}

#[async_trait]
impl BottomUpCheckpointRelayer for EthSubnetManager {
    async fn submit_checkpoint(
        &self,
        submitter: &Address,
        checkpoint: BottomUpCheckpoint,
        signatures: Vec<Signature>,
        signatories: Vec<Address>,
    ) -> anyhow::Result<ChainEpoch> {
        let address = contract_address_from_subnet(&checkpoint.subnet_id)?;
        tracing::debug!(
            "submit bottom up checkpoint: {checkpoint:?} in evm subnet contract: {address:}"
        );

        let signatures = signatures
            .into_iter()
            .map(ethers::types::Bytes::from)
            .collect::<Vec<_>>();
        let signatories = signatories
            .into_iter()
            .map(|addr| payload_to_evm_address(addr.payload()))
            .collect::<result::Result<Vec<_>, _>>()?;

        let checkpoint =
            subnet_actor_checkpointing_facet::BottomUpCheckpoint::try_from(checkpoint)?;

        let signer = Arc::new(self.get_signer(submitter)?);
        let contract = subnet_actor_checkpointing_facet::SubnetActorCheckpointingFacet::new(
            address,
            signer.clone(),
        );
        let call = contract.submit_checkpoint(checkpoint, signatories, signatures);
        let call = call_with_premium_and_pending_block(signer, call).await?;

        let pending_tx = call.send().await?;
        let receipt = pending_tx.retries(TRANSACTION_RECEIPT_RETRIES).await?;
        block_number_from_receipt(receipt)
    }

    async fn last_bottom_up_checkpoint_height(
        &self,
        subnet_id: &SubnetID,
    ) -> anyhow::Result<ChainEpoch> {
        let address = contract_address_from_subnet(subnet_id)?;
        let contract = subnet_actor_getter_facet::SubnetActorGetterFacet::new(
            address,
            Arc::new(self.ipc_contract_info.provider.clone()),
        );
        let epoch = contract.last_bottom_up_checkpoint_height().call().await?;
        Ok(epoch.as_u64() as ChainEpoch)
    }

    async fn checkpoint_period(&self, subnet_id: &SubnetID) -> anyhow::Result<ChainEpoch> {
        let address = contract_address_from_subnet(subnet_id)?;
        let contract = subnet_actor_getter_facet::SubnetActorGetterFacet::new(
            address,
            Arc::new(self.ipc_contract_info.provider.clone()),
        );
        let epoch = contract.bottom_up_check_period().call().await?;
        Ok(epoch.as_u64() as ChainEpoch)
    }

    async fn checkpoint_bundle_at(
        &self,
        height: ChainEpoch,
    ) -> anyhow::Result<Option<BottomUpCheckpointBundle>> {
        let contract = gateway_getter_facet::GatewayGetterFacet::new(
            self.ipc_contract_info.gateway_addr,
            Arc::new(self.ipc_contract_info.provider.clone()),
        );

        let (checkpoint, _, signatories, signatures) = contract
            .get_checkpoint_signature_bundle(U256::from(height))
            .call()
            .await?;

        if checkpoint.block_height.as_u64() == 0 {
            return Ok(None);
        }

        let checkpoint = BottomUpCheckpoint::try_from(checkpoint)?;
        let signatories = signatories
            .into_iter()
            .map(|s| ethers_address_to_fil_address(&s))
            .collect::<Result<Vec<_>, _>>()?;
        let signatures = signatures
            .into_iter()
            .map(|s| s.to_vec())
            .collect::<Vec<_>>();

        Ok(Some(BottomUpCheckpointBundle {
            checkpoint,
            signatures,
            signatories,
        }))
    }

    async fn quorum_reached_events(&self, height: ChainEpoch) -> Result<Vec<QuorumReachedEvent>> {
        let contract = checkpointing_facet::CheckpointingFacet::new(
            self.ipc_contract_info.gateway_addr,
            Arc::new(self.ipc_contract_info.provider.clone()),
        );

        let ev = contract
            .event::<lib_quorum::QuorumReachedFilter>()
            .from_block(height as u64)
            .to_block(height as u64)
            .address(ValueOrArray::Value(contract.address()));

        let mut events = vec![];
        for (event, _meta) in query_with_meta(ev, contract.client()).await? {
            events.push(QuorumReachedEvent {
                obj_kind: event.obj_kind,
                height: event.height.as_u64() as ChainEpoch,
                obj_hash: event.obj_hash.to_vec(),
                quorum_weight: eth_to_fil_amount(&event.quorum_weight)?,
            });
        }

        Ok(events)
    }
    async fn current_epoch(&self) -> Result<ChainEpoch> {
        let epoch = self
            .ipc_contract_info
            .provider
            .get_block_number()
            .await?
            .as_u64();
        Ok(epoch as ChainEpoch)
    }
}

/// Takes a `FunctionCall` input and returns a new instance with an estimated optimal `gas_premium`.
/// The function also uses the pending block number to help retrieve the latest nonce
/// via `get_transaction_count` with the `pending` parameter.
pub(crate) async fn call_with_premium_and_pending_block<B, D, M>(
    signer: Arc<DefaultSignerMiddleware>,
    mut call: ethers_contract::FunctionCall<B, D, M>,
) -> Result<ethers_contract::FunctionCall<B, D, M>>
where
    B: std::borrow::Borrow<D>,
    M: ethers::abi::Detokenize,
{
<<<<<<< HEAD
    let (max_priority_fee_per_gas, max_fee_per_gas) = premium_estimation(signer).await?;

    let call_with_gas = match call.tx.clone() {
        TypedTransaction::Eip1559(mut tx) => {
            tx.max_fee_per_gas = Some(max_fee_per_gas);
            tx.max_priority_fee_per_gas = Some(max_priority_fee_per_gas);
            call.tx = TypedTransaction::Eip1559(tx);
            call
        }
        TypedTransaction::Legacy(mut tx) => {
            tx.gas_price = Some(max_fee_per_gas);
            call.tx = TypedTransaction::Legacy(tx);
            call
        }
        TypedTransaction::Eip2930(mut wrapped_tx) => {
            wrapped_tx.tx.gas_price = Some(max_fee_per_gas);
            call.tx = TypedTransaction::Eip2930(wrapped_tx);
            call
        }
    };

    Ok(call_with_gas.block(ethers::types::BlockNumber::Pending))
=======
    let (max_priority_fee_per_gas, _) = premium_estimation(signer).await?;
    Ok(call
        .gas_price(max_priority_fee_per_gas)
        .block(ethers::types::BlockNumber::Pending))
>>>>>>> 9f87b096
}

/// Returns an estimation of an optimal `gas_premium` and `gas_fee_cap`
/// for a transaction considering the average premium, base_fee and reward percentile from
/// past blocks
/// This is adaptation of ethers' `eip1559_default_estimator`:
/// https://github.com/gakonst/ethers-rs/blob/5dcd3b7e754174448f9a8cbfc0523896609629f9/ethers-core/src/utils/mod.rs#L476
async fn premium_estimation(
    signer: Arc<DefaultSignerMiddleware>,
) -> Result<(ethers::types::U256, ethers::types::U256)> {
    let base_fee_per_gas = signer
        .get_block(ethers::types::BlockNumber::Latest)
        .await?
        .ok_or_else(|| anyhow!("Latest block not found"))?
        .base_fee_per_gas
        .ok_or_else(|| anyhow!("EIP-1559 not activated"))?;

    let fee_history = signer
        .fee_history(
            ethers::utils::EIP1559_FEE_ESTIMATION_PAST_BLOCKS,
            ethers::types::BlockNumber::Latest,
            &[ethers::utils::EIP1559_FEE_ESTIMATION_REWARD_PERCENTILE],
        )
        .await?;

    let max_priority_fee_per_gas = estimate_priority_fee(fee_history.reward); //overestimate?
    let potential_max_fee = base_fee_surged(base_fee_per_gas);
    let max_fee_per_gas = if max_priority_fee_per_gas > potential_max_fee {
        max_priority_fee_per_gas + potential_max_fee
    } else {
        potential_max_fee
    };

    Ok((max_priority_fee_per_gas, max_fee_per_gas))
}

/// Implementation borrowed from
/// https://github.com/gakonst/ethers-rs/blob/ethers-v2.0.8/ethers-core/src/utils/mod.rs#L582
/// Refer to the implementation for unit tests
fn base_fee_surged(base_fee_per_gas: U256) -> U256 {
    if base_fee_per_gas <= U256::from(40_000_000_000u64) {
        base_fee_per_gas * 2
    } else if base_fee_per_gas <= U256::from(100_000_000_000u64) {
        base_fee_per_gas * 16 / 10
    } else if base_fee_per_gas <= U256::from(200_000_000_000u64) {
        base_fee_per_gas * 14 / 10
    } else {
        base_fee_per_gas * 12 / 10
    }
}

/// Implementation borrowed from
/// https://github.com/gakonst/ethers-rs/blob/ethers-v2.0.8/ethers-core/src/utils/mod.rs#L536
/// Refer to the implementation for unit tests
fn estimate_priority_fee(rewards: Vec<Vec<U256>>) -> U256 {
    let mut rewards: Vec<U256> = rewards
        .iter()
        .map(|r| r[0])
        .filter(|r| *r > U256::zero())
        .collect();
    if rewards.is_empty() {
        return U256::zero();
    }
    if rewards.len() == 1 {
        return rewards[0];
    }
    // Sort the rewards as we will eventually take the median.
    rewards.sort();

    // A copy of the same vector is created for convenience to calculate percentage change
    // between subsequent fee values.
    let mut rewards_copy = rewards.clone();
    rewards_copy.rotate_left(1);

    let mut percentage_change: Vec<I256> = rewards
        .iter()
        .zip(rewards_copy.iter())
        .map(|(a, b)| {
            let a = I256::try_from(*a).expect("priority fee overflow");
            let b = I256::try_from(*b).expect("priority fee overflow");
            ((b - a) * 100) / a
        })
        .collect();
    percentage_change.pop();

    // Fetch the max of the percentage change, and that element's index.
    let max_change = percentage_change.iter().max().unwrap();
    let max_change_index = percentage_change
        .iter()
        .position(|&c| c == *max_change)
        .unwrap();

    // If we encountered a big change in fees at a certain position, then consider only
    // the values >= it.
    let values = if *max_change >= ethers::utils::EIP1559_FEE_ESTIMATION_THRESHOLD_MAX_CHANGE.into()
        && (max_change_index >= (rewards.len() / 2))
    {
        rewards[max_change_index..].to_vec()
    } else {
        rewards
    };

    // Return the median.
    values[values.len() / 2]
}

/// Get the block number from the transaction receipt
fn block_number_from_receipt(
    receipt: Option<ethers::types::TransactionReceipt>,
) -> Result<ChainEpoch> {
    match receipt {
        Some(r) => {
            let block_number = r
                .block_number
                .ok_or_else(|| anyhow!("cannot get block number"))?;
            Ok(block_number.as_u64() as ChainEpoch)
        }
        None => Err(anyhow!(
            "txn sent to network, but receipt cannot be obtained, please check scanner"
        )),
    }
}

fn is_valid_bootstrap_addr(input: &str) -> Option<(String, IpAddr, u16)> {
    let parts: Vec<&str> = input.split('@').collect();

    if parts.len() == 2 {
        let pubkey = parts[0].to_string();
        let addr_str = parts[1];

        if let Ok(addr) = addr_str.parse::<SocketAddr>() {
            return Some((pubkey, addr.ip(), addr.port()));
        }
    }

    None
}

/// This is a replacement for `Event::query_with_meta` in `ethers-contract`
/// because in that one we don't get access to the `reverted` field, which
/// we need to filteron in the currently deployed `1.25-rc4` version of Lotus.
async fn query_with_meta<B, M, D>(
    event: ethers::contract::Event<B, M, D>,
    client: B,
) -> Result<Vec<(D, LogMeta)>, ContractError<M>>
where
    B: Borrow<M>,
    M: Middleware,
    D: EthLogDecode,
{
    let logs = client
        .borrow()
        .get_logs(&event.filter)
        .await
        .map_err(ContractError::from_middleware_error)?;

    let events = logs
        .into_iter()
        .filter(|l| !l.removed.unwrap_or_default())
        .map(|log| {
            let meta = LogMeta::from(&log);
            let event = ethers::contract::parse_log::<D>(log)?;
            Ok((event, meta))
        })
        .collect::<Result<_, ContractError<M>>>()?;

    Ok(events)
}

fn into_genesis_balance_map(
    addrs: Vec<ethers::types::Address>,
    balances: Vec<ethers::types::U256>,
) -> Result<BTreeMap<Address, TokenAmount>> {
    let mut map = BTreeMap::new();
    for (a, b) in addrs.into_iter().zip(balances) {
        map.insert(ethers_address_to_fil_address(&a)?, eth_to_fil_amount(&b)?);
    }
    Ok(map)
}

pub(crate) fn fil_amount_to_eth_amount(amount: &TokenAmount) -> Result<ethers::types::U256> {
    let v = ethers::types::U256::from_dec_str(&amount.atto().to_string())?;
    Ok(v)
}

/// Convert the ipc SubnetID type to an evm address. It extracts the last address from the Subnet id
/// children and turns it into evm address.
pub(crate) fn contract_address_from_subnet(subnet: &SubnetID) -> Result<ethers::types::Address> {
    let children = subnet.children();
    let ipc_addr = children
        .last()
        .ok_or_else(|| anyhow!("{subnet:} has no child"))?;

    payload_to_evm_address(ipc_addr.payload())
}

impl TryFrom<gateway_getter_facet::Subnet> for SubnetInfo {
    type Error = anyhow::Error;

    fn try_from(value: gateway_getter_facet::Subnet) -> Result<Self, Self::Error> {
        Ok(SubnetInfo {
            id: SubnetID::try_from(value.id)?,
            stake: eth_to_fil_amount(&value.stake)?,
            circ_supply: eth_to_fil_amount(&value.circ_supply)?,
            genesis_epoch: value.genesis_epoch.as_u64() as ChainEpoch,
        })
    }
}

#[cfg(test)]
mod tests {
    use crate::manager::evm::manager::contract_address_from_subnet;
    use fvm_shared::address::Address;
    use ipc_api::subnet_id::SubnetID;
    use std::str::FromStr;

    #[test]
    fn test_agent_subnet_to_evm_address() {
        let addr = Address::from_str("f410ffzyuupbyl2uiucmzr3lu3mtf3luyknthaz4xsrq").unwrap();
        let id = SubnetID::new(0, vec![addr]);

        let eth = contract_address_from_subnet(&id).unwrap();
        assert_eq!(
            format!("{eth:?}"),
            "0x2e714a3c385ea88a09998ed74db265dae9853667"
        );
    }
}<|MERGE_RESOLUTION|>--- conflicted
+++ resolved
@@ -295,11 +295,8 @@
         let call =
             call_with_premium_and_pending_block(signer, registry_contract.new_subnet_actor(params))
                 .await?;
-<<<<<<< HEAD
-
-=======
+
         // TODO: Edit call to get estimate premium
->>>>>>> 9f87b096
         let pending_tx = call.send().await?;
         // We need the retry to parse the deployment event. At the time of this writing, it's a bug
         // in current FEVM that without the retries, events are not picked up.
@@ -1296,7 +1293,6 @@
     B: std::borrow::Borrow<D>,
     M: ethers::abi::Detokenize,
 {
-<<<<<<< HEAD
     let (max_priority_fee_per_gas, max_fee_per_gas) = premium_estimation(signer).await?;
 
     let call_with_gas = match call.tx.clone() {
@@ -1319,12 +1315,6 @@
     };
 
     Ok(call_with_gas.block(ethers::types::BlockNumber::Pending))
-=======
-    let (max_priority_fee_per_gas, _) = premium_estimation(signer).await?;
-    Ok(call
-        .gas_price(max_priority_fee_per_gas)
-        .block(ethers::types::BlockNumber::Pending))
->>>>>>> 9f87b096
 }
 
 /// Returns an estimation of an optimal `gas_premium` and `gas_fee_cap`
