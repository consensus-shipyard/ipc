--- conflicted
+++ resolved
@@ -666,45 +666,6 @@
         block_number_from_receipt(receipt)
     }
 
-<<<<<<< HEAD
-=======
-    /// Propagate the postbox message key. The key should be `bytes32`.
-    async fn propagate(
-        &self,
-        _subnet: SubnetID,
-        gateway_addr: Address,
-        from: Address,
-        postbox_msg_key: Vec<u8>,
-    ) -> Result<()> {
-        if postbox_msg_key.len() != 32 {
-            return Err(anyhow!(
-                "invalid message cid length, expect 32 but found {}",
-                postbox_msg_key.len()
-            ));
-        }
-
-        self.ensure_same_gateway(&gateway_addr)?;
-
-        tracing::info!("propagate postbox evm gateway contract: {gateway_addr:} with message key: {postbox_msg_key:?}");
-
-        let signer = Arc::new(self.get_signer_with_fee_estimator(&from)?);
-        let gateway_contract = gateway_messenger_facet::GatewayMessengerFacet::new(
-            self.ipc_contract_info.gateway_addr,
-            signer.clone(),
-        );
-
-        let mut key = [0u8; 32];
-        key.copy_from_slice(&postbox_msg_key);
-
-        extend_call_with_pending_block(gateway_contract.propagate(key))
-            .await?
-            .send()
-            .await?;
-
-        Ok(())
-    }
-
->>>>>>> bcc73c9f
     /// Send value between two addresses in a subnet
     async fn send_value(&self, from: Address, to: Address, amount: TokenAmount) -> Result<()> {
         let signer = Arc::new(self.get_signer_with_fee_estimator(&from)?);
