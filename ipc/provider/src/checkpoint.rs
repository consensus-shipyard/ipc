// Copyright 2022-2024 Protocol Labs
// SPDX-License-Identifier: MIT
//! Bottom up checkpoint manager

use crate::config::Subnet;
use crate::manager::{EthSubnetManager, SignedHeaderRelayer};
use anyhow::{anyhow, Result};
use fendermint_rpc::{FendermintClient, QueryClient};
use fvm_shared::address::Address;
use fvm_shared::clock::ChainEpoch;
use ipc_wallet::{EthKeyAddress, PersistentKeyStore};
use std::cmp::max;
use std::fmt::{Display, Formatter};
use std::sync::{Arc, RwLock};
use std::time::Duration;

/// Tracks the config required for bottom up checkpoint submissions
/// parent/child subnet and checkpoint period.
pub struct CheckpointConfig {
    parent: Subnet,
    child: Subnet,
    period: ChainEpoch,
}

pub struct BottomUpCheckpointManager<T> {
    metadata: CheckpointConfig,
    parent_handler: Arc<T>,
    child_handler: T,
    child_fendermint_client: FendermintClient,
    /// The number of blocks away from the chain head that is considered final
    finalization_blocks: ChainEpoch,
}

impl<T: SignedHeaderRelayer> BottomUpCheckpointManager<T> {
    pub async fn new(
        parent: Subnet,
        child: Subnet,
        parent_handler: T,
        child_handler: T,
        child_fendermint_client: FendermintClient,
    ) -> Result<Self> {
        let period = parent_handler
            .submission_period(&child.id)
            .await
            .map_err(|e| anyhow!("cannot get bottom up checkpoint period: {e}"))?;
        Ok(Self {
            metadata: CheckpointConfig {
                parent,
                child,
                period,
            },
            parent_handler: Arc::new(parent_handler),
            child_handler,
            finalization_blocks: 0,
            child_fendermint_client,
        })
    }

    pub fn with_finalization_blocks(mut self, finalization_blocks: ChainEpoch) -> Self {
        self.finalization_blocks = finalization_blocks;
        self
    }
}

impl BottomUpCheckpointManager<EthSubnetManager> {
    pub async fn new_evm_manager(
        parent: Subnet,
        child: Subnet,
        keystore: Arc<RwLock<PersistentKeyStore<EthKeyAddress>>>,
        child_fendermint_client: FendermintClient,
    ) -> Result<Self> {
        let parent_handler =
            EthSubnetManager::from_subnet_with_wallet_store(&parent, Some(keystore.clone()))?;
        let child_handler =
            EthSubnetManager::from_subnet_with_wallet_store(&child, Some(keystore))?;
        Self::new(
            parent,
            child,
            parent_handler,
            child_handler,
            child_fendermint_client,
        )
        .await
    }
}

impl<T: SignedHeaderRelayer> Display for BottomUpCheckpointManager<T> {
    fn fmt(&self, f: &mut Formatter<'_>) -> std::fmt::Result {
        write!(
            f,
            "light client relayer, target: {:}, source: {:}",
            self.metadata.parent.id, self.metadata.child.id
        )
    }
}

impl<T: SignedHeaderRelayer + Send + Sync + 'static> BottomUpCheckpointManager<T> {
    /// Getter for the parent subnet this checkpoint manager is handling
    pub fn parent_subnet(&self) -> &Subnet {
        &self.metadata.parent
    }

    /// Getter for the target subnet this checkpoint manager is handling
    pub fn child_subnet(&self) -> &Subnet {
        &self.metadata.child
    }

    /// The submission period that the current manager is submitting upon
    pub fn submission_period(&self) -> ChainEpoch {
        self.metadata.period
    }

    /// Run the bottom up checkpoint submission daemon in the foreground
    pub async fn run(self, submitter: Address, submission_interval: Duration) {
        tracing::info!("launching {self} for {submitter}");

        loop {
            let height = match self.submit_next_signed_header(submitter).await {
                Ok(Some(h)) => h,
                Ok(None) => {
                    continue;
                }
                Err(e) => {
                    tracing::error!(
                        "cannot submit checkpoint for submitter: {submitter} due to {e}"
                    );
                    tokio::time::sleep(submission_interval).await;
                    continue;
                }
            };

            if let Err(e) = self
                .submit_missing_app_hash_breakdowns(submitter, height)
                .await
            {
                tracing::error!(
                    "cannot commit next validator changes for submitter: {submitter} due to {e}"
                );
            }

            if let Err(e) = self.execute_pending_batch_commitments(submitter).await {
                tracing::error!("cannot execute pending batch commitments for submitter: {submitter} due to {e}");
            }
            tokio::time::sleep(submission_interval).await;
        }
    }

    /// The bottom up checkpoint submits only the app hash. The breakdown of the app hash, i.e.
    /// configuration number or bottom up message batch merkle root have to be submitted separately.
    /// This method does not handle rollup activity as it's not required in ro
    async fn submit_missing_app_hash_breakdowns(
        &self,
        submitter: Address,
        end_height: ChainEpoch,
    ) -> Result<()> {
        let mut next_height = self
            .parent_handler
            .get_last_app_commitment_height(&self.metadata.child.id)
            .await?;
        
        next_height += self.metadata.period as u64;

        while next_height < end_height as u64 {
            let Some(mut commitment) = self
                .child_handler
                .query_app_hash_breakdown(next_height as ChainEpoch)
                .await?
            else {
                continue;
            };

            let state_params = self
                .child_fendermint_client
                // the state root from fendermint client is actually in the next block height
                .state_params((next_height + 1).into())
                .await?;
            let state_root = state_params.value.state_root;

            tracing::info!(
                height = next_height,
                state_root = hex::encode(state_root.as_slice()),
                "obtains state root at height"
            );

            commitment.state_root = ethers::types::Bytes::from(state_root);

            self.parent_handler
                .record_app_hash_breakdown(
                    next_height as ChainEpoch,
                    &submitter,
                    &self.metadata.child.id,
                    commitment,
                )
                .await?;

            next_height += self.metadata.period as u64;
        }

        Ok(())
    }

    async fn submit_next_signed_header(&self, submitter: Address) -> Result<Option<ChainEpoch>> {
        let last_checkpoint_epoch = self
            .parent_handler
            .get_last_bottom_up_checkpoint_height(&self.metadata.child.id)
            .await
            .map_err(|e| {
                anyhow!("cannot obtain the last bottom up checkpoint height due to: {e:}")
            })?;

        let next_checkpoint_epoch = last_checkpoint_epoch as ChainEpoch + self.metadata.period;

        tracing::info!(
            last_checkpoint_epoch,
            next_checkpoint_epoch,
            "last and next checkpoint submission heights"
        );

        let current_height = self.child_handler.current_epoch().await?;
        let finalized_height = max(1, current_height - self.finalization_blocks);

        tracing::debug!("last submission height: {last_checkpoint_epoch}, current height: {current_height}, finalized_height: {finalized_height}");

        if finalized_height <= next_checkpoint_epoch {
            return Ok(None);
        }

        let active_validators = self
            .parent_handler
            .list_active_validators(&self.metadata.child.id)
            .await?;
        tracing::info!(
            length = active_validators.len(),
            "obtained list of active validators"
        );

        let pubkeys = active_validators
            .iter()
            .map(|(_, info)| info.staking.metadata.as_slice());
        tracing::info!("obtained list of active validators public keys");

        let mut header = self
            .child_handler
            // we need to query signed header of the next block for the app hash in the checkpoint epoch
            .get_signed_header(next_checkpoint_epoch as u64 + 1)
            .await?;
        tracing::info!("obtained signed header: {header:?}");

        // order validators against the public keys ordered on chain. This is required as contract
        // requires the exact public keys ordering onchain.
        let cert = header.generate_validator_cert(pubkeys)?;
<<<<<<< HEAD
        let height = header.header.height;

        self.parent_handler
            .submit_signed_header(&submitter, &self.source_subnet().id, header, cert)
=======
        tracing::info!(cert = ?cert, "obtained certificate");

        let height = header.header.height;

        self.parent_handler
            .submit_signed_header(&submitter, &self.child_subnet().id, header, cert)
>>>>>>> 92dfd259
            .await?;

        Ok(Some(height))
    }

    /// Checks if there are any pending bottom up batch commitments, if so execute them.
    async fn execute_pending_batch_commitments(&self, submitter: Address) -> Result<()> {
        let pending_commitments = self
            .parent_handler
            .list_pending_bottom_up_batch_commitments(&self.metadata.child.id)
            .await
            .map_err(|e| {
                anyhow!(
                    "cannot obtain the list of pending bottom up batch commitments due to: {e:}"
                )
            })?;
        tracing::info!("total pending commitments: {}", pending_commitments.len());

        for commitment in pending_commitments {
            let inclusions = self
                .child_handler
                .make_next_bottom_up_batch_inclusions(&commitment)
                .await?;

            let height = commitment.height as i64;
            self.parent_handler
                .execute_bottom_up_batch(&submitter, &self.metadata.child.id, height, inclusions)
                .await
                .inspect_err(|err| {
                    tracing::error!("Fail to execute bottom up batch at height {height}: {err}");
                })?;
        }

        tracing::debug!("Waiting for all execution tasks to finish");

        Ok(())
    }
}<|MERGE_RESOLUTION|>--- conflicted
+++ resolved
@@ -249,19 +249,12 @@
         // order validators against the public keys ordered on chain. This is required as contract
         // requires the exact public keys ordering onchain.
         let cert = header.generate_validator_cert(pubkeys)?;
-<<<<<<< HEAD
-        let height = header.header.height;
-
-        self.parent_handler
-            .submit_signed_header(&submitter, &self.source_subnet().id, header, cert)
-=======
         tracing::info!(cert = ?cert, "obtained certificate");
 
         let height = header.header.height;
 
         self.parent_handler
             .submit_signed_header(&submitter, &self.child_subnet().id, header, cert)
->>>>>>> 92dfd259
             .await?;
 
         Ok(Some(height))
