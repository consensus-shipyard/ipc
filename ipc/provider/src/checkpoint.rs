--- conflicted
+++ resolved
@@ -106,44 +106,16 @@
         log::info!("launching {self} for {submitter}");
 
         loop {
-<<<<<<< HEAD
-            self.submit_checkpoint(&submitter).await;
-=======
             if let Err(e) = self.submit_next_epoch(&submitter).await {
                 log::error!("cannot submit checkpoint for submitter: {submitter} due to {e}");
             }
 
->>>>>>> a33cfee7
             tokio::time::sleep(submission_interval).await;
         }
     }
 
-<<<<<<< HEAD
-    /// Submit the checkpoint from the target submitter address
-    pub async fn submit_checkpoint(&self, submitter: &Address) {
-        let next_submission_height = if let Ok(h) = self.next_submission_height().await {
-            h
-        } else {
-            log::error!("cannot fetch next submission height for submitter {submitter}");
-            return;
-        };
-
-        if let Err(e) = self.submit_epoch(next_submission_height, submitter).await {
-            log::error!(
-                "cannot submit at bottom up checkpoint for height: {} and submitter {} due to {}",
-                next_submission_height,
-                submitter,
-                e
-            )
-        }
-    }
-
-    /// Derive the next submission checkpoint height
-    async fn next_submission_height(&self) -> Result<ChainEpoch> {
-=======
     /// Checks if the relayer has already submitted at the next submission epoch, if not it submits it.
     async fn submit_next_epoch(&self, submitter: &Address) -> Result<()> {
->>>>>>> a33cfee7
         let last_checkpoint_epoch = self
             .parent_handler
             .last_bottom_up_checkpoint_height(&self.metadata.child.id)
@@ -151,20 +123,8 @@
             .map_err(|e| {
                 anyhow!("cannot obtain the last bottom up checkpoint height due to: {e:}")
             })?;
-<<<<<<< HEAD
-        Ok(last_checkpoint_epoch + self.checkpoint_period())
-    }
-
-    /// Checks if the relayer has already submitted at the next submission epoch, if not it submits it.
-    async fn submit_epoch(
-        &self,
-        next_submission_height: ChainEpoch,
-        submitter: &Address,
-    ) -> Result<()> {
-=======
         log::info!("last submission height: {last_checkpoint_epoch}");
 
->>>>>>> a33cfee7
         let current_height = self.child_handler.current_epoch().await?;
         let finalized_height = max(1, current_height - self.finalization_blocks);
 
