--- conflicted
+++ resolved
@@ -122,17 +122,13 @@
 ```bash
 cargo make --makefile infra/fendermint/Makefile.toml \
     -e SUBNET_ID=<SUBNET_ID> \
-<<<<<<< HEAD
     -e BOOTSTRAPS=<BOOTSTRAP_ENDPOINT> \  # optional if you have additional bootstraps and want to interconnect them
-=======
     -e CMT_P2P_HOST_PORT=<COMETBFT_P2P_PORT> \
     -e CMT_RPC_HOST_PORT=<COMETBFT_RPC_PORT> \
     -e CMT_RPC_HOST_PORT=<COMETBFT_RPC_PORT> \
     -e ETHAPI_HOST_PORT=<ETH_RPC_PORT> \
     -e RESOLVER_HOST_PORT=<RESOLVER_HOST_PORT> \
     -e RESOLVER_BOOTSTRAPS=<RESOLVER_BOOTSTRAPS> \
-    -e BOOTSTRAPS=<BOOTSTRAP_ENDPOINT>
->>>>>>> c0bec4e3
     -e PARENT_REGISTRY=<PARENT_REGISTRY_CONTRACT_ADDR> \
     -e PARENT_GATEWAY=<GATEWAY_REGISTRY_CONTRACT_ADDR> \
     bootstrap
@@ -156,13 +152,9 @@
 [cargo-make] INFO - Build Done in 13.38 seconds.
 ```
 
-<<<<<<< HEAD
-* We can get the peer ID of the deployed bootstrap node by running:
-=======
 This same external IP address can be used to circulate the libp2p multiaddress of the bootstrap node which is used for gossiping. The format will be like `/ip4/${CMT_EXTERNAL_ADDR}/tcp/${RESOLVER_HOST_PORT}/p2p/${BOOTSTRAP_PEER_ID}`. This will go in the `RESOLVER_BOOTSTRAPS` parameter of nodes connecting to our bootstrap.
 
 * We can get the CometBFT address of the deployed bootstrap node by running:
->>>>>>> c0bec4e3
 ```bash
 cargo make --makefile infra/fendermint/Makefile.toml bootstrap-node-id
 ```
@@ -236,7 +228,7 @@
   
 ```toml
 [[subnets]]
-id = "/r314159"
+id = <SUBNET_ID>    ## i.e. "/r314159/..."
 
 [subnets.config]
 network_type = "fevm"
