--- conflicted
+++ resolved
@@ -1,10 +1,7 @@
 target/
 .idea
-<<<<<<< HEAD
 test-network
 nohup*
 .vscode
 .DS_Store
-=======
-node_modules/
->>>>>>> b6d472d4
+node_modules/