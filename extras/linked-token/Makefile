--- conflicted
+++ resolved
@@ -12,11 +12,7 @@
 	@echo "Setup and Configuration:"
 	@echo "  install                                - Install dependencies."
 	@echo "  fmt                                    - Format the Solidity files."
-<<<<<<< HEAD
-	@echo "  set-original-token                     - Set the original token address."
-=======
 	@echo "  set-original-token                     - Set the original token address in the configuration."
->>>>>>> 6dedd7b0
 	@echo ""
 	@echo "Deployment and Contract Setup:"
 	@echo "  deploy-replica-implementation          - Deploy the token replica contract implementation."
@@ -84,7 +80,6 @@
 deploy-replica-implementation:
 	@echo "Deploying token replica contract on subnet..."
 	forge script script/DeployIpcTokenReplica.s.sol:DeployIpcTokenReplica --skip-simulation --rpc-url $$SUBNET_RPC_URL --private-key $$SUBNET_PRIVATE_KEY --broadcast -vvvv --ffi --sig "deployIpcTokenReplica()"
-<<<<<<< HEAD
 
 deploy-replica-proxy:
 	@echo "Deploying token replica proxy contract on Origin Net..."
@@ -97,20 +92,6 @@
 	@echo "Deploying token controller implementation contract on Origin Net..."
 	forge script script/DeployIpcTokenController.s.sol:DeployIpcTokenController --skip-simulation --rpc-url $$ORIGIN_NET_RPC_URL --private-key $$ORIGIN_NET_PRIVATE_KEY --broadcast -vvvv --ffi --sig "deployIpcTokenController()"
 
-=======
-
-deploy-replica-proxy:
-	@echo "Deploying token replica proxy contract on Origin Net..."
-	@LinkedTokenReplicaImplementation=$$(cat config.json | jq -r '.LinkedToken.LinkedTokenReplicaImplementation'); \
-	ORIGINAL_TOKEN_ADDR=$$(cat config.json | jq -r '.LinkedToken.OriginalToken'); \
-	forge script script/DeployIpcTokenReplica.s.sol:DeployIpcTokenReplica --skip-simulation --rpc-url $$SUBNET_RPC_URL --private-key $$SUBNET_PRIVATE_KEY --broadcast -vvvv --ffi --sig "deployIpcTokenReplicaProxy(address,address,address,uint64,address[],string,string,uint8)" -- $$LinkedTokenReplicaImplementation $$SUBNET_GATEWAY $$ORIGINAL_TOKEN_ADDR $$ORIGIN_NET_CHAIN_ID '[]' $$REPLICA_TOKEN_NAME $$REPLICA_TOKEN_SYMBOL $$REPLICA_TOKEN_DECIMALS
-
-
-deploy-controller-implementation:
-	@echo "Deploying token controller implementation contract on Origin Net..."
-	forge script script/DeployIpcTokenController.s.sol:DeployIpcTokenController --skip-simulation --rpc-url $$ORIGIN_NET_RPC_URL --private-key $$ORIGIN_NET_PRIVATE_KEY --broadcast -vvvv --ffi --sig "deployIpcTokenController()"
-
->>>>>>> 6dedd7b0
 deploy-controller-proxy:
 	@echo "Deploying token controller proxy contract on Origin Net..."
 	@LinkedTokenControllerImplementation=$$(cat config.json | jq -r '.LinkedToken.LinkedTokenControllerImplementation'); \
@@ -124,11 +105,7 @@
 	cast send $$CONTROLLER_ADDR "setLinkedContract(address)" --rpc-url $$ORIGIN_NET_RPC_URL --private-key $$ORIGIN_NET_PRIVATE_KEY --  $$REPLICA_ADDR
 
 link-replica:
-<<<<<<< HEAD
-	@echo "Updating controller with replica's address..."
-=======
 	@echo "Updating replica with controller's address..."
->>>>>>> 6dedd7b0
 	@CONTROLLER_ADDR=$$(cat config.json | jq -r '.LinkedToken.LinkedTokenControllerProxy'); \
 	REPLICA_ADDR=$$(cat config.json | jq -r '.LinkedToken.LinkedTokenReplicaProxy'); \
 	cast send $$REPLICA_ADDR "setLinkedContract(address)" --rpc-url $$SUBNET_RPC_URL --private-key $$SUBNET_PRIVATE_KEY -- $$CONTROLLER_ADDR
